--- conflicted
+++ resolved
@@ -6,11 +6,7 @@
 
 This is currently a "developer version" of ocean-lib-py. Its user version be more stripped down: it won't have .sol contracts, or need Brownie.
 
-<<<<<<< HEAD
-Also not working yet: blob, transfer(), mint(), marketplace flow (metadata, >1 service).
-=======
 Also not working yet: blob, transfer(), mint(), marketplace flow (metadata, >1 service). 
->>>>>>> 49b0fbe1
 
 ## Installation
 
