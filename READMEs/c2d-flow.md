--- conflicted
+++ resolved
@@ -37,7 +37,6 @@
 In your project folder, in this case my_project from `Setup : Install the library` in First Steps, run the following command:
 
 ```console
-<<<<<<< HEAD
 #grab repo
 git clone https://github.com/oceanprotocol/barge
 cd barge
@@ -68,9 +67,6 @@
 ```console
 pip install numpy
 pip install matplotlib
-=======
-pip install numpy matplotlib
->>>>>>> 2fbe13db
 ```
 
 ### Set envvars
@@ -388,13 +384,9 @@
 Once you get `{'ok': True, 'status': 70, 'statusText': 'Job finished'}`, Bob can check the result of the job.
 
 ```python
-<<<<<<< HEAD
 # Retrieve result
 # 0 index, means we retrieve the results from the first dataset index
 result = ocean.compute.result_file(DATA_did, job_id, 0, bob_wallet)
-=======
-result = ocean.compute.result(DATA_did, job_id, 0, bob_wallet)  # 0 index, means we retrieve the results from the first dataset index
->>>>>>> 2fbe13db
 
 import pickle
 model = pickle.loads(result)  # the gaussian model result
