<!--
Copyright 2022 Ocean Protocol Foundation
SPDX-License-Identifier: Apache-2.0
-->

# Quickstart: Compute-to-Data (C2D) Flow

This quickstart describes a C2D flow, using [remote services and Mumbai testnet](https://docs.oceanprotocol.com/core-concepts/networks#goerli).

Here are the steps:

1. Setup
2. Alice publishes dataset
3. Alice publishes algorithm
4. Alice allows the algorithm for C2D for that data asset
5. Bob acquires datatokens for data and algorithm
6. Bob starts a compute job using a free C2D environment (no provider fees)
7. Bob monitors logs / algorithm output

Let's go through each step.

## 1. Setup

### Prerequisites & installation

From [installation-flow](install.md), do:
- [x] Setup : Prerequisites
- [x] Setup : Install the library

### Install matplotlib

This example uses C2D to create a regression model. We'll use the library `matplotlib` to visualize it.

In the same console:
```console
#ensure you're in the Python virtualenv
source venv/bin/activate

#install matplotlib
pip install numpy matplotlib
```

### Setup for remote

From [simple-remote](simple-remote.md), do:
- [x] Create Mumbai Accounts (One-Time)
- [x] Create Config File for Services
- [x] Set envvars
- [x] Setup in Python. Includes: Config, Alice's wallet, Bob's wallet


## 2. Alice publishes dataset

In the same python console:

```python

# Publish data NFT, datatoken, and ddo for dataset based on url

# ocean.py offers multiple file object types. A simple url file is enough for here
from ocean_lib.structures.file_objects import UrlFile
DATA_url_file = UrlFile(
    url="https://raw.githubusercontent.com/oceanprotocol/c2d-examples/main/branin_and_gpr/branin.arff"
)

name = "Branin dataset"
<<<<<<< HEAD
(DATASET_data_nft, DATASET_datatoken, DATASET_ddo) = ocean.assets.create_url_asset(name, DATASET_url_file.url, alice_wallet, wait_for_aqua=True)
print(f"DATASET_data_nft address = '{DATASET_data_nft.address}'")
print(f"DATASET_datatoken address = '{DATASET_datatoken.address}'")
=======
(DATA_data_nft, DATA_datatoken, DATA_ddo) = ocean.assets.create_url_asset(name, DATA_url_file.url, alice_wallet, wait_for_aqua=True)
print(f"DATA_data_nft address = '{DATA_data_nft.address}'")
print(f"DATA_datatoken address = '{DATA_datatoken.address}'")
>>>>>>> 12585d40


# Set the compute values for compute service
DATA_compute_values = {
    "allowRawAlgorithm": False,
    "allowNetworkAccess": True,
    "publisherTrustedAlgorithms": [],
    "publisherTrustedAlgorithmPublishers": [],
}

# Create the Service

from ocean_lib.services.service import Service
DATA_files = [DATA_url_file]
DATA_compute_service = Service(
    service_id="2",
    service_type="compute",
    service_endpoint=ocean.config_dict["PROVIDER_URL"],
    datatoken=DATA_datatoken.address,
    files=DATA_files,
    timeout=3600,
    compute_values=DATA_compute_values,
)

# Add service and update asset
<<<<<<< HEAD
DATASET_ddo.add_service(DATASET_compute_service)
DATASET_ddo = ocean.assets.update(DATASET_ddo, alice_wallet)

print(f"DATASET_ddo did = '{DATASET_ddo.did}'")
=======
DATA_ddo.add_service(DATA_compute_service)
DATA_ddo = ocean.assets.update(DATA_ddo, alice_wallet)

print(f"DATA_ddo did = '{DATA_ddo.did}'")
>>>>>>> 12585d40
```

## 3. Alice publishes an algorithm

In the same Python console:

```python
# Publish data NFT & datatoken for algorithm
ALGO_url = "https://raw.githubusercontent.com/oceanprotocol/c2d-examples/main/branin_and_gpr/gpr.py"

name = "grp"
(ALGO_data_nft, ALGO_datatoken, ALGO_ddo) = ocean.assets.create_url_asset(name, ALGO_url, alice_wallet, wait_for_aqua=True)

print(f"ALGO_data_nft address = '{ALGO_data_nft.address}'")
print(f"ALGO_datatoken address = '{ALGO_datatoken.address}'")

# Specify metadata and services, using the Branin test dataset
ALGO_date_created = "2021-12-28T10:55:11Z"
ALGO_metadata = {
    "created": ALGO_date_created,
    "updated": ALGO_date_created,
    "description": "gpr",
    "name": "gpr",
    "type": "algorithm",
    "author": "Trent",
    "license": "CC0: PublicDomain",
    "algorithm": {
        "language": "python",
        "format": "docker-image",
        "version": "0.1",
        "container": {
            "entrypoint": "python $ALGO",
            "image": "oceanprotocol/algo_dockers",
            "tag": "python-branin",
            "checksum": "sha256:8221d20c1c16491d7d56b9657ea09082c0ee4a8ab1a6621fa720da58b09580e4",
        },
    }
}

<<<<<<< HEAD
# update ALGO_ddo metadata
=======
# update ALGO_Asset metadata
>>>>>>> 12585d40
ALGO_ddo.metadata.update(ALGO_metadata)
ALGO_ddo = ocean.assets.update(
    asset=ALGO_ddo, publisher_wallet=alice_wallet, provider_uri=config["PROVIDER_URL"])
    

print(f"ALGO_ddo did = '{ALGO_ddo.did}'")
```

## 4. Alice allows the algorithm for C2D for that data asset

In the same Python console:
```python
<<<<<<< HEAD
compute_service = DATASET_ddo.services[1]
compute_service.add_publisher_trusted_algorithm(ALGO_ddo)
DATASET_ddo = ocean.assets.update(DATASET_ddo, alice_wallet)
=======
compute_service = DATA_ddo.services[1]
compute_service.add_publisher_trusted_algorithm(ALGO_ddo)
DATA_ddo = ocean.assets.update(DATA_ddo, alice_wallet)
>>>>>>> 12585d40

```

## 5. Bob acquires datatokens for data and algorithm

In the same Python console:
```python
# Alice mints DATA datatokens and ALGO datatokens to Bob.
# Alternatively, Bob might have bought these in a market.
from web3.main import Web3
DATA_datatoken.mint(bob_wallet.address, Web3.toWei(5, "ether"), {"from": alice_wallet})
ALGO_datatoken.mint(bob_wallet.address, Web3.toWei(5, "ether"), {"from": alice_wallet})
```

## 6. Bob starts a compute job using a free C2D environment

Only inputs needed: DATA_did, ALGO_did. Everything else can get computed as needed.
For demo purposes, we will use the free C2D environment, which requires no provider fees.

In the same Python console:
```python
# Convenience variables
<<<<<<< HEAD
DATASET_did = DATASET_ddo.did
ALGO_did = ALGO_ddo.did

# Operate on updated and indexed assets
DATASET_ddo = ocean.assets.resolve(DATASET_did)
ALGO_ddo = ocean.assets.resolve(ALGO_did)

compute_service = DATASET_ddo.services[1]
=======
DATA_did = DATA_ddo.did
ALGO_did = ALGO_ddo.did

# Operate on updated and indexed assets
DATA_ddo = ocean.assets.resolve(DATA_did)
ALGO_ddo = ocean.assets.resolve(ALGO_did)

compute_service = DATA_ddo.services[1]
>>>>>>> 12585d40
algo_service = ALGO_ddo.services[0]
free_c2d_env = ocean.compute.get_free_c2d_environment(compute_service.service_endpoint)

from datetime import datetime, timedelta
from ocean_lib.models.compute_input import ComputeInput

<<<<<<< HEAD
DATASET_compute_input = ComputeInput(DATASET_ddo, compute_service)
=======
DATA_compute_input = ComputeInput(DATA_ddo, compute_service)
>>>>>>> 12585d40
ALGO_compute_input = ComputeInput(ALGO_ddo, algo_service)

# Pay for dataset and algo for 1 day
datasets, algorithm = ocean.assets.pay_for_compute_service(
    datasets=[DATA_compute_input],
    algorithm_data=ALGO_compute_input,
    consume_market_order_fee_address=bob_wallet.address,
    wallet=bob_wallet,
    compute_environment=free_c2d_env["id"],
    valid_until=int((datetime.utcnow() + timedelta(days=1)).timestamp()),
    consumer_address=free_c2d_env["consumerAddress"],
)
assert datasets, "pay for dataset unsuccessful"
assert algorithm, "pay for algorithm unsuccessful"

# Start compute job
job_id = ocean.compute.start(
    consumer_wallet=bob_wallet,
    dataset=datasets[0],
    compute_environment=free_c2d_env["id"],
    algorithm=algorithm,
)
print(f"Started compute job with id: {job_id}")
```

## 7. Bob monitors logs / algorithm output

In the same Python console, you can check the job status as many times as needed:

```python
# Wait until job is done
import time
from decimal import Decimal
succeeded = False
for _ in range(0, 200):
<<<<<<< HEAD
    status = ocean.compute.status(DATASET_ddo, compute_service, job_id, bob_wallet)
=======
    status = ocean.compute.status(DATA_ddo, compute_service, job_id, bob_wallet)
>>>>>>> 12585d40
    if status.get("dateFinished") and Decimal(status["dateFinished"]) > 0:
        succeeded = True
        break
    time.sleep(5)
```

This will output the status of the current job.
Here is a list of possible results: [Operator Service Status description](https://github.com/oceanprotocol/operator-service/blob/main/API.md#status-description).

Once the returned status dictionary contains the `dateFinished` key, Bob can retrieve the job results using ocean.compute.result or, more specifically, just the output if the job was successful.
For the purpose of this tutorial, let's choose the second option.

```python
# Retrieve algorithm output and log files
output = ocean.compute.compute_job_result_logs(
<<<<<<< HEAD
    DATASET_ddo, compute_service, job_id, bob_wallet
=======
    DATA_ddo, compute_service, job_id, bob_wallet
>>>>>>> 12585d40
)[0]

import pickle
model = pickle.loads(output)  # the gaussian model result
assert len(model) > 0, "unpickle result unsuccessful"
```

You can use the result however you like. For the purpose of this example, let's plot it.

```python
import numpy
from matplotlib import pyplot

X0_vec = numpy.linspace(-5., 10., 15)
X1_vec = numpy.linspace(0., 15., 15)
X0, X1 = numpy.meshgrid(X0_vec, X1_vec)
b, c, t = 0.12918450914398066, 1.5915494309189535, 0.039788735772973836
u = X1 - b * X0 ** 2 + c * X0 - 6
r = 10. * (1. - t) * numpy.cos(X0) + 10
Z = u ** 2 + r

fig, ax = pyplot.subplots(subplot_kw={"projection": "3d"})
ax.scatter(X0, X1, model, c="r", label="model")
pyplot.title("Data + model")
pyplot.show()  # or pyplot.savefig("test.png") to save the plot as a .png file instead
```

You should see something like this:

![test](https://user-images.githubusercontent.com/4101015/134895548-82e8ede8-d0db-433a-b37e-694de390bca3.png)

## Appendix. Tips & tricks

This README has a simple ML algorithm. However, Ocean C2D is not limited to usage in ML. The file [c2d-flow-more-examples.md](https://github.com/oceanprotocol/ocean.py/blob/v4main/READMEs/c2d-flow-more-examples.md) has examples from vision and other fields.

In the "publish algorithm" step, to replace the sample algorithm with another one:

- Use one of the standard [Ocean algo_dockers images](https://github.com/oceanprotocol/algo_dockers) or publish a custom docker image.
- Use the image name and tag in the `container` part of the algorithm metadata.
- The image must have basic support for installing dependencies. E.g. "pip" for the case of Python. You can use other languages, of course.
- More info: https://docs.oceanprotocol.com/tutorials/compute-to-data-algorithms/)

The function to `pay_for_compute_service` automates order starting, order reusing and performs all the necessary Provider and on-chain requests.
It modifies the contents of the given ComputeInput as follows:

- If the dataset/algorithm contains a `transfer_tx_id` property, it will try to reuse that previous transfer id. If provider fees have expired but the order is still valid, then the order is reused on-chain.
- If the dataset/algorithm does not contain a `transfer_tx_id` or the order has expired (based on the Provider's response), then one new order will be created.

This means you can reuse the same ComputeInput and you don't need to regenerate it everytime it is sent to `pay_for_compute_service`. This step makes sure you are not paying unnecessary or duplicated fees.

If you wish to upgrade the compute resources, you can use any (paid) C2D environment.
Inspect the results of `ocean.ocean_compute.get_c2d_environments(service.service_endpoint)` and `ocean.retrieve_provider_fees_for_compute(datasets, algorithm_data, consumer_address, compute_environment, duration)` for a preview of what you will pay.

Don't forget to handle any minting, allowance or approvals on the desired token to ensure transactions pass.<|MERGE_RESOLUTION|>--- conflicted
+++ resolved
@@ -55,7 +55,7 @@
 
 ```python
 
-# Publish data NFT, datatoken, and ddo for dataset based on url
+# Publish data NFT, datatoken, and asset for dataset based on url
 
 # ocean.py offers multiple file object types. A simple url file is enough for here
 from ocean_lib.structures.file_objects import UrlFile
@@ -64,15 +64,9 @@
 )
 
 name = "Branin dataset"
-<<<<<<< HEAD
-(DATASET_data_nft, DATASET_datatoken, DATASET_ddo) = ocean.assets.create_url_asset(name, DATASET_url_file.url, alice_wallet, wait_for_aqua=True)
-print(f"DATASET_data_nft address = '{DATASET_data_nft.address}'")
-print(f"DATASET_datatoken address = '{DATASET_datatoken.address}'")
-=======
 (DATA_data_nft, DATA_datatoken, DATA_ddo) = ocean.assets.create_url_asset(name, DATA_url_file.url, alice_wallet, wait_for_aqua=True)
 print(f"DATA_data_nft address = '{DATA_data_nft.address}'")
 print(f"DATA_datatoken address = '{DATA_datatoken.address}'")
->>>>>>> 12585d40
 
 
 # Set the compute values for compute service
@@ -98,17 +92,10 @@
 )
 
 # Add service and update asset
-<<<<<<< HEAD
-DATASET_ddo.add_service(DATASET_compute_service)
-DATASET_ddo = ocean.assets.update(DATASET_ddo, alice_wallet)
-
-print(f"DATASET_ddo did = '{DATASET_ddo.did}'")
-=======
 DATA_ddo.add_service(DATA_compute_service)
 DATA_ddo = ocean.assets.update(DATA_ddo, alice_wallet)
 
 print(f"DATA_ddo did = '{DATA_ddo.did}'")
->>>>>>> 12585d40
 ```
 
 ## 3. Alice publishes an algorithm
@@ -148,11 +135,7 @@
     }
 }
 
-<<<<<<< HEAD
-# update ALGO_ddo metadata
-=======
 # update ALGO_Asset metadata
->>>>>>> 12585d40
 ALGO_ddo.metadata.update(ALGO_metadata)
 ALGO_ddo = ocean.assets.update(
     asset=ALGO_ddo, publisher_wallet=alice_wallet, provider_uri=config["PROVIDER_URL"])
@@ -165,15 +148,9 @@
 
 In the same Python console:
 ```python
-<<<<<<< HEAD
-compute_service = DATASET_ddo.services[1]
-compute_service.add_publisher_trusted_algorithm(ALGO_ddo)
-DATASET_ddo = ocean.assets.update(DATASET_ddo, alice_wallet)
-=======
 compute_service = DATA_ddo.services[1]
 compute_service.add_publisher_trusted_algorithm(ALGO_ddo)
 DATA_ddo = ocean.assets.update(DATA_ddo, alice_wallet)
->>>>>>> 12585d40
 
 ```
 
@@ -196,16 +173,6 @@
 In the same Python console:
 ```python
 # Convenience variables
-<<<<<<< HEAD
-DATASET_did = DATASET_ddo.did
-ALGO_did = ALGO_ddo.did
-
-# Operate on updated and indexed assets
-DATASET_ddo = ocean.assets.resolve(DATASET_did)
-ALGO_ddo = ocean.assets.resolve(ALGO_did)
-
-compute_service = DATASET_ddo.services[1]
-=======
 DATA_did = DATA_ddo.did
 ALGO_did = ALGO_ddo.did
 
@@ -214,18 +181,13 @@
 ALGO_ddo = ocean.assets.resolve(ALGO_did)
 
 compute_service = DATA_ddo.services[1]
->>>>>>> 12585d40
 algo_service = ALGO_ddo.services[0]
 free_c2d_env = ocean.compute.get_free_c2d_environment(compute_service.service_endpoint)
 
 from datetime import datetime, timedelta
 from ocean_lib.models.compute_input import ComputeInput
 
-<<<<<<< HEAD
-DATASET_compute_input = ComputeInput(DATASET_ddo, compute_service)
-=======
 DATA_compute_input = ComputeInput(DATA_ddo, compute_service)
->>>>>>> 12585d40
 ALGO_compute_input = ComputeInput(ALGO_ddo, algo_service)
 
 # Pay for dataset and algo for 1 day
@@ -261,11 +223,7 @@
 from decimal import Decimal
 succeeded = False
 for _ in range(0, 200):
-<<<<<<< HEAD
-    status = ocean.compute.status(DATASET_ddo, compute_service, job_id, bob_wallet)
-=======
     status = ocean.compute.status(DATA_ddo, compute_service, job_id, bob_wallet)
->>>>>>> 12585d40
     if status.get("dateFinished") and Decimal(status["dateFinished"]) > 0:
         succeeded = True
         break
@@ -281,11 +239,7 @@
 ```python
 # Retrieve algorithm output and log files
 output = ocean.compute.compute_job_result_logs(
-<<<<<<< HEAD
-    DATASET_ddo, compute_service, job_id, bob_wallet
-=======
     DATA_ddo, compute_service, job_id, bob_wallet
->>>>>>> 12585d40
 )[0]
 
 import pickle
@@ -338,5 +292,4 @@
 
 If you wish to upgrade the compute resources, you can use any (paid) C2D environment.
 Inspect the results of `ocean.ocean_compute.get_c2d_environments(service.service_endpoint)` and `ocean.retrieve_provider_fees_for_compute(datasets, algorithm_data, consumer_address, compute_environment, duration)` for a preview of what you will pay.
-
 Don't forget to handle any minting, allowance or approvals on the desired token to ensure transactions pass.