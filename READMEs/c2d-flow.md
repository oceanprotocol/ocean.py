--- conflicted
+++ resolved
@@ -73,11 +73,6 @@
     bytess=[b""],
     from_wallet=alice_wallet,
 )
-<<<<<<< HEAD
-=======
-
-DATA_datatoken = erc721_nft.create_datatoken(DATA_erc20_data, alice_wallet)
->>>>>>> a0046293
 print(f"DATA_datatoken address = '{DATA_datatoken.address}'")
 
 # Specify metadata and services, using the Branin test dataset
