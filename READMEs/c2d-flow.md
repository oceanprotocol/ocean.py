--- conflicted
+++ resolved
@@ -37,40 +37,7 @@
 In your project folder, in this case my_project from `Setup : Install the library` in First Steps, run the following command:
 
 ```console
-<<<<<<< HEAD
-#grab repo
-git clone https://github.com/oceanprotocol/barge
-cd barge
-
-#clean up old containers (to be sure)
-docker system prune -a --volumes
-
-#run barge: start ganache, Provider, Aquarius; deploy contracts; update ~/.ocean
-./start_ocean.sh
-```
-
-### Install the library
-
-In a new console that we'll call the _work_ console (as we'll use it later):
-
-```console
-#Initialize virtual environment and activate it.
-python -m venv venv
-source venv/bin/activate
-
-#Install the ocean.py library. Install wheel first to avoid errors.
-pip install wheel
-pip install ocean-lib
-```
-
-This example uses c2d to create a regression model. In order to visualise it or manipulate it, you also need some dependencies:
-
-```console
-pip install numpy
-pip install matplotlib
-=======
 pip install numpy matplotlib
->>>>>>> 2fbe13db
 ```
 
 ### Set envvars
