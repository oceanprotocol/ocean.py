<!--
Copyright 2022 Ocean Protocol Foundation
SPDX-License-Identifier: Apache-2.0
-->

# Quickstart: Compute-to-Data (C2D) Flow

This quickstart describes a C2D flow.

Here are the steps:

1. Setup
2. Alice publishes data asset
3. Alice publishes algorithm
4. Alice allows the algorithm for C2D for that data asset
5. Bob acquires datatokens for data and algorithm
6. Bob starts a compute job
7. Bob monitors logs / algorithm output

This c2d flow example features a simple algorithm from the field of ML. Ocean c2d is not limited to ML datasets and algorithms, but it is one of the most common use cases. Besides the flow below, two other worked C2D flows are: (a) simple image processing at [ocean-lena](https://github.com/calina-c/ocean-lena/blob/main/c2d-flow.md), (b) logistic regression for classification [blog post](https://medium.com/ravenprotocol/machine-learning-series-using-logistic-regression-for-classification-in-oceans-compute-to-data-18df49b6b165) with both GUI and CLI flows.

Let's go through each step.

## 1. Setup

### Prerequisites

-   Linux/MacOS
-   [Docker](https://docs.docker.com/engine/install/), [Docker Compose](https://docs.docker.com/compose/install/), [allowing non-root users](https://www.thegeekdiary.com/run-docker-as-a-non-root-user/)
-   Python 3.8.5+

### Run barge services

Ocean `barge` runs ganache (local blockchain), Provider (data service), and Aquarius (metadata cache).

In a new console:

```console
#grab repo
git clone https://github.com/oceanprotocol/barge
cd barge

#clean up old containers (to be sure)
docker system prune -a --volumes

#run barge: start ganache, Provider, Aquarius; deploy contracts; update ~/.ocean
./start_ocean.sh
```

### Install the library

In a new console that we'll call the _work_ console (as we'll use it later):

```console
#Initialize virtual environment and activate it.
python -m venv venv
source venv/bin/activate

#Install the ocean.py library. Install wheel first to avoid errors.
pip install wheel
pip install ocean-lib
```

This example uses c2d to create a regression model. In order to visualise it or manipulate it, you also need some dependencies:

```console
pip install numpy
pip install matplotlib
```

### Set envvars

In the work console:
```console
#set private keys of two accounts
export TEST_PRIVATE_KEY1=0x5d75837394b078ce97bc289fa8d75e21000573520bfa7784a9d28ccaae602bf8
export TEST_PRIVATE_KEY2=0xef4b441145c1d0f3b4bc6d61d29f5c6e502359481152f869247c7a4244d45209

#needed to mint fake OCEAN for testing with ganache
export FACTORY_DEPLOYER_PRIVATE_KEY=0xc594c6e5def4bab63ac29eed19a134c130388f74f019bc74b8f4389df2837a58

#set the address file only for ganache
export ADDRESS_FILE=~/.ocean/ocean-contracts/artifacts/address.json

#set network URL
export OCEAN_NETWORK_URL=http://127.0.0.1:8545
```

## 2. Alice publishes data asset with compute service

For the following steps, we use the Python console. Keep it open between steps.

In the Python console:

```python
#create ocean instance
from ocean_lib.example_config import ExampleConfig
from ocean_lib.ocean.ocean import Ocean
config = ExampleConfig.get_config()
ocean = Ocean(config)

print(f"config.network_url = '{config.network_url}'")
print(f"config.block_confirmations = {config.block_confirmations.value}")
print(f"config.metadata_cache_uri = '{config.metadata_cache_uri}'")
print(f"config.provider_url = '{config.provider_url}'")

# Create Alice's wallet
import os
from ocean_lib.web3_internal.wallet import Wallet
alice_wallet = Wallet(
    ocean.web3,
    os.getenv('TEST_PRIVATE_KEY1'),
    config.block_confirmations,
    config.transaction_timeout,
)
print(f"alice_wallet.address = '{alice_wallet.address}'")

# Mint OCEAN
from ocean_lib.ocean.mint_fake_ocean import mint_fake_OCEAN
mint_fake_OCEAN(config)
assert alice_wallet.web3.eth.get_balance(alice_wallet.address) > 0, "need ETH"

# Publish the data NFT token
DATA_nft_token = ocean.create_nft_token('NFTToken1', 'NFT1', alice_wallet)
print(f"DATA_nft_token address = '{DATA_nft_token.address}'")

# Publish the datatoken
from ocean_lib.models.models_structures import CreateErc20Data
from ocean_lib.web3_internal.constants import ZERO_ADDRESS
DATA_erc20_data = CreateErc20Data(
    template_index=1,
    strings=["Datatoken 1", "DT1"],
    addresses=[
        alice_wallet.address,
        alice_wallet.address,
        ZERO_ADDRESS,
        ocean.OCEAN_address,
    ],
    uints=[ocean.to_wei(100000), 0],
    bytess=[b""],
)
DATA_datatoken = DATA_nft_token.create_datatoken(DATA_erc20_data, alice_wallet)
print(f"DATA_datatoken address = '{DATA_datatoken.address}'")


# Specify metadata and services, using the Branin test dataset
DATA_date_created = "2021-12-28T10:55:11Z"

DATA_metadata = {
    "created": DATA_date_created,
    "updated": DATA_date_created,
    "description": "Branin dataset",
    "name": "Branin dataset",
    "type": "dataset",
    "author": "Trent",
    "license": "CC0: PublicDomain",
}

# ocean.py offers multiple file types, but a simple url file should be enough for this example
from ocean_lib.agreements.file_objects import UrlFile
DATA_url_file = UrlFile(
    url="https://raw.githubusercontent.com/trentmc/branin/main/branin.arff"
)

# Encrypt file(s) using provider
DATA_encrypted_files = ocean.assets.encrypt_files([DATA_url_file])

# Set the compute values for compute service
DATA_compute_values = {
    "allowRawAlgorithm": False,
    "allowNetworkAccess": True,
    "publisherTrustedAlgorithms": [],
    "publisherTrustedAlgorithmPublishers": [],
}

# Create the Service
from ocean_lib.services.service import Service
DATA_compute_service = Service(
    service_id="2",
    service_type="compute",
    service_endpoint=f"{ocean.config.provider_url}/api/services/compute",
    datatoken=DATA_datatoken.address,
    files=DATA_encrypted_files,
    timeout=3600,
    compute_values=DATA_compute_values,
)

# Publish asset with compute service on-chain.
DATA_asset = ocean.assets.create(
    metadata=DATA_metadata,
    publisher_wallet=alice_wallet,
    encrypted_files=DATA_encrypted_files,
    services=[DATA_compute_service],
    erc721_address=DATA_nft_token.address,
    deployed_erc20_tokens=[DATA_datatoken],
)

print(f"DATA_asset did = '{DATA_asset.did}'")
```

## 3. Alice publishes algorithm

For this step, there are some prerequisites needed. If you want to replace the sample algorithm with an algorithm of your choosing, you will need to do some dependency management.
You can use one of the standard [Ocean algo_dockers images](https://github.com/oceanprotocol/algo_dockers) or publish a custom docker image.

Use the image name and tag in the `container` part of the algorithm metadata.
This docker image needs to have basic support for dependency installation e.g. in the case of Python, OS-level library installations, pip installations etc.
Take a look at the [Ocean tutorials](https://docs.oceanprotocol.com/tutorials/compute-to-data-algorithms/) to learn more about docker image publishing.

Please note that this example features a simple Python algorithm. If you publish an algorithm in another language, make sure you have an appropriate container to run it, including dependencies.
You can find more information about how to do this in the [Ocean tutorials](https://docs.oceanprotocol.com/tutorials/compute-to-data-algorithms/).

In the same Python console:

```python
# Publish the algorithm NFT token
ALGO_nft_token = ocean.create_nft_token("NFTToken1", "NFT1", alice_wallet)
print(f"ALGO_nft_token address = '{ALGO_nft_token.address}'")

# Publish the datatoken
ALGO_erc20_data = CreateErc20Data(
    template_index=1,
    strings=["Datatoken 1", "DT1"],
    addresses=[
        alice_wallet.address,
        alice_wallet.address,
        ZERO_ADDRESS,
        ocean.OCEAN_address,
    ],
    uints=[ocean.to_wei(100000), 0],
    bytess=[b""],
)
ALGO_datatoken = ALGO_nft_token.create_datatoken(ALGO_erc20_data, alice_wallet)

# Specify metadata and services, using the Branin test dataset
ALGO_date_created = "2021-12-28T10:55:11Z"

ALGO_metadata = {
    "created": ALGO_date_created,
    "updated": ALGO_date_created,
    "description": "gpr",
    "name": "gpr",
    "type": "algorithm",
    "author": "Trent",
    "license": "CC0: PublicDomain",
    "algorithm": {
        "language": "python",
        "format": "docker-image",
        "version": "0.1",
        "container": {
            "entrypoint": "python $ALGO",
            "image": "oceanprotocol/algo_dockers",
            "tag": "python-branin",
            # TODO: fix checksum
            "checksum": "44e10daa6637893f4276bb8d7301eb35306ece50f61ca34dcab550",
        },
    }
}

# ocean.py offers multiple file types, but a simple url file should be enough for this example
ALGO_url_file = UrlFile(
    url="https://raw.githubusercontent.com/trentmc/branin/main/gpr.py"
)

# Encrypt file(s) using provider
ALGO_encrypted_files = ocean.assets.encrypt_files([ALGO_url_file])

# Publish asset with compute service on-chain.
# The download (access service) is automatically created, but you can explore other options as well
ALGO_asset = ocean.assets.create(
    metadata=ALGO_metadata,
    publisher_wallet=alice_wallet,
    encrypted_files=ALGO_encrypted_files,
    erc721_address=ALGO_nft_token.address,
    deployed_erc20_tokens=[ALGO_datatoken],
)

print(f"ALGO_asset did = '{ALGO_asset.did}'")
```

## 4. Alice allows the algorithm for C2D for that data asset

In the same Python console:
```python
from ocean_lib.assets.trusted_algorithms import add_publisher_trusted_algorithm
add_publisher_trusted_algorithm(DATA_asset, ALGO_asset.did, config.metadata_cache_uri)
DATA_asset = ocean.assets.update(DATA_asset, alice_wallet)
```

## 5. Bob acquires datatokens for data and algorithm

In the same Python console:
```python
bob_wallet = Wallet(
    ocean.web3,
    os.getenv('TEST_PRIVATE_KEY2'),
    config.block_confirmations,
    config.transaction_timeout,
)
print(f"bob_wallet.address = '{bob_wallet.address}'")

# Alice mints DATA datatokens and ALGO datatokens to Bob.
# Alternatively, Bob might have bought these in a market.
DATA_datatoken.mint(bob_wallet.address, ocean.to_wei(5), alice_wallet)
ALGO_datatoken.mint(bob_wallet.address, ocean.to_wei(5), alice_wallet)
```

## 6. Bob starts a compute job

Only inputs needed: DATA_did, ALGO_did. Everything else can get computed as needed.

In the same Python console:
```python
# Convenience variables
DATA_did = DATA_asset.did
ALGO_did = ALGO_asset.did

# Operate on updated and indexed assets
DATA_asset = ocean.assets.resolve(DATA_did)
ALGO_asset = ocean.assets.resolve(ALGO_did)

compute_service = DATA_asset.get_service("compute")
algo_service = ALGO_asset.get_service("access")

from datetime import datetime, timedelta

# Pay for dataset for 1 day
DATA_order_tx_id = ocean.assets.pay_for_service(
    asset=DATA_asset,
    service=compute_service,
    wallet=bob_wallet,
    initialize_args={
        "compute_environment": "unused",
        "valid_until": int((datetime.now() + timedelta(days=1)).timestamp()),
    },
)
print(f"Paid for dataset compute service, order tx id: {DATA_order_tx_id}")

# Pay for algorithm for 1 day
ALGO_order_tx_id = ocean.assets.pay_for_service(
    asset=ALGO_asset,
    service=algo_service,
    wallet=bob_wallet,
    initialize_args={
        "valid_until": int((datetime.now() + timedelta(days=1)).timestamp()),
    }
)
print(f"Paid for algorithm access service, order tx id: {ALGO_order_tx_id}")

# Start compute job
from ocean_lib.models.compute_input import ComputeInput
DATA_compute_input = ComputeInput(DATA_did, DATA_order_tx_id, compute_service.id)
ALGO_compute_input = ComputeInput(ALGO_did, ALGO_order_tx_id, algo_service.id)
job_id = ocean.compute.start(
    consumer_wallet=bob_wallet,
    dataset=DATA_compute_input,
    # TODO: Update once compute environment implemented in provider
    compute_environment="unused",
    algorithm=ALGO_compute_input,
)
print(f"Started compute job with id: {job_id}")
```

## 7. Bob monitors logs / algorithm output

In the same Python console, you can check the job status as many times as needed:

```python
# Wait until job is done
import time
succeeded = False
for _ in range(0, 200):
    status = ocean.compute.status(DATA_did, job_id, bob_wallet)
    if status["status"] > 60:
        succeeded = True
        break
    time.sleep(5)
```

This will output the status of the current job.
Here is a list of possible results: [Operator Service Status description](https://github.com/oceanprotocol/operator-service/blob/main/API.md#status-description).

Once you get `{'ok': True, 'status': 70, 'statusText': 'Job finished'}`, Bob can check the result of the job.

```python
<<<<<<< HEAD
# Retrieve result
# 0 index, means we retrieve the results from the first dataset index
result = ocean.compute.result_file(DATA_did, job_id, 0, bob_wallet)
=======
result = ocean.compute.result(DATA_did, job_id, 0, bob_wallet)  # 0 index, means we retrieve the results from the first dataset index
>>>>>>> 6db434c8

import pickle
model = pickle.loads(result)  # the gaussian model result
```

You can use the result however you like. For the purpose of this example, let's plot it.

```python
import numpy
from matplotlib import pyplot

X0_vec = numpy.linspace(-5., 10., 15)
X1_vec = numpy.linspace(0., 15., 15)
X0, X1 = numpy.meshgrid(X0_vec, X1_vec)
b, c, t = 0.12918450914398066, 1.5915494309189535, 0.039788735772973836
u = X1 - b*X0**2 + c*X0 - 6
r = 10.*(1. - t) * numpy.cos(X0) + 10
Z = u**2 + r

fig, ax = pyplot.subplots(subplot_kw={"projection": "3d"})
ax.scatter(X0, X1, model, c="r", label="model")
pyplot.title("Data + model")
pyplot.show() # or pyplot.savefig("test.png") to save the plot as a .png file instead
```

You should see something like this:

![test](https://user-images.githubusercontent.com/4101015/134895548-82e8ede8-d0db-433a-b37e-694de390bca3.png)<|MERGE_RESOLUTION|>--- conflicted
+++ resolved
@@ -383,13 +383,7 @@
 Once you get `{'ok': True, 'status': 70, 'statusText': 'Job finished'}`, Bob can check the result of the job.
 
 ```python
-<<<<<<< HEAD
-# Retrieve result
-# 0 index, means we retrieve the results from the first dataset index
-result = ocean.compute.result_file(DATA_did, job_id, 0, bob_wallet)
-=======
 result = ocean.compute.result(DATA_did, job_id, 0, bob_wallet)  # 0 index, means we retrieve the results from the first dataset index
->>>>>>> 6db434c8
 
 import pickle
 model = pickle.loads(result)  # the gaussian model result
