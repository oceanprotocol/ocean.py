<!--
Copyright 2022 Ocean Protocol Foundation
SPDX-License-Identifier: Apache-2.0
-->

# Quickstart: Compute-to-Data (C2D) Flow

This quickstart describes a C2D flow.

Here are the steps:

1. Setup
2. Alice publishes data asset
3. Alice publishes algorithm
4. Alice allows the algorithm for C2D for that data asset
5. Bob acquires datatokens for data and algorithm
6. Bob starts a compute job
7. Bob monitors logs / algorithm output

This c2d flow example features a simple algorithm from the field of ML. Ocean c2d is not limited to ML datasets and algorithms, but it is one of the most common use cases. Besides the flow below, two other worked C2D flows are: (a) simple image processing at [ocean-lena](https://github.com/calina-c/ocean-lena/blob/main/c2d-flow.md), (b) logistic regression for classification [blog post](https://medium.com/ravenprotocol/machine-learning-series-using-logistic-regression-for-classification-in-oceans-compute-to-data-18df49b6b165) with both GUI and CLI flows.

Let's go through each step.

## 1. Setup

### First steps

To get started with this guide, please refer to [datatokens-flow](datatokens-flow.md) and complete the following steps :
- [x] Setup : Prerequisites
- [x] Setup : Download barge and run services
- [x] Setup : Install the library from v4 sources

### Install extra libraries

This example uses c2d to create a regression model. In order to visualise it or manipulate it, you also need some dependencies.

In your project folder, in this case my_project from `Setup : Install the library` in First Steps, run the following command:

```console
#grab repo
git clone https://github.com/oceanprotocol/barge
cd barge

#clean up old containers (to be sure)
docker system prune -a --volumes

#run barge: start ganache, Provider, Aquarius; deploy contracts; update ~/.ocean
./start_ocean.sh
```

### Install the library

In a new console that we'll call the _work_ console (as we'll use it later):

```console
#Initialize virtual environment and activate it.
python -m venv venv
source venv/bin/activate

#Install the ocean.py library. Install wheel first to avoid errors.
pip install wheel
pip install ocean-lib
```

This example uses c2d to create a regression model. In order to visualise it or manipulate it, you also need some dependencies:

```console
pip install numpy
pip install matplotlib
```

### Set envvars

In the work console:
```console
#set private keys of two accounts
export TEST_PRIVATE_KEY1=0x5d75837394b078ce97bc289fa8d75e21000573520bfa7784a9d28ccaae602bf8
export TEST_PRIVATE_KEY2=0xef4b441145c1d0f3b4bc6d61d29f5c6e502359481152f869247c7a4244d45209

#needed to mint fake OCEAN for testing with ganache
export FACTORY_DEPLOYER_PRIVATE_KEY=0xc594c6e5def4bab63ac29eed19a134c130388f74f019bc74b8f4389df2837a58

#set the address file only for ganache
export ADDRESS_FILE=~/.ocean/ocean-contracts/artifacts/address.json

#set network URL
export OCEAN_NETWORK_URL=http://127.0.0.1:8545
```

## 2. Alice publishes data asset with compute service

For the following steps, we use the Python console. Keep it open between steps.

In the Python console:

```python
#create ocean instance
from ocean_lib.example_config import ExampleConfig
from ocean_lib.ocean.ocean import Ocean
config = ExampleConfig.get_config()
ocean = Ocean(config)

print(f"config.network_url = '{config.network_url}'")
print(f"config.block_confirmations = {config.block_confirmations.value}")
print(f"config.metadata_cache_uri = '{config.metadata_cache_uri}'")
print(f"config.provider_url = '{config.provider_url}'")

# Create Alice's wallet
import os
from ocean_lib.web3_internal.wallet import Wallet
alice_wallet = Wallet(
    ocean.web3,
    os.getenv('TEST_PRIVATE_KEY1'),
    config.block_confirmations,
    config.transaction_timeout,
)
print(f"alice_wallet.address = '{alice_wallet.address}'")

# Mint OCEAN
from ocean_lib.ocean.mint_fake_ocean import mint_fake_OCEAN
mint_fake_OCEAN(config)
assert alice_wallet.web3.eth.get_balance(alice_wallet.address) > 0, "need ETH"

# Publish the data NFT token
DATA_nft_token = ocean.create_nft_token('NFTToken1', 'NFT1', alice_wallet)
print(f"DATA_nft_token address = '{DATA_nft_token.address}'")
<<<<<<< HEAD

# Publish the datatoken
from ocean_lib.models.models_structures import CreateErc20Data
from ocean_lib.web3_internal.constants import ZERO_ADDRESS
DATA_erc20_data = CreateErc20Data(
    template_index=1,
    strings=["Datatoken 1", "DT1"],
    addresses=[
        alice_wallet.address,
        alice_wallet.address,
        ZERO_ADDRESS,
        ocean.OCEAN_address,
    ],
    uints=[ocean.to_wei(100000), 0],
    bytess=[b""],
)
DATA_datatoken = DATA_nft_token.create_datatoken(DATA_erc20_data, alice_wallet)
print(f"DATA_datatoken address = '{DATA_datatoken.address}'")


# Specify metadata and services, using the Branin test dataset
DATA_date_created = "2021-12-28T10:55:11Z"

=======

# Publish the datatoken
from ocean_lib.models.models_structures import CreateErc20Data
from ocean_lib.web3_internal.constants import ZERO_ADDRESS
DATA_erc20_data = CreateErc20Data(
    template_index=1,
    strings=["Datatoken 1", "DT1"],
    addresses=[
        alice_wallet.address,
        alice_wallet.address,
        ZERO_ADDRESS,
        ocean.OCEAN_address,
    ],
    uints=[ocean.to_wei(100000), 0],
    bytess=[b""],
)
DATA_datatoken = DATA_nft_token.create_datatoken(DATA_erc20_data, alice_wallet)
print(f"DATA_datatoken address = '{DATA_datatoken.address}'")


# Specify metadata and services, using the Branin test dataset
DATA_date_created = "2021-12-28T10:55:11Z"

>>>>>>> 92b0550f
DATA_metadata = {
    "created": DATA_date_created,
    "updated": DATA_date_created,
    "description": "Branin dataset",
    "name": "Branin dataset",
    "type": "dataset",
    "author": "Trent",
    "license": "CC0: PublicDomain",
}

# ocean.py offers multiple file types, but a simple url file should be enough for this example
from ocean_lib.agreements.file_objects import UrlFile
DATA_url_file = UrlFile(
    url="https://raw.githubusercontent.com/trentmc/branin/main/branin.arff"
)

# Encrypt file(s) using provider
DATA_encrypted_files = ocean.assets.encrypt_files([DATA_url_file])
<<<<<<< HEAD

# Set the compute values for compute service
DATA_compute_values = {
    "allowRawAlgorithm": False,
    "allowNetworkAccess": True,
    "publisherTrustedAlgorithms": [],
    "publisherTrustedAlgorithmPublishers": [],
}

=======

# Set the compute values for compute service
DATA_compute_values = {
    "allowRawAlgorithm": False,
    "allowNetworkAccess": True,
    "publisherTrustedAlgorithms": [],
    "publisherTrustedAlgorithmPublishers": [],
}

>>>>>>> 92b0550f
# Create the Service
from ocean_lib.services.service import Service
DATA_compute_service = Service(
    service_id="2",
    service_type="compute",
    service_endpoint=f"{ocean.config.provider_url}/api/services/compute",
    datatoken=DATA_datatoken.address,
    files=DATA_encrypted_files,
    timeout=3600,
    compute_values=DATA_compute_values,
)

# Publish asset with compute service on-chain.
DATA_asset = ocean.assets.create(
    metadata=DATA_metadata,
    publisher_wallet=alice_wallet,
    encrypted_files=DATA_encrypted_files,
    services=[DATA_compute_service],
    erc721_address=DATA_nft_token.address,
    deployed_erc20_tokens=[DATA_datatoken],
)

print(f"DATA_asset did = '{DATA_asset.did}'")
```

## 3. Alice publishes algorithm

For this step, there are some prerequisites needed. If you want to replace the sample algorithm with an algorithm of your choosing, you will need to do some dependency management.
You can use one of the standard [Ocean algo_dockers images](https://github.com/oceanprotocol/algo_dockers) or publish a custom docker image.

Use the image name and tag in the `container` part of the algorithm metadata.
This docker image needs to have basic support for dependency installation e.g. in the case of Python, OS-level library installations, pip installations etc.
Take a look at the [Ocean tutorials](https://docs.oceanprotocol.com/tutorials/compute-to-data-algorithms/) to learn more about docker image publishing.

Please note that this example features a simple Python algorithm. If you publish an algorithm in another language, make sure you have an appropriate container to run it, including dependencies.
You can find more information about how to do this in the [Ocean tutorials](https://docs.oceanprotocol.com/tutorials/compute-to-data-algorithms/).

In the same Python console:

```python
# Publish the algorithm NFT token
ALGO_nft_token = ocean.create_nft_token("NFTToken1", "NFT1", alice_wallet)
print(f"ALGO_nft_token address = '{ALGO_nft_token.address}'")

# Publish the datatoken
ALGO_erc20_data = CreateErc20Data(
    template_index=1,
    strings=["Datatoken 1", "DT1"],
    addresses=[
        alice_wallet.address,
        alice_wallet.address,
        ZERO_ADDRESS,
        ocean.OCEAN_address,
    ],
    uints=[ocean.to_wei(100000), 0],
    bytess=[b""],
)
ALGO_datatoken = ALGO_nft_token.create_datatoken(ALGO_erc20_data, alice_wallet)

# Specify metadata and services, using the Branin test dataset
ALGO_date_created = "2021-12-28T10:55:11Z"

ALGO_metadata = {
    "created": ALGO_date_created,
    "updated": ALGO_date_created,
    "description": "gpr",
    "name": "gpr",
    "type": "algorithm",
    "author": "Trent",
    "license": "CC0: PublicDomain",
    "algorithm": {
        "language": "python",
        "format": "docker-image",
        "version": "0.1",
        "container": {
            "entrypoint": "python $ALGO",
            "image": "oceanprotocol/algo_dockers",
            "tag": "python-branin",
            # TODO: fix checksum
            "checksum": "44e10daa6637893f4276bb8d7301eb35306ece50f61ca34dcab550",
        },
    }
}

# ocean.py offers multiple file types, but a simple url file should be enough for this example
ALGO_url_file = UrlFile(
    url="https://raw.githubusercontent.com/trentmc/branin/main/gpr.py"
)

# Encrypt file(s) using provider
ALGO_encrypted_files = ocean.assets.encrypt_files([ALGO_url_file])

# Publish asset with compute service on-chain.
# The download (access service) is automatically created, but you can explore other options as well
ALGO_asset = ocean.assets.create(
    metadata=ALGO_metadata,
    publisher_wallet=alice_wallet,
    encrypted_files=ALGO_encrypted_files,
    erc721_address=ALGO_nft_token.address,
    deployed_erc20_tokens=[ALGO_datatoken],
)

print(f"ALGO_asset did = '{ALGO_asset.did}'")
```

## 4. Alice allows the algorithm for C2D for that data asset

In the same Python console:
```python
from ocean_lib.assets.trusted_algorithms import add_publisher_trusted_algorithm
add_publisher_trusted_algorithm(DATA_asset, ALGO_asset.did, config.metadata_cache_uri)
DATA_asset = ocean.assets.update(DATA_asset, alice_wallet)
```

## 5. Bob acquires datatokens for data and algorithm

In the same Python console:
```python
bob_wallet = Wallet(
    ocean.web3,
    os.getenv('TEST_PRIVATE_KEY2'),
    config.block_confirmations,
    config.transaction_timeout,
)
print(f"bob_wallet.address = '{bob_wallet.address}'")

# Alice mints DATA datatokens and ALGO datatokens to Bob.
# Alternatively, Bob might have bought these in a market.
DATA_datatoken.mint(bob_wallet.address, ocean.to_wei(5), alice_wallet)
ALGO_datatoken.mint(bob_wallet.address, ocean.to_wei(5), alice_wallet)
```

## 6. Bob starts a compute job

Only inputs needed: DATA_did, ALGO_did. Everything else can get computed as needed.

In the same Python console:
```python
# Convenience variables
DATA_did = DATA_asset.did
ALGO_did = ALGO_asset.did

# Operate on updated and indexed assets
DATA_asset = ocean.assets.resolve(DATA_did)
ALGO_asset = ocean.assets.resolve(ALGO_did)

compute_service = DATA_asset.get_service("compute")
algo_service = ALGO_asset.get_service("access")

from datetime import datetime, timedelta

# Pay for dataset for 1 day
DATA_order_tx_id = ocean.assets.pay_for_service(
    asset=DATA_asset,
    service=compute_service,
    wallet=bob_wallet,
    initialize_args={
        "compute_environment": "unused",
        "valid_until": int((datetime.now() + timedelta(days=1)).timestamp()),
    },
)
print(f"Paid for dataset compute service, order tx id: {DATA_order_tx_id}")

# Pay for algorithm for 1 day
ALGO_order_tx_id = ocean.assets.pay_for_service(
    asset=ALGO_asset,
    service=algo_service,
    wallet=bob_wallet,
    initialize_args={
        "valid_until": int((datetime.now() + timedelta(days=1)).timestamp()),
    }
)
print(f"Paid for algorithm access service, order tx id: {ALGO_order_tx_id}")

# Start compute job
from ocean_lib.models.compute_input import ComputeInput
DATA_compute_input = ComputeInput(DATA_did, DATA_order_tx_id, compute_service.id)
ALGO_compute_input = ComputeInput(ALGO_did, ALGO_order_tx_id, algo_service.id)
job_id = ocean.compute.start(
    consumer_wallet=bob_wallet,
    dataset=DATA_compute_input,
    # TODO: Update once compute environment implemented in provider
    compute_environment="unused",
    algorithm=ALGO_compute_input,
)
print(f"Started compute job with id: {job_id}")
```

## 7. Bob monitors logs / algorithm output

In the same Python console, you can check the job status as many times as needed:

```python
# Wait until job is done
import time
succeeded = False
for _ in range(0, 200):
    status = ocean.compute.status(DATA_did, job_id, bob_wallet)
    if status["status"] > 60:
        succeeded = True
        break
    time.sleep(5)
```

This will output the status of the current job.
Here is a list of possible results: [Operator Service Status description](https://github.com/oceanprotocol/operator-service/blob/main/API.md#status-description).

Once you get `{'ok': True, 'status': 70, 'statusText': 'Job finished'}`, Bob can check the result of the job.

```python
# Retrieve result
# 0 index, means we retrieve the results from the first dataset index
result = ocean.compute.result_file(DATA_did, job_id, 0, bob_wallet)

import pickle
model = pickle.loads(result)  # the gaussian model result
```

You can use the result however you like. For the purpose of this example, let's plot it.

```python
import numpy
from matplotlib import pyplot

X0_vec = numpy.linspace(-5., 10., 15)
X1_vec = numpy.linspace(0., 15., 15)
X0, X1 = numpy.meshgrid(X0_vec, X1_vec)
b, c, t = 0.12918450914398066, 1.5915494309189535, 0.039788735772973836
u = X1 - b*X0**2 + c*X0 - 6
r = 10.*(1. - t) * numpy.cos(X0) + 10
Z = u**2 + r

fig, ax = pyplot.subplots(subplot_kw={"projection": "3d"})
ax.scatter(X0, X1, model, c="r", label="model")
pyplot.title("Data + model")
pyplot.show() # or pyplot.savefig("test.png") to save the plot as a .png file instead
```

You should see something like this:

![test](https://user-images.githubusercontent.com/4101015/134895548-82e8ede8-d0db-433a-b37e-694de390bca3.png)<|MERGE_RESOLUTION|>--- conflicted
+++ resolved
@@ -37,36 +37,7 @@
 In your project folder, in this case my_project from `Setup : Install the library` in First Steps, run the following command:
 
 ```console
-#grab repo
-git clone https://github.com/oceanprotocol/barge
-cd barge
-
-#clean up old containers (to be sure)
-docker system prune -a --volumes
-
-#run barge: start ganache, Provider, Aquarius; deploy contracts; update ~/.ocean
-./start_ocean.sh
-```
-
-### Install the library
-
-In a new console that we'll call the _work_ console (as we'll use it later):
-
-```console
-#Initialize virtual environment and activate it.
-python -m venv venv
-source venv/bin/activate
-
-#Install the ocean.py library. Install wheel first to avoid errors.
-pip install wheel
-pip install ocean-lib
-```
-
-This example uses c2d to create a regression model. In order to visualise it or manipulate it, you also need some dependencies:
-
-```console
-pip install numpy
-pip install matplotlib
+pip install numpy matplotlib
 ```
 
 ### Set envvars
@@ -124,7 +95,6 @@
 # Publish the data NFT token
 DATA_nft_token = ocean.create_nft_token('NFTToken1', 'NFT1', alice_wallet)
 print(f"DATA_nft_token address = '{DATA_nft_token.address}'")
-<<<<<<< HEAD
 
 # Publish the datatoken
 from ocean_lib.models.models_structures import CreateErc20Data
@@ -148,31 +118,6 @@
 # Specify metadata and services, using the Branin test dataset
 DATA_date_created = "2021-12-28T10:55:11Z"
 
-=======
-
-# Publish the datatoken
-from ocean_lib.models.models_structures import CreateErc20Data
-from ocean_lib.web3_internal.constants import ZERO_ADDRESS
-DATA_erc20_data = CreateErc20Data(
-    template_index=1,
-    strings=["Datatoken 1", "DT1"],
-    addresses=[
-        alice_wallet.address,
-        alice_wallet.address,
-        ZERO_ADDRESS,
-        ocean.OCEAN_address,
-    ],
-    uints=[ocean.to_wei(100000), 0],
-    bytess=[b""],
-)
-DATA_datatoken = DATA_nft_token.create_datatoken(DATA_erc20_data, alice_wallet)
-print(f"DATA_datatoken address = '{DATA_datatoken.address}'")
-
-
-# Specify metadata and services, using the Branin test dataset
-DATA_date_created = "2021-12-28T10:55:11Z"
-
->>>>>>> 92b0550f
 DATA_metadata = {
     "created": DATA_date_created,
     "updated": DATA_date_created,
@@ -191,7 +136,6 @@
 
 # Encrypt file(s) using provider
 DATA_encrypted_files = ocean.assets.encrypt_files([DATA_url_file])
-<<<<<<< HEAD
 
 # Set the compute values for compute service
 DATA_compute_values = {
@@ -201,17 +145,6 @@
     "publisherTrustedAlgorithmPublishers": [],
 }
 
-=======
-
-# Set the compute values for compute service
-DATA_compute_values = {
-    "allowRawAlgorithm": False,
-    "allowNetworkAccess": True,
-    "publisherTrustedAlgorithms": [],
-    "publisherTrustedAlgorithmPublishers": [],
-}
-
->>>>>>> 92b0550f
 # Create the Service
 from ocean_lib.services.service import Service
 DATA_compute_service = Service(
@@ -424,7 +357,8 @@
 ```python
 # Retrieve result
 # 0 index, means we retrieve the results from the first dataset index
-result = ocean.compute.result_file(DATA_did, job_id, 0, bob_wallet)
+# TODO: Use compute.status to determine which index is output
+result = ocean.compute.result(DATA_did, job_id, 0, bob_wallet)
 
 import pickle
 model = pickle.loads(result)  # the gaussian model result
