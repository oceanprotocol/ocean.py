--- conflicted
+++ resolved
@@ -85,11 +85,7 @@
 # Bob downloads the file
 # If the connection breaks, Bob can request again by showing order_tx_id.
 file_path = ocean.assets.download_asset(
-<<<<<<< HEAD
-    ddo=ddo,
-=======
     asset=ddo,
->>>>>>> 12585d40
     consumer_wallet=bob_wallet,
     destination='./',
     order_tx_id=order_tx_id
@@ -122,11 +118,7 @@
 
 # Bob now has access! He downloads the asset.
 file_path = ocean.assets.download_asset(
-<<<<<<< HEAD
-    ddo=ddo,
-=======
     asset=ddo,
->>>>>>> 12585d40
     consumer_wallet=bob_wallet,
     destination='./',
     order_tx_id=order_tx_id,
@@ -153,4 +145,4 @@
 -5.0000,0.0000,308.1291
 -3.9286,0.0000,206.1783
 ...
-```
+```