# Developing ocean.py

This README is how to further *develop* ocean.py. (Compare to the quickstarts which show how to *use* it.)
Steps:
1. **Install dependencies**
<<<<<<< HEAD
2. **Configure the services**
3. **Test**

## Prerequisites
=======
1. **Start blockchain service** (only needed for ganache)
1. **Deploy** the contracts to {local, rinkeby, mainnet}
1. **Test**
1. **Merge** the changes via a PR
1. **Release** 
>>>>>>> 64b31566

1. Linux/MacOS
2. Docker
3. Python 3.8.5

## 1. Install dependencies

Clone this repo, and `cd` into it.
```console
git clone https://github.com/oceanprotocol/ocean.py
cd ocean.py
```
Install OS dependencies (e.g. Linux)
```console
sudo apt-get install -y python3-dev gcc python-pytest
```

Initialize virtual environment and activate it.
```console
python -m venv venv
source venv/bin/activate
```

Install modules in the environment.
```
pip install -r requirements_dev.txt
```


## 2. Start network, deploy to network (Local only)
To use Ocean.py, following services should be running: Aquarius, Ethereum node with contracts, Provider.
You can run `barge` to start all the required services or run each component individually.  

### Option 1: Use Barge (recommended)
To start all required services: ganache, provider, aquarius and deploy the contracts, do this in a separate terminal:
```console
git clone https://github.com/oceanprotocol/barge
cd barge
./start_ocean.sh
```

### Option 2: Run each component separately

1. Start ganache: Open a new terminal. In it, start a local ganache network with the following mnemomic. (The tests need private keys from this mnemomic.)
```console
docker run -d -p 8545:8545 trufflesuite/ganache-cli:latest --mnemonic "taxi music thumb unique chat sand crew more leg another off lamp"
```

2. Open another new terminal. In it:
* Clone the [Ocean contracts repo](https://github.com/oceanprotocol/contracts): `git clone https://github.com/oceanprotocol/contracts`
* Go to the new repo directory: `cd contracts`
* Deploy to the local network: `npm run deploy`

These steps will have updated the file `artifacts/address.json` in the _contracts_ directory, in the `development` section.

3. Start [aquarius](https://github.com/oceanprotocol/aquarius/blob/master/README.md)
4. Start [provider](https://github.com/oceanprotocol/provider)

## 3. Set contract addresses
1. If using barge, the generated addresses will be available at path `~/.ocean/ocean-contracts/artifacts/address.json`.
Copy the values from that section the into your local _ocean.py_'s artifacts file, e.g. at `./ocean.py/artifacts/address.json`. The result should look something like:
```json
{
  "development": {
    "DTFactory": "0xC36D83c8b8E31D7dBe47f7f887BF1C567ff75DD7",
    "BFactory": "0x5FcC55C678FEad140487959bB73a3f3B6949DdE5",
    "FixedRateExchange": "0x143027A9705e4Fe24734D99c7458aBe5A6b38D8e",
    "Metadata": "0xdA00aD9ae0ABD347eaFCbFCe078bEFCB30eD59cD",
    "Ocean": "0x83c74A95e42244CA84DbEB01C5Bfd5b2Cd2691c2"
 } 
}
```
2. Deploy fake OCEAN:
* In terminal: `./deploy.py ganache`
* It will output the address of OCEAN. Update the `artifacts/address.json` file with that address.


Similarly. the deployed contracts on other networks can be found [here](https://github.com/oceanprotocol/contracts/blob/master/artifacts/address.json).


## 4. Connect to the deployed contracts (Local or Rinkeby)

Open `./config.ini` and check that these lines exist (under `[eth-network]`):
* `address.file = artifacts/address.json`
* `artifacts.path = artifacts`

Finally, set envvars.
```console
export CONFIG_FILE=config.ini
```

## 4. Test

First, set private key values that the tests will need. The first key's value lines up with the ganache mnemomic setting above.
```console
export TEST_PRIVATE_KEY1=0xc594c6e5def4bab63ac29eed19a134c130388f74f019bc74b8f4389df2837a58
export TEST_PRIVATE_KEY2=0xef4b441145c1d0f3b4bc6d61d29f5c6e502359481152f869247c7a4244d45209
```

Some tests don't need other services running. Let's run one:
```console
pytest tests/models/test_btoken.py
```

Now you can run all tests since all services are running:
```console
pytest
```

#### Installing the pre-commit hooks (recommended)
Run `pre-commit install` to automatically apply isort (import sorting), flake8 (linting) and black (automatic code formatting) to commits. Black formatting is the standard and is checked as part of pull requests.

## 5. Merge

Merge the changes via a pull request (PR) etc. 

Specifically, [follow this workflow](https://docs.oceanprotocol.com/concepts/contributing/#fix-or-improve-core-software).

## 6. Release

Release for pip etc.

Specifically, [follow the Release Process instructions](../RELEASE_PROCESS.md).<|MERGE_RESOLUTION|>--- conflicted
+++ resolved
@@ -3,18 +3,12 @@
 This README is how to further *develop* ocean.py. (Compare to the quickstarts which show how to *use* it.)
 Steps:
 1. **Install dependencies**
-<<<<<<< HEAD
-2. **Configure the services**
-3. **Test**
-
-## Prerequisites
-=======
-1. **Start blockchain service** (only needed for ganache)
-1. **Deploy** the contracts to {local, rinkeby, mainnet}
+1. **Configure the services**
 1. **Test**
 1. **Merge** the changes via a PR
 1. **Release** 
->>>>>>> 64b31566
+
+## Prerequisites
 
 1. Linux/MacOS
 2. Docker
