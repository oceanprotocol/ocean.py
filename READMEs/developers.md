--- conflicted
+++ resolved
@@ -65,7 +65,6 @@
 
 ## 3. Set up contracts
 
-<<<<<<< HEAD
 ### 3.1 Connect to the deployed contracts
 
 Specify our config file as an envvar. In console:
@@ -77,22 +76,6 @@
 ```
 address.file = ~/.ocean/ocean-contracts/artifacts/address.json
 artifacts.path = ~/.ocean/ocean-contracts/artifacts
-=======
-### 3.1 Update `address.json`
-
-Running barge has written addresses to `~/.ocean/ocean-contracts/artifacts/address.json`. Copy those into your local ocean.py's file `artifacts/address.json`. The result should look something like:
-
-```json
-{
-  "development": {
-    "DTFactory": "0xC36D83c8b8E31D7dBe47f7f887BF1C567ff75DD7",
-    "BFactory": "0x5FcC55C678FEad140487959bB73a3f3B6949DdE5",
-    "FixedRateExchange": "0x143027A9705e4Fe24734D99c7458aBe5A6b38D8e",
-    "Metadata": "0xdA00aD9ae0ABD347eaFCbFCe078bEFCB30eD59cD",
-    "Ocean": "0x83c74A95e42244CA84DbEB01C5Bfd5b2Cd2691c2"
- }
-}
->>>>>>> 52600df3
 ```
 
 ### 3.2 Set private keys
@@ -104,7 +87,6 @@
 
 ### 3.3 Deploy fake OCEAN, and connect to it
 
-<<<<<<< HEAD
 In console:
 ```
 ./deploy.py ganache
@@ -112,24 +94,6 @@
 
 This will output the address of OCEAN, and auto-update the "development" : "Ocean" value in  `~/.ocean/ocean-contracts/artifacts/address.json`.
 
-=======
--   In terminal: `./deploy.py ganache`
--   It will output the address of OCEAN. In `artifacts/address.json`, update the "development" : "Ocean" value with that address.
-
-### 3.4 Connect to the deployed contracts
-
-Open `./config.ini` and check that these lines exist (under `[eth-network]`):
-
--   `address.file = artifacts/address.json`
--   `artifacts.path = artifacts`
-
-Finally, set envvars.
-
-```console
-export CONFIG_FILE=config.ini
-```
-
->>>>>>> 52600df3
 ## 4. Test
 
 ```console
@@ -206,7 +170,7 @@
 
 Finally, you can [go here](https://app.codacy.com/gh/oceanprotocol/ocean.py/dashboard) to see results of remotely-run tests. (You may need special permissions.)
 
-### 8. Contributing to the documentation
+## 8. Appendix: Contributing to docs
 
-You are welcome to contribute to ocean.py! For clean markdowns, we use the `remark` tool for automatic markdown formatting.
+You are welcome to contribute to ocean.py docs! For clean markdowns, we use the `remark` tool for automatic markdown formatting.
 See instructions here: [remark](https://github.com/remarkjs/remark-lint) and use [this configuration file](https://github.com/codacy/codacy-remark-lint/blob/master/.remarkrc.js).