<!--
Copyright 2021 Ocean Protocol Foundation
SPDX-License-Identifier: Apache-2.0
-->

# Quickstart: Fixed Rate Exchange Flow

This quickstart describes fixed rate exchange flow.

It focuses on Alice's experience as a publisher, and Bob's experience as a buyer & consumer.

Here are the steps:

1.  Setup
2.  Alice creates a datatoken
3.  Alice mints & approves datatokens
4.  Bob buys at fixed rate datatokens

Let's go through each step.

## 1. Setup

### Prerequisites

-   Linux/MacOS
-   Docker, [allowing non-root users](https://www.thegeekdiary.com/run-docker-as-a-non-root-user/)
-   Python 3.8.5+

### Run barge services

In a new console:

```console
# Grab repo
git clone https://github.com/oceanprotocol/barge
cd barge

# Clean up old containers (to be sure)
docker system prune -a --volumes

# Run barge: start ganache, Provider, Aquarius; deploy contracts; update ~/.ocean
./start_ocean.sh
```

### Install the ocean.py library

In a new console that we'll call the _work_ console (as we'll use it later):

```console
# Grab ocean.py repo
cd Desktop/
git clone https://github.com/oceanprotocol/ocean.py.git
git checkout v4main

# Create your working directory. Copy artifacts.
mkdir test3
cd test3
cp -r ../ocean.py/artifacts ./

# Initialize virtual environment and activate it. Install artifacts.
python3 -m venv venv
source venv/bin/activate
chmod 777 artifacts/install-remote.sh
./artifacts/install-remote.sh

# Intermediary installation before PyPi release of V4. Install wheel first to avoid errors.
pip3 install wheel
pip3 install --no-cache-dir ../ocean.py/
```

### Set envvars

In the work console:
```console
# Set private keys of two accounts
export TEST_PRIVATE_KEY1=0x5d75837394b078ce97bc289fa8d75e21000573520bfa7784a9d28ccaae602bf8
export TEST_PRIVATE_KEY2=0xef4b441145c1d0f3b4bc6d61d29f5c6e502359481152f869247c7a4244d45209

# Needed to mint fake OCEAN for testing with ganache
export FACTORY_DEPLOYER_PRIVATE_KEY=0xc594c6e5def4bab63ac29eed19a134c130388f74f019bc74b8f4389df2837a58

# Set the address file only for ganache
export ADDRESS_FILE=~/.ocean/ocean-contracts/artifacts/address.json

# Set network URL
export OCEAN_NETWORK_URL=http://127.0.0.1:8545

# Start python
python
```

## 2. Alice creates the datatoken


In the Python console:
```python
#Create ocean instance
from ocean_lib.example_config import ExampleConfig
from ocean_lib.ocean.ocean import Ocean
config = ExampleConfig.get_config()
ocean = Ocean(config)

print(f"config.network_url = '{config.network_url}'")
print(f"config.block_confirmations = {config.block_confirmations.value}")
print(f"config.metadata_cache_uri = '{config.metadata_cache_uri}'")
print(f"config.provider_url = '{config.provider_url}'")

#Alice's wallet
import os
from ocean_lib.web3_internal.wallet import Wallet
alice_private_key = os.getenv('TEST_PRIVATE_KEY1')
alice_wallet = Wallet(ocean.web3, alice_private_key, config.block_confirmations, config.transaction_timeout)
print(f"alice_wallet.address = '{alice_wallet.address}'")

#Mint OCEAN for ganache only
from ocean_lib.ocean.mint_fake_ocean import mint_fake_OCEAN
mint_fake_OCEAN(config)

assert alice_wallet.web3.eth.get_balance(alice_wallet.address) > 0, "need ETH"
<<<<<<< HEAD
# Publish an NFT token
nft_token = ocean.create_nft_token(
    "NFTToken1", "NFT1", alice_wallet, "https://oceanprotocol.com/nft/"
)
token_address = nft_token.address
print(f"token_address = '{token_address}'")
```

## 3. Alice created data token & mints data tokens
=======
datatoken = ocean.create_datatoken('DataToken1', 'DT1', alice_wallet, blob=config.metadata_cache_uri)
token_address = datatoken.address
print(f"token_address = '{token_address}'")
```

## 3. Alice mints & approve datatokens
>>>>>>> 060aa3e9

In the same python console:
```python
from ocean_lib.models.models_structures import ErcCreateData
from ocean_lib.web3_internal.constants import ZERO_ADDRESS
from ocean_lib.web3_internal.currency import to_wei
<<<<<<< HEAD

# Prepare data for ERC20 token
erc20_data = ErcCreateData(
    template_index=1,
    strings=["Datatoken 1", "DT1"],
    addresses=[
        alice_wallet.address,
        alice_wallet.address,
        ZERO_ADDRESS,
        ocean.OCEAN_address,
    ],
    uints=[to_wei(200), 0],
    bytess=[b""],
)

erc20_token = nft_token.create_datatoken(erc20_data, alice_wallet)
print(f"datatoken_address = '{erc20_token.address}'")

#Mint the datatokens
erc20_token.mint(alice_wallet.address, to_wei(100), alice_wallet)
=======
datatoken.mint(alice_wallet.address, to_wei(100), alice_wallet)
datatoken.approve(ocean.exchange._exchange_address, to_wei(100), alice_wallet)
>>>>>>> 060aa3e9
```

## 4. Bob buys at fixed rate datatokens


In the same python console:
```python
bob_private_key = os.getenv('TEST_PRIVATE_KEY2')
bob_wallet = Wallet(ocean.web3, bob_private_key, config.block_confirmations, config.transaction_timeout)
print(f"bob_wallet.address = '{bob_wallet.address}'")

# Verify that Bob has ganache ETH
assert ocean.web3.eth.get_balance(bob_wallet.address) > 0, "need ganache ETH"

OCEAN_token = ocean.get_datatoken(ocean.OCEAN_address)
```

If the `exchange_id` is not provided yet, here is the fix.
It is important to create an `exchange_id` only one time per exchange.

```python
#Create exchange_id for a new exchange
exchange_id = ocean.create_fixed_rate(
    erc20_token=erc20_token,
    base_token=OCEAN_token,
    amount=to_wei(100),
    from_wallet=alice_wallet,
)
```

If `exchange_id` has been created before or there are other
exchanges for a certain datatoken, it can be searched by
providing the datatoken address.

```python
<<<<<<< HEAD
# Search for exchange_id from a specific block retrieved at 3rd step
# for a certain data token address (e.g. datatoken_address). Choose
# one from the list.
datatoken_address = erc20_token.address
nft_factory = ocean.get_nft_factory()
logs = nft_factory.search_exchange_by_datatoken(ocean.fixed_rate_exchange, datatoken_address)
# Optional: Filtering the logs by the exchange owner.
logs = nft_factory.search_exchange_by_datatoken(ocean.fixed_rate_exchange, datatoken_address, alice_wallet.address)
=======
#Search for exchange_id from a specific block retrieved at 3rd step
#for a certain datatoken address (e.g. token_address).
logs = ocean.exchange.search_exchange_by_datatoken(token_address)
>>>>>>> 060aa3e9
print(logs)
```

Use the `exchange_id` for buying at fixed rate.

```python
<<<<<<< HEAD
# Approve tokens for Bob
fixed_price_address = ocean.fixed_rate_exchange.address
erc20_token.approve(fixed_price_address, to_wei(100), bob_wallet)
OCEAN_token.approve(fixed_price_address, to_wei(100), bob_wallet)

tx_result = ocean.fixed_rate_exchange.buy_dt(
    exchange_id=exchange_id,
    data_token_amount=to_wei(20),
    max_base_token_amount=to_wei(50),
    from_wallet=bob_wallet,
    )
assert tx_result, "failed buying data tokens at fixed rate for Bob"
=======
tx_result = ocean.exchange.buy_at_fixed_rate(to_wei(2), bob_wallet, to_wei(5), exchange_id, token_address, alice_wallet.address)
assert tx_result, "failed buying datatokens at fixed rate for Bob"
>>>>>>> 060aa3e9
```<|MERGE_RESOLUTION|>--- conflicted
+++ resolved
@@ -117,7 +117,6 @@
 mint_fake_OCEAN(config)
 
 assert alice_wallet.web3.eth.get_balance(alice_wallet.address) > 0, "need ETH"
-<<<<<<< HEAD
 # Publish an NFT token
 nft_token = ocean.create_nft_token(
     "NFTToken1", "NFT1", alice_wallet, "https://oceanprotocol.com/nft/"
@@ -127,21 +126,12 @@
 ```
 
 ## 3. Alice created data token & mints data tokens
-=======
-datatoken = ocean.create_datatoken('DataToken1', 'DT1', alice_wallet, blob=config.metadata_cache_uri)
-token_address = datatoken.address
-print(f"token_address = '{token_address}'")
-```
-
-## 3. Alice mints & approve datatokens
->>>>>>> 060aa3e9
 
 In the same python console:
 ```python
 from ocean_lib.models.models_structures import ErcCreateData
 from ocean_lib.web3_internal.constants import ZERO_ADDRESS
 from ocean_lib.web3_internal.currency import to_wei
-<<<<<<< HEAD
 
 # Prepare data for ERC20 token
 erc20_data = ErcCreateData(
@@ -162,10 +152,6 @@
 
 #Mint the datatokens
 erc20_token.mint(alice_wallet.address, to_wei(100), alice_wallet)
-=======
-datatoken.mint(alice_wallet.address, to_wei(100), alice_wallet)
-datatoken.approve(ocean.exchange._exchange_address, to_wei(100), alice_wallet)
->>>>>>> 060aa3e9
 ```
 
 ## 4. Bob buys at fixed rate datatokens
@@ -201,7 +187,6 @@
 providing the datatoken address.
 
 ```python
-<<<<<<< HEAD
 # Search for exchange_id from a specific block retrieved at 3rd step
 # for a certain data token address (e.g. datatoken_address). Choose
 # one from the list.
@@ -210,18 +195,12 @@
 logs = nft_factory.search_exchange_by_datatoken(ocean.fixed_rate_exchange, datatoken_address)
 # Optional: Filtering the logs by the exchange owner.
 logs = nft_factory.search_exchange_by_datatoken(ocean.fixed_rate_exchange, datatoken_address, alice_wallet.address)
-=======
-#Search for exchange_id from a specific block retrieved at 3rd step
-#for a certain datatoken address (e.g. token_address).
-logs = ocean.exchange.search_exchange_by_datatoken(token_address)
->>>>>>> 060aa3e9
 print(logs)
 ```
 
 Use the `exchange_id` for buying at fixed rate.
 
 ```python
-<<<<<<< HEAD
 # Approve tokens for Bob
 fixed_price_address = ocean.fixed_rate_exchange.address
 erc20_token.approve(fixed_price_address, to_wei(100), bob_wallet)
@@ -229,13 +208,9 @@
 
 tx_result = ocean.fixed_rate_exchange.buy_dt(
     exchange_id=exchange_id,
-    data_token_amount=to_wei(20),
+    datatoken_amount=to_wei(20),
     max_base_token_amount=to_wei(50),
     from_wallet=bob_wallet,
     )
 assert tx_result, "failed buying data tokens at fixed rate for Bob"
-=======
-tx_result = ocean.exchange.buy_at_fixed_rate(to_wei(2), bob_wallet, to_wei(5), exchange_id, token_address, alice_wallet.address)
-assert tx_result, "failed buying datatokens at fixed rate for Bob"
->>>>>>> 060aa3e9
 ```