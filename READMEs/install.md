--- conflicted
+++ resolved
@@ -53,16 +53,8 @@
 
 #### Potential issues & workarounds
 
-From the `pip install` step, here are potential issues and workarounds.
-
 - Issue: if you have an Apple M1 processor, `coincurve` and `cryptography` installation may fail due to dependency/compilation issues.
 - Workaround: install them individually: `pip3 install coincurve && pip3 install cryptography`
-
-<<<<<<< HEAD
-=======
-- for M1 processors, `coincurve` and `cryptography` installation may fail due to missing packages, which come pre-packaged in other operating systems. Make sure you have `autoconf`, `automake` and `libtool` installed, e.g. using Homebrew or MacPorts.
->>>>>>> 65f1483a
-
 - Issue: if you run MacOS, you may encounter an "Unsupported Architecture" issue.
 - Workaround: install including ARCHFLAGS: `ARCHFLAGS="-arch x86_64" pip install ocean-lib`. [[Details](https://github.com/oceanprotocol/ocean.py/issues/486).]
 
