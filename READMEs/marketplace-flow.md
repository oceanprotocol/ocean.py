<!--
Copyright 2021 Ocean Protocol Foundation
SPDX-License-Identifier: Apache-2.0
-->

# Quickstart: Marketplace Flow

This quickstart describes a batteries-included flow including using off-chain services for metadata (Aquarius) and consuming datasets (Provider).

It focuses on Alice's experience as a publisher, and Bob's experience as a buyer & consumer.

Here are the steps:

1.  Setup
2.  Alice publishes data asset
3.  Market displays the asset for sale
4.  Bob buys data asset, and downloads it

Let's go through each step.

## 1. Setup

### Run barge services

<<<<<<< HEAD
In a new console:
=======
-   [Datatokens tutorial](datatokens-flow.md). Includes setting `NETWORK_URL` and `MY_TEST_KEY`.
-   [Get test OCEAN](get-test-OCEAN.md)
>>>>>>> 3c33df16

```console
#grab repo
git clone https://github.com/oceanprotocol/barge
cd barge

#clean up old containers (to be sure)
docker system prune -a --volumes

#run barge (runs ganache, Provider, Aquarius)
./start_ocean.sh  --with-provider2
```

### Run Ocean Market service

In a new console:
```console
#install
git clone https://github.com/oceanprotocol/market.git
cd market
npm install

#run Ocean Market app
npm start
```

Check out the Ocean Market webapp at http://localhost:8000.

### Give Alice & Bob fake OCEAN

In steps below, Alice and Bob need (fake) OCEAN. Let's send them some. To make this happen, we need to get the ocean.py repo; we don't use that repo otherwise.

In a new console:
```console
#clone the repo and enter into it
git clone https://github.com/oceanprotocol/ocean.py
cd ocean.py

#Install OS dependencies
sudo apt-get install -y python3-dev gcc python-pytest

#Initialize virtual environment and activate it.
python -m venv venv
source venv/bin/activate

#Install modules in the environment.
pip install -r requirements_dev.txt

#set private keys of two accounts (Alice & Bob)
export TEST_PRIVATE_KEY1=0xc594c6e5def4bab63ac29eed19a134c130388f74f019bc74b8f4389df2837a58
export TEST_PRIVATE_KEY2=0xef4b441145c1d0f3b4bc6d61d29f5c6e502359481152f869247c7a4244d45209

#send fake OCEAN to Alice & Bob
./deploy.py ganache
```


### Install the library

In a new console:

```console
#Create your working directory
mkdir test3
cd test3

#Initialize virtual environment and activate it.
python -m venv venv
source venv/bin/activate

#Install the ocean.py library
pip install ocean-lib
```

### Create config file

Create a file called `test3/config.ini` and fill it as follows.
```
[eth-network]
network = ganache
artifacts.path = ~/.ocean/ocean-contracts/artifacts
address.file = ~/.ocean/ocean-contracts/artifacts/address.json

[resources]
aquarius.url = http://localhost:5000
provider.url = http://localhost:8030
provider.address = 0x00bd138abd70e2f00903268f3db08f2d25677c9e

storage.path = ocean_lib.db
downloads.path = consume-downloads
```


## 2. Alice publishes data asset

Ensure proper environment. In the console:
```
#go into venv
cd test3
source venv/bin/activate

#set private keys of two accounts (Alice & Bob)
export TEST_PRIVATE_KEY1=0xc594c6e5def4bab63ac29eed19a134c130388f74f019bc74b8f4389df2837a58
export TEST_PRIVATE_KEY2=0xef4b441145c1d0f3b4bc6d61d29f5c6e502359481152f869247c7a4244d45209

#go into Python
python
```

In the Python console:

```python
#create ocean instance
import os
from ocean_lib.config import Config
from ocean_lib.ocean.ocean import Ocean
from ocean_lib.data_provider.data_service_provider import DataServiceProvider
from ocean_utils.agreements.service_factory import ServiceDescriptor
config = Config('config.ini')
ocean = Ocean(config)

#Alice's wallet
from ocean_lib.web3_internal.wallet import Wallet
alice_wallet = Wallet(ocean.web3, private_key=os.getenv('TEST_PRIVATE_KEY1'))

#Publish a datatoken
print("create datatoken: begin")
data_token = ocean.create_data_token('DataToken1', 'DT1', alice_wallet, blob=ocean.config.metadata_store_url)
token_address = data_token.address
print("create datatoken: done")

#Specify metadata and service attributes, using the Branin test dataset
date_created = "2019-12-28T10:55:11Z"
metadata =  {
    "main": {
        "type": "dataset", "name": "branin", "author": "Trent",
        "license": "CC0: Public Domain", "dateCreated": date_created,
        "files": [{"index": 0, "contentType": "text/text",
	           "url": "https://raw.githubusercontent.com/trentmc/branin/master/branin.arff"}]}
}
service_attributes = {
        "main": {
            "name": "dataAssetAccessServiceAgreement",
            "creator": alice_wallet.address,
            "timeout": 3600 * 24,
            "datePublished": date_created,
            "cost": 1.0, # <don't change, this is obsolete>
        }
    }

#Publish metadata and service attributes on-chain.
# The service urls will be encrypted before going on-chain.
# They're only decrypted for datatoken owners upon consume.
service_endpoint = DataServiceProvider.get_url(ocean.config)
download_service = ServiceDescriptor.access_service_descriptor(service_attributes, service_endpoint)
asset = ocean.assets.create(
  metadata,
  alice_wallet,
  service_descriptors=[download_service],
  data_token_address=token_address)
assert token_address == asset.data_token_address

did = asset.did  # did contains the datatoken address

#Mint the datatokens
data_token.mint_tokens(alice_wallet.address, 100.0, alice_wallet)

<<<<<<< HEAD
#In the create() step below, Alice needs ganache OCEAN. Ensure she has it.
=======
## 4. Alice creates a pool for trading her new datatokens

Alice needs Rinkeby OCEAN for this step. Let's check. If this fails, the tutorial to [get test OCEAN](get-test-OCEAN.md) will help.

```python
>>>>>>> 3c33df16
from ocean_lib.models.btoken import BToken #BToken is ERC20
OCEAN_token = BToken(ocean.OCEAN_address)
assert OCEAN_token.balanceOf(alice_wallet.address) > 0, "need OCEAN"

#Post the asset for sale. This does many blockchain txs: create base
# pool, bind OCEAN and datatoken, add OCEAN and datatoken liquidity,
# and finalize the pool.
pool = ocean.pool.create(
   token_address,
   data_token_amount=100.0,
   OCEAN_amount=10.0,
   from_wallet=alice_wallet
)
pool_address = pool.address

#Print values that we use in the next step
print(f"token_address = '{token_address}'")
print(f"did = '{did}'")
print(f"pool_address = '{pool_address}'")
```

## 3. Marketplace displays asset for sale

Now, you're the Marketplace operator. Here's how to get info about the data asset.

In the same Python console as above:

```python
#point to services
from ocean_utils.agreements.service_types import ServiceTypes
asset = ocean.assets.resolve(did)
service1 = asset.get_service(ServiceTypes.ASSET_ACCESS)

#point to pool
pool = ocean.pool.get(pool_address)

#To access a data service, you need 1.0 datatokens.
#Here, the market retrieves the datatoken price denominated in OCEAN.
OCEAN_address = ocean.OCEAN_address
price_in_OCEAN = ocean.pool.calcInGivenOut(
    pool_address, OCEAN_address, token_address, token_out_amount=1.0)
print(f"Price of 1 datatoken is {price_in_OCEAN} OCEAN")
```

<<<<<<< HEAD
## 4.  Bob buys data asset, and downloads it
=======
## 6. Value swap: Bob buys datatokens from market

Now, we're going to be Bob. Bob wants to buy datatokens from Alice, through the marketplace using the OCEAN-datatokens pool.

First, Bob will need his own Rinkeby Ethereum account / private key, Rinkeby ETH, and Rinkeby OCEAN.

-   Get account and ETH with help from the [datatokens tutorial](datatokens-flow.md). Then, in console: `export BOB_KEY=<Bob_private_key>`
-   Get OCEAN with help from [test OCEAN tutorial](get-test-OCEAN.md)
>>>>>>> 3c33df16

Now, you're Bob the data consumer.

In the same Python console as before:
```python
#Bob's wallet
bob_wallet = Wallet(ocean.web3, private_key=os.getenv('TEST_PRIVATE_KEY2'))
print(f"bob_wallet.address = '{bob_wallet.address}'")

<<<<<<< HEAD
#Verify that Bob has ganache ETH
assert ocean.web3.eth.getBalance(bob_wallet.address) > 0, "need Rinkeby ETH"

#Verify that Bob has ganache OCEAN
=======
Verify that Bob has Rinkeby ETH. If it fails, the [datatokens tutorial](datatokens-flow.md) can help.

```python
assert bob_ocean.web3.eth.getBalance(bob_wallet.address) > 0, "need Rinkeby ETH"
```

Verify that Bob has Rinkeby OCEAN. If it fails, the [test OCEAN tutorial](get-test-OCEAN.md) can help.

```python
from ocean_lib.models.btoken import BToken #BToken is ERC20
OCEAN_token = BToken(bob_ocean.OCEAN_address)
>>>>>>> 3c33df16
assert OCEAN_token.balanceOf(bob_wallet.address) > 0, "need Rinkeby OCEAN"

#Bob buys 1.0 datatokens - the amount needed to consume the dataset.
data_token = ocean.get_data_token(token_address)
ocean.pool.buy_data_tokens(
    pool_address,
    amount=1.0, # buy 1.0 datatoken
    max_OCEAN_amount=10.0, # pay up to 10.0 OCEAN
    from_wallet=bob_wallet
)

print(f"Bob has {data_token.token_balance(bob_wallet.address)} datatokens.")

assert data_token.balanceOf(bob_wallet.address) >= 1.0, "Bob didn't get 1.0 datatokens"

#Bob points to the service object
fee_receiver = None # could also be market address
from ocean_utils.agreements.service_types import ServiceTypes
asset = ocean.assets.resolve(did)
service = asset.get_service(ServiceTypes.ASSET_ACCESS)

#Bob sends his datatoken to the service
quote = ocean.assets.order(asset.did, bob_wallet.address, service_index=service.index)
order_tx_id = ocean.assets.pay_for_service(
    quote.amount, quote.data_token_address, asset.did, service.index, fee_receiver, bob_wallet, None)
print(f"order_tx_id = '{order_tx_id}'")

#Bob downloads. If the connection breaks, Bob can request again by showing order_tx_id.
file_path = ocean.assets.download(
    asset.did,
    service.index,
    bob_wallet,
    order_tx_id,
    destination='./'
)
print(f"file_path = '{file_path}'") #e.g. datafile.0xAf07...
```

In console:
```console
#verify that the file is downloaded
cd test3/datafile.0xAf07... 
ls branin.arff
```

Congrats to Bob for buying and consuming a data asset!

_Note_. The file is in ARFF format, used by some AI/ML tools. In this case there are two input variables (x0, x1) and one output.

```console
% 1. Title: Branin Function
% 3. Number of instances: 225
% 6. Number of attributes: 2

@relation branin

@attribute 'x0' numeric
@attribute 'x1' numeric
@attribute 'y' numeric

@data
-5.0000,0.0000,308.1291
-3.9286,0.0000,206.1783
...
```<|MERGE_RESOLUTION|>--- conflicted
+++ resolved
@@ -22,13 +22,6 @@
 
 ### Run barge services
 
-<<<<<<< HEAD
-In a new console:
-=======
--   [Datatokens tutorial](datatokens-flow.md). Includes setting `NETWORK_URL` and `MY_TEST_KEY`.
--   [Get test OCEAN](get-test-OCEAN.md)
->>>>>>> 3c33df16
-
 ```console
 #grab repo
 git clone https://github.com/oceanprotocol/barge
@@ -58,7 +51,7 @@
 
 ### Give Alice & Bob fake OCEAN
 
-In steps below, Alice and Bob need (fake) OCEAN. Let's send them some. To make this happen, we need to get the ocean.py repo; we don't use that repo otherwise.
+In steps below, Alice and Bob need (fake) OCEAN. Let's send them some. To make this happen, we need to get the ocean.py repo; we don't use that repo for this quickstart otherwise.
 
 In a new console:
 ```console
@@ -195,15 +188,7 @@
 #Mint the datatokens
 data_token.mint_tokens(alice_wallet.address, 100.0, alice_wallet)
 
-<<<<<<< HEAD
 #In the create() step below, Alice needs ganache OCEAN. Ensure she has it.
-=======
-## 4. Alice creates a pool for trading her new datatokens
-
-Alice needs Rinkeby OCEAN for this step. Let's check. If this fails, the tutorial to [get test OCEAN](get-test-OCEAN.md) will help.
-
-```python
->>>>>>> 3c33df16
 from ocean_lib.models.btoken import BToken #BToken is ERC20
 OCEAN_token = BToken(ocean.OCEAN_address)
 assert OCEAN_token.balanceOf(alice_wallet.address) > 0, "need OCEAN"
@@ -248,18 +233,7 @@
 print(f"Price of 1 datatoken is {price_in_OCEAN} OCEAN")
 ```
 
-<<<<<<< HEAD
 ## 4.  Bob buys data asset, and downloads it
-=======
-## 6. Value swap: Bob buys datatokens from market
-
-Now, we're going to be Bob. Bob wants to buy datatokens from Alice, through the marketplace using the OCEAN-datatokens pool.
-
-First, Bob will need his own Rinkeby Ethereum account / private key, Rinkeby ETH, and Rinkeby OCEAN.
-
--   Get account and ETH with help from the [datatokens tutorial](datatokens-flow.md). Then, in console: `export BOB_KEY=<Bob_private_key>`
--   Get OCEAN with help from [test OCEAN tutorial](get-test-OCEAN.md)
->>>>>>> 3c33df16
 
 Now, you're Bob the data consumer.
 
@@ -269,24 +243,10 @@
 bob_wallet = Wallet(ocean.web3, private_key=os.getenv('TEST_PRIVATE_KEY2'))
 print(f"bob_wallet.address = '{bob_wallet.address}'")
 
-<<<<<<< HEAD
 #Verify that Bob has ganache ETH
 assert ocean.web3.eth.getBalance(bob_wallet.address) > 0, "need Rinkeby ETH"
 
 #Verify that Bob has ganache OCEAN
-=======
-Verify that Bob has Rinkeby ETH. If it fails, the [datatokens tutorial](datatokens-flow.md) can help.
-
-```python
-assert bob_ocean.web3.eth.getBalance(bob_wallet.address) > 0, "need Rinkeby ETH"
-```
-
-Verify that Bob has Rinkeby OCEAN. If it fails, the [test OCEAN tutorial](get-test-OCEAN.md) can help.
-
-```python
-from ocean_lib.models.btoken import BToken #BToken is ERC20
-OCEAN_token = BToken(bob_ocean.OCEAN_address)
->>>>>>> 3c33df16
 assert OCEAN_token.balanceOf(bob_wallet.address) > 0, "need Rinkeby OCEAN"
 
 #Bob buys 1.0 datatokens - the amount needed to consume the dataset.
