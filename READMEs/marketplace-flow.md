<!--
Copyright 2022 Ocean Protocol Foundation
SPDX-License-Identifier: Apache-2.0
-->

# Quickstart: Marketplace Flow

This quickstart describes a batteries-included flow including using off-chain services for metadata (Aquarius) and consuming datasets (Provider).

For pool creation, it is used as base token, OCEAN token.
The base token can be changed into something else, such as USDC, DAI etc., but
it will require an extra fee.

It focuses on Alice's experience as a publisher, and Bob's experience as a buyer & consumer.

Here are the steps:

1.  Setup
2.  Alice publishes data asset
3.  Market displays the asset for sale
4.  Bob buys data asset, and downloads it

Let's go through each step.

## 1. Setup

### First steps

To get started with this guide, please refer to [datatokens-flow](datatokens-flow.md) and complete the following steps :
- [x] Setup : Prerequisites
- [x] Setup : Download barge and run services
- [x] Setup : Install the library from v4 sources

### Run Ocean Market service

In a new console:

```console
#install
git clone https://github.com/oceanprotocol/market.git
cd market
npm install

#run Ocean Market app
npm start
```

Check out the Ocean Market webapp at http://localhost:8000.

Ocean Market is a graphical interface to the backend smart contracts and Ocean services (Aquarius, Provider). The following steps will interface to the backend in a different fashion: using the command-line / console, and won't need Ocean Market. But it's good to understand there are multiple views.
### Set envvars

In the work console:
```console
#set private keys of two accounts
export TEST_PRIVATE_KEY1=0x5d75837394b078ce97bc289fa8d75e21000573520bfa7784a9d28ccaae602bf8
export TEST_PRIVATE_KEY2=0xef4b441145c1d0f3b4bc6d61d29f5c6e502359481152f869247c7a4244d45209

#needed to mint fake OCEAN for testing with ganache
export FACTORY_DEPLOYER_PRIVATE_KEY=0xc594c6e5def4bab63ac29eed19a134c130388f74f019bc74b8f4389df2837a58

#set the address file only for ganache
export ADDRESS_FILE=~/.ocean/ocean-contracts/artifacts/address.json

#set network URL
export OCEAN_NETWORK_URL=http://127.0.0.1:8545
```

## 2. Alice publishes data asset

In your project folder (i.e. my_project from `Install the library` step) and in the work console where you set envvars, run python console with the command:

```console
python
```

In the Python console:
```python
# Create Ocean instance
from ocean_lib.example_config import ExampleConfig
from ocean_lib.ocean.ocean import Ocean
config = ExampleConfig.get_config()
ocean = Ocean(config)

print(f"config.network_url = '{config.network_url}'")
print(f"config.block_confirmations = {config.block_confirmations.value}")
print(f"config.metadata_cache_uri = '{config.metadata_cache_uri}'")
print(f"config.provider_url = '{config.provider_url}'")

# Create Alice's wallet
import os
from ocean_lib.web3_internal.wallet import Wallet
alice_private_key = os.getenv('TEST_PRIVATE_KEY1')
alice_wallet = Wallet(ocean.web3, alice_private_key, config.block_confirmations, config.transaction_timeout)
print(f"alice_wallet.address = '{alice_wallet.address}'")

# Mint OCEAN
from ocean_lib.ocean.mint_fake_ocean import mint_fake_OCEAN
mint_fake_OCEAN(config)
assert alice_wallet.web3.eth.get_balance(alice_wallet.address) > 0, "need ETH"

# Publish an NFT token
nft_token = ocean.create_nft_token('NFTToken1', 'NFT1', alice_wallet)
token_address = nft_token.address
print(f"token_address = '{token_address}'")

# Prepare data for ERC20 token
from ocean_lib.models.models_structures import CreateErc20Data
from ocean_lib.web3_internal.constants import ZERO_ADDRESS
erc20_data = CreateErc20Data(
    template_index=1,
    strings=["Datatoken 1", "DT1"],
    addresses=[
        alice_wallet.address,
        alice_wallet.address,
        ZERO_ADDRESS,
        ocean.OCEAN_address,
    ],
    uints=[ocean.to_wei(100000), 0],
    bytess=[b""],
)

# Specify metadata and services, using the Branin test dataset
date_created = "2021-12-28T10:55:11Z"

metadata = {
    "created": date_created,
    "updated": date_created,
    "description": "Branin dataset",
    "name": "Branin dataset",
    "type": "dataset",
    "author": "Treunt",
    "license": "CC0: PublicDomain",
}

# ocean.py offers multiple file types, but a simple url file should be enough for this example
from ocean_lib.agreements.file_objects import UrlFile
url_file = UrlFile(
    url="https://raw.githubusercontent.com/trentmc/branin/main/branin.arff"
)

# Encrypt file(s) using provider
encrypted_files = ocean.assets.encrypt_files([url_file])


# Publish asset with services on-chain.
# The download (access service) is automatically created, but you can explore other options as well
asset = ocean.assets.create(
    metadata, alice_wallet, encrypted_files, erc20_tokens_data=[erc20_data]
)

did = asset.did  # did contains the datatoken address
print(f"did = '{did}'")

```

In order to encrypt the entire asset, when using a private market or metadata cache, use the encrypt keyword.
Same for compression and you can use a combination of the two. E.g:
`asset = ocean.assets.create(..., encrypt_flag=True)` or `asset = ocean.assets.create(..., compress_flag=True)`

In the following steps we will create a pool from the created token, in order to allow another user
to order this access token.
```python
erc20_token = ocean.get_datatoken(asset.get_service("access").datatoken)
OCEAN_token = ocean.get_datatoken(ocean.OCEAN_address)

ss_params = [
    ocean.to_wei(1),
    OCEAN_token.decimals(),
    ocean.to_wei(10000),
    2500000,
    ocean.to_wei(2000)
]

swap_fees = [ocean.to_wei("0.01"), ocean.to_wei("0.01")]
bpool = ocean.create_pool(erc20_token, OCEAN_token, ss_params, swap_fees, alice_wallet)
print(f"BPool address: {bpool.address}")

```

## 3. Marketplace displays asset for sale

Now, you're the Marketplace operator. Here's how to get info about the data asset.

In the same Python console as before:

```python
price_in_OCEAN = bpool.get_amount_in_exact_out(
    OCEAN_token.address,
    erc20_token.address,
    ocean.to_wei(1),
    ocean.to_wei("0.01")
)

from ocean_lib.web3_internal.currency import pretty_ether_and_wei
print(f"Price of 1 {erc20_token.symbol()} is {pretty_ether_and_wei(price_in_OCEAN, 'OCEAN')}")
```

## 4. Bob buys data asset, and downloads it
Now, you're Bob the data consumer.

In the same Python console as before:

```python
# Bob's wallet
bob_private_key = os.getenv('TEST_PRIVATE_KEY2')
bob_wallet = Wallet(ocean.web3, bob_private_key, config.block_confirmations, config.transaction_timeout)
print(f"bob_wallet.address = '{bob_wallet.address}'")

# Verify that Bob has ganache ETH
assert ocean.web3.eth.get_balance(bob_wallet.address) > 0, "need ganache ETH"

# Verify that Bob has ganache OCEAN
assert OCEAN_token.balanceOf(bob_wallet.address) > 0, "need ganache OCEAN"

# Bob buys 1.0 datatokens - the amount needed to consume the dataset.
OCEAN_token.approve(bpool.address, ocean.to_wei("10000"), from_wallet=bob_wallet)

bpool.swap_exact_amount_out(
    [OCEAN_token.address, erc20_token.address, ZERO_ADDRESS],
    [
        ocean.to_wei(10),
        ocean.to_wei(1),
        ocean.to_wei(10),
        0,
    ],
    from_wallet=bob_wallet,
)
assert erc20_token.balanceOf(bob_wallet.address) >= ocean.to_wei(
    1
), "Bob didn't get 1.0 datatokens"

# Bob points to the service object
from ocean_lib.web3_internal.constants import ZERO_ADDRESS
fee_receiver = ZERO_ADDRESS # could also be market address
asset = ocean.assets.resolve(did)
service = asset.get_service("access")

# Bob sends his datatoken to the service
service = asset.get_service("access")
order_tx_id = ocean.assets.pay_for_service(
    asset, service, bob_wallet
)
print(f"order_tx_id = '{order_tx_id}'")

# Bob downloads. If the connection breaks, Bob can request again by showing order_tx_id.
file_path = ocean.assets.download_asset(
<<<<<<< HEAD
    asset=asset,
    consumer_wallet=bob_wallet,
    destination='./',
    order_tx_id=order_tx_id
)
=======
    asset,
    service.service_endpoint,
    bob_wallet,
    './',
    order_tx_id
)

>>>>>>> 2fbe13db
print(f"file_path = '{file_path}'") #e.g. datafile.0xAf07...
```

In console:

```console
#verify that the file is downloaded
cd my_project/datafile.did:op:0xAf07...
ls branin.arff
```

Congrats to Bob for buying and consuming a data asset!

_Note_. The file is in ARFF format, used by some AI/ML tools. In this case there are two input variables (x0, x1) and one output.

```console
% 1. Title: Branin Function
% 3. Number of instances: 225
% 6. Number of attributes: 2

@relation branin

@attribute 'x0' numeric
@attribute 'x1' numeric
@attribute 'y' numeric

@data
-5.0000,0.0000,308.1291
-3.9286,0.0000,206.1783
...
```<|MERGE_RESOLUTION|>--- conflicted
+++ resolved
@@ -245,21 +245,11 @@
 
 # Bob downloads. If the connection breaks, Bob can request again by showing order_tx_id.
 file_path = ocean.assets.download_asset(
-<<<<<<< HEAD
     asset=asset,
     consumer_wallet=bob_wallet,
     destination='./',
     order_tx_id=order_tx_id
 )
-=======
-    asset,
-    service.service_endpoint,
-    bob_wallet,
-    './',
-    order_tx_id
-)
-
->>>>>>> 2fbe13db
 print(f"file_path = '{file_path}'") #e.g. datafile.0xAf07...
 ```
 
