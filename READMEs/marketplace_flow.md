# Quickstart: Marketplace Flow

This quickstart describes a batteries-included flow including using off-chain services for metadata (Aquarius) and consuming datasets (Provider).

It focuses on Alice's experience as a publisher, and Bob's experience as a buyer & consumer. 

Here are the steps:
1. Setup
1. Alice publishes data asset (including metadata)
1. Alice mints 100 tokens
1. Alice creates a pool for trading her new datatokens
1. Market displays the asset for sale
1. Value swap: Bob buys datatokens from market
1. Bob uses a service by spending datatoken he just purchased (download)

Bonus rounds:
1. Bonus: run your own local Provider or Aquarius
1. Bonus: Get datatoken price in USD

<<<<<<< HEAD
Once you have rinkeby eth, get some Rinkeby Ocean Tokens by visiting 
http://faucet.rinkeby.oceanprotocol.com/ and entering your ethereum 
address. 

If you haven't installed yet:
```console
pip install ocean-lib
```
=======
Let's go through each step.
>>>>>>> f084b963

## 1. Setup

First, please make sure you've got the following. The [datatokens tutorial](datatokens_flow.md) has further info, as needed.
* Got a virtualenv running (optional)
* Installed ocean-lib
* Got an Ethereum account on rinkeby that holds ETH. You've exported its private key.
* Got an infura account, with your infura project id

Then, set Alice's config vals as envvars. In the console:
```
export NETWORK_URL=https://rinkeby.infura.io/v3/<your Infura project id>
export AQUARIUS_URL=https://aquarius.rinkeby.v3.oceanprotocol.com
export PROVIDER_URL=https://provider.rinkeby.v3.oceanprotocol.com
```

Then, set Alice's private key. In the console:
```
export ALICE_KEY=<alice private key>
```

Then, set up the service for the [Market app](https://github.com/oceanprotocol/market). In a *new* console:
```
git clone https://github.com/oceanprotocol/market.git
cd market
npm install
npm start
```

Finally, check out the market app as a webapp, at `http://localhost:8000`. 

## 2. Alice publishes data asset (including metadata)

What follows is in Python, from your main console. First, configure the components and create an `Ocean` instance.
```python
import os

from ocean_lib.ocean.ocean import Ocean
from ocean_lib.web3_internal.wallet import Wallet
from ocean_lib.data_provider.data_service_provider import DataServiceProvider
from ocean_utils.agreements.service_factory import ServiceDescriptor

#Alice's config
config = {
   'network' : os.getenv('NETWORK_URL'),
   'metadataStoreUri' : os.getenv('AQUARIUS_URL'),
   'providerUri' : os.getenv('PROVIDER_URL'),
}
ocean = Ocean(config)
```

Next, create a `Wallet` for Alice.
```python
alice_wallet = Wallet(ocean.web3, private_key=os.getenv('ALICE_KEY'))
```

Publish a datatoken.
```
data_token = ocean.create_data_token('DataToken1', 'DT1', alice_wallet, blob=ocean.config.metadata_store_url)
token_address = data_token.address
```

Specify the service attributes, and connect that to `service_endpoint` and `download_service`.
```python
date_created = "2012-02-01T10:55:11Z"
service_attributes = {
        "main": {
            "name": "dataAssetAccessServiceAgreement",
            "creator": alice_wallet.address,
            "timeout": 3600 * 24,
            "datePublished": date_created,
            "cost": 1.0, # <don't change, this is obsolete>
        }
    }

service_endpoint = DataServiceProvider.get_url(ocean.config)
download_service = ServiceDescriptor.access_service_descriptor(service_attributes, service_endpoint)
```

Metadata is information about the data asset. Ocean stores it on-chain, enabling permissionless access by anyone.

We also want a convenient place for the Provider to store the service urls without requiring a separate storage facility, while making the urls available only to datatoken owners. To solve this, the Provider *encrypts* the urls and lumps them in with the rest of the metadata (the plaintext part), to be stored on-chain. The Provider will decrypt as part of the data provisioning.

- NOTE: as of Jan 6, 2021, the call below to `ocean.assets.create()` is failing [Github issue](https://github.com/oceanprotocol/ocean.py/issues/89) You can skip the rest of step 2, and successfully do steps 3 and 4 below. We are working to fix the issue.

```python
metadata =  {
    "main": {
        "type": "dataset", "name": "10 Monkey Species Small", "author": "Mario", 
        "license": "CC0: Public Domain", "dateCreated": date_created, 
        "files": [
            { "index": 0, "contentType": "application/zip", "url": "https://s3.amazonaws.com/datacommons-seeding-us-east/10_Monkey_Species_Small/assets/training.zip"},
            { "index": 1, "contentType": "text/text", "url": "https://s3.amazonaws.com/datacommons-seeding-us-east/10_Monkey_Species_Small/assets/monkey_labels.txt"},
            { "index": 2, "contentType": "application/zip", "url": "https://s3.amazonaws.com/datacommons-seeding-us-east/10_Monkey_Species_Small/assets/validation.zip"}]}
}

#ocean.assets.create will encrypt URLs using Provider's encrypt service endpoint, and update asset before putting on-chain.
#It requires that token_address is a valid DataToken contract address. If that isn't provided, it will create a new token.
asset = ocean.assets.create(metadata, alice_wallet, service_descriptors=[download_service], data_token_address=token_address)
assert token_address == asset.data_token_address

did = asset.did  # did contains the datatoken address
```

## 3. Alice mints 100 datatokens

```python

data_token.mint_tokens(alice_wallet.address, 100.0, alice_wallet)
```

## 4. Alice creates a pool for trading her new datatokens

First, [first get Rinkeby OCEAN via this faucet](https://faucet.rinkeby.oceanprotocol.com/).

Then, in Python:
```python
pool = ocean.pool.create(
   token_address,
   data_token_amount=100.0,
   OCEAN_amount=10.0,
   from_wallet=alice_wallet
)
pool_address = pool.address
print(f'DataToken @{data_token.address} has a `pool` available @{pool_address}')
```

## 5. Marketplace displays asset for sale 

Up til now, all the actions have been by Alice. Let's switch now to the perspective to that of the Marketplace operator. They can display for sale whatever data assets they see on chain which are in a pool (or a fixed-price exchange). 

Here, we show how the marketplace might grab info about the data asset, price info from the pool, and show it in text form. It can also be in the webapp of course.

First, the market creates its own `Ocean` instance.
```python
import os
from ocean_utils.agreements.service_types import ServiceTypes

from ocean_lib.ocean.ocean import Ocean
from ocean_lib.ocean.util import from_base_18
from ocean_lib.models.bpool import BPool

# Market's config
config = {
   'network': os.getenv('NETWORK_URL'),
}
market_ocean = Ocean(config)
```

Next, the market creates an object pointing to the pool.
```python
did = ''  # from step 3
pool_address = ''  # from step 4
asset = market_ocean.assets.resolve(did)
service1 = asset.get_service(ServiceTypes.ASSET_ACCESS)
pool = market_ocean.pool.get(pool_address)
```

To access a data service, you need 1.0 datatokens. Here, the market retrieves the datatoken price denominated in OCEAN.
```python
OCEAN_address = market_ocean.pool.ocean_address
price_in_OCEAN = market_ocean.pool.calcInGivenOut(
    pool_address, OCEAN_address, token_address, token_out_amount=1.0
)
print(f"Price of 1 datatoken is {price_in_OCEAN} OCEAN")
```

## 6. Value swap: Bob buys datatokens from marketplace (using datatoken <> OCEAN balancer pool)

Now, we're going to be Bob. Bob wants to buy datatokens from Alice, through the marketplace. For that, Bob needs some Rinkeby ETH and his own private key. You can follow the same steps like in step 0. It culminates in (from terminal): `export BOB_KEY=<Bob_private_key>`

Next, Bob will need OCEAN to buy the datatoken. [Here's](https://faucet.rinkeby.oceanprotocol.com/) a Rinkeby faucet for OCEAN. More information is [here](https://docs.oceanprotocol.com/tutorials/get-ether-and-ocean-tokens/).

Then, here's the Python from Bob's perspective.
```python
# <FIRST: copy and paste the code from step 5 here>

import os
from ocean_lib.ocean.util import to_base_18
from ocean_lib.web3_internal.wallet import Wallet

bob_wallet = Wallet(ocean.web3, private_key=os.getenv('BOB_KEY'))
data_token = market_ocean.get_data_token(token_address)

market_ocean.pool.buy_data_tokens(
    pool_address, 
    amount=1.0, # buy one data token
    max_OCEAN_amount=price_in_OCEAN, # pay maximum 0.1 OCEAN tokens
    from_wallet=bob_wallet
)

print(f'bob has {data_token.token_balance(bob_wallet.address} datatokens.')
```
   
## 7. Bob uses a service from the asset he just purchased (download)

```python
market_address = '0x<markets ethereum address to receive service fee'
service = asset.get_service(ServiceTypes.ASSET_ACCESS)  # asset from step 5
quote = market_ocean.assets.order(asset.did, bob_wallet.address, service_index=service.index)
order_tx_id = market_ocean.assets.pay_for_service(
    quote.amount, quote.data_token_address, asset.did, service.index, market_address, bob_wallet
)
file_path = market_ocean.assets.download(
    asset.did, 
    service.index, 
    bob_wallet, 
    order_tx_id, 
    destination='~/my-datasets'
)
```

# Bonus Rounds

## Bonus round 1: run Provider and Aquarius locally

Bonus round time! So far, we've used third-party services for Provider and Aquarius (Metadata cache). Now, let's run them locally.

### Aquarius (Metadata cache)
- Go to [Aquarius' repo](https://github.com/oceanprotocol/aquarius), check its requirements, and make sure it points to Rinkeby.
- In a new terminal: `docker run oceanprotocol/aquarius:latest` (or other ways, as repo describes)
- Point the appropriate envvar to it. In your terminal: `export AQUARIUS_URL=<the url that it says "Listening at">`

### Provider
- Go to [Ocean Provider's repo](https://github.com/oceanprotocol/provider), check its requirements, and make sure it points to Rinkeby.
- In another new terminal: `docker run oceanprotocol/provider:latest` (or other ways, as repo describes)
- Point the appropriate envvar to it. In your terminal: `export PROVIDER_URL=<the url that it says "Listening at">`

## Bonus round 2: get price of datatoken in USD

This extends step 5. Whereas step 5 showed the price of a datatoken in OCEAN, we could also get it in USD. How? Find the USDT : OCEAN exchange from another pool.

```python
OCEAN_usd_pool_address = '' #get externally
USDT_token_address = '' #get externally
ocn_pool = BPool(OCEAN_usd_pool_address)
OCEAN_price = from_base_18(ocn_pool.calcInGivenOut(
    ocn_pool.getBalance(USDT_token_address), 
    ocn_pool.getDenormalizedWeight(USDT_token_address),
    ocn_pool.getBalance(OCEAN_address), 
    ocn_pool.getDenormalizedWeight(OCEAN_address),
    tokenAmountOut_base=to_base_18(price_in_OCEAN),
    swapFee_base=ocn_pool.getSwapFee()
))
print(f"1 datatoken costs {price_in_OCEAN * OCEAN_price} USD")<|MERGE_RESOLUTION|>--- conflicted
+++ resolved
@@ -17,7 +17,6 @@
 1. Bonus: run your own local Provider or Aquarius
 1. Bonus: Get datatoken price in USD
 
-<<<<<<< HEAD
 Once you have rinkeby eth, get some Rinkeby Ocean Tokens by visiting 
 http://faucet.rinkeby.oceanprotocol.com/ and entering your ethereum 
 address. 
@@ -26,9 +25,8 @@
 ```console
 pip install ocean-lib
 ```
-=======
+
 Let's go through each step.
->>>>>>> f084b963
 
 ## 1. Setup
 
