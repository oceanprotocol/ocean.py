--- conflicted
+++ resolved
@@ -71,17 +71,10 @@
 In the same Python console:
 ```python
 # Set asset did. Practically, you'd get this from Ocean Market. _This_ example uses prior info.
-<<<<<<< HEAD
-did = ddo.did
-
-# Bob gets a datatoken from the dispenser; sends it to the service; downloads
-file_name = ocean.assets.download_file(did, bob_wallet)
-=======
 ddo_did = ddo.did
 
 # Bob gets a datatoken from the dispenser; sends it to the service; downloads
 file_name = ocean.assets.download_file(ddo_did, bob_wallet)
->>>>>>> 12585d40
 ```
 
 Now, load the file and use its data.
@@ -120,11 +113,7 @@
 In the same Python console:
 ```python
 # Bob gets an access token from the dispenser
-<<<<<<< HEAD
-ddo = ocean.assets.resolve(did)
-=======
 ddo = ocean.assets.resolve(ddo_did)
->>>>>>> 12585d40
 datatoken_address = ddo.datatokens[0]["address"]
 datatoken = ocean.get_datatoken(datatoken_address)
 amt_tokens = Web3.toWei(1, "ether")
@@ -136,11 +125,7 @@
 # Bob downloads the dataset
 # If the connection breaks, Bob can request again by showing order_tx_id.
 file_path = ocean.assets.download_asset(
-<<<<<<< HEAD
-    ddo=ddo,
-=======
     asset=ddo,
->>>>>>> 12585d40
     consumer_wallet=bob_wallet,
     destination='./',
     order_tx_id=order_tx_id
@@ -148,11 +133,4 @@
 import glob
 file_name = glob.glob(file_path + "/*")[0]
 print(f"file_name: '{file_name}'")
-```
-
-
-
-
-
-
-
+```