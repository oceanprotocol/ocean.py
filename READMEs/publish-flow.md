--- conflicted
+++ resolved
@@ -35,15 +35,9 @@
 name = "Branin dataset"
 url = "https://raw.githubusercontent.com/trentmc/branin/main/branin.arff"
 
-<<<<<<< HEAD
-#create data NFT & datatoken & DDO
-(data_NFT, datatoken, ddo) = ocean.assets.create_url_asset(name, url, alice_wallet)
-print(f"Just published ddo, with did={ddo.did}")
-=======
 #create data NFT & datatoken & DDO asset
 (data_NFT, datatoken, ddo) = ocean.assets.create_url_asset(name, url, alice_wallet)
 print(f"Just published asset, with did={ddo.did}")
->>>>>>> 12585d40
 ```
 
 That's it! You've created a data asset of "UrlFile" asset type. It includes a data NFT, a datatoken for the data NFT, and metadata.
@@ -93,7 +87,7 @@
 
 ### Appendix: Metadata Encryption
 
-The ddo metadata is stored on-chain. It's encrypted and compressed by default. Therefore it supports GDPR "right-to-be-forgotten" compliance rules by default.
+The asset metadata is stored on-chain. It's encrypted and compressed by default. Therefore it supports GDPR "right-to-be-forgotten" compliance rules by default.
 
 You can control this:
 - To disable encryption, use `ocean.assets.create(..., encrypt_flag=False)`.
