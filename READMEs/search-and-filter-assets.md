<!--
Copyright 2022 Ocean Protocol Foundation
SPDX-License-Identifier: Apache-2.0
-->


# Quickstart: Search Data Flow

This quickstart describes how to find data by their `tags`, using Aquarius.


Here are the steps:

1.  Setup
2.  Alice creates few assets for testing
3.  Alice searches & filters data by their `tags`

Let's go through each step.

## 1. Setup

From [installation-flow](install.md), do:
- [x] Setup : Prerequisites
- [x] Setup : Download barge and run services
- [x] Setup : Install the library
- [x] Setup : Set envvars

From [data-nfts-and-datatokens-flow](data-nfts-and-datatokens-flow.md), do:
- [x] Setup : Setup in Python


## 2. Alice publishes datasets

Now, you're Alice. Using [publish-flow](publish-flow.md) model, do:

```python
#data info
name = "Branin dataset"
url = "https://raw.githubusercontent.com/trentmc/branin/main/branin.arff"

# Created a list of tags for the following datasets
tags = [
    ["test", "ganache", "best"],
    ["test", "ocean"],
    ["AI", "dataset", "testing"],
]
# Publish some assets for testing
for tag in tags:
    (data_NFT, datatoken, ddo) = ocean.assets.create_url_asset(name, url, alice_wallet)
    print(f"Just published asset, with did={ddo.did}")
    
    # Update the metadata introducing `tags`
    ddo.metadata.update({"tags": tag})
<<<<<<< HEAD
    ddo = ocean.assets.update(ddo=ddo, publisher_wallet=alice_wallet, provider_uri=config["PROVIDER_URL"])
    print(f"Just updated the metadata")
=======
    ddo = ocean.assets.update(asset=ddo, publisher_wallet=alice_wallet, provider_uri=config["PROVIDER_URL"])
    print(f"Just updated the metadata of the asset with did={ddo.did}.")
>>>>>>> 12585d40

```
## 3. Alice filters assets by their `tags`

Alice can filter the assets by a given tag, and retrieve key info afterwards.

```python
# Retrieve assets with tag name "test"
tag = "test"
all_ddos = ocean.assets.search(tag)

<<<<<<< HEAD
# More powerful search: filter just by the `tags` key
=======
# Filter just by the `tags` key
>>>>>>> 12585d40
filtered_ddos = list(
    filter(
        lambda a: tag in a.metadata["tags"],
        list(filter(lambda a: "tags" in a.metadata.keys(), all_ddos)),
    )
)

# Make sure that the provided tag is valid.
<<<<<<< HEAD
assert len(filtered_ddos) > 0, f"Nothing found not found having tag {tag}."
=======
assert len(filtered_ddos) > 0, "Assets not found with this tag."
>>>>>>> 12585d40

# Retrieve the wanted information from assets.
for ddo in filtered_ddos:
    print(f"ddo.did :{ddo.did}")
    print(f"ddo.metadata :{ddo.metadata}")
    print(f"ddo.nft :{ddo.nft}")
    print(f"ddo.datatokens :{ddo.datatokens}")
```<|MERGE_RESOLUTION|>--- conflicted
+++ resolved
@@ -4,16 +4,16 @@
 -->
 
 
-# Quickstart: Search Data Flow
+# Quickstart: Search Assets Flow
 
-This quickstart describes how to find data by their `tags`, using Aquarius.
+This quickstart describes how assets can be found by their `tags` from Aquarius.
 
 
 Here are the steps:
 
 1.  Setup
 2.  Alice creates few assets for testing
-3.  Alice searches & filters data by their `tags`
+3.  Alice searches & filters assets by their `tags`
 
 Let's go through each step.
 
@@ -38,42 +38,35 @@
 name = "Branin dataset"
 url = "https://raw.githubusercontent.com/trentmc/branin/main/branin.arff"
 
-# Created a list of tags for the following datasets
+# Created a list of tags for the following assets
 tags = [
-    ["test", "ganache", "best"],
+    ["test", "ganache", "best asset"],
     ["test", "ocean"],
     ["AI", "dataset", "testing"],
 ]
-# Publish some assets for testing
+# Publish few assets for testing
 for tag in tags:
     (data_NFT, datatoken, ddo) = ocean.assets.create_url_asset(name, url, alice_wallet)
     print(f"Just published asset, with did={ddo.did}")
     
     # Update the metadata introducing `tags`
     ddo.metadata.update({"tags": tag})
-<<<<<<< HEAD
-    ddo = ocean.assets.update(ddo=ddo, publisher_wallet=alice_wallet, provider_uri=config["PROVIDER_URL"])
-    print(f"Just updated the metadata")
-=======
     ddo = ocean.assets.update(asset=ddo, publisher_wallet=alice_wallet, provider_uri=config["PROVIDER_URL"])
     print(f"Just updated the metadata of the asset with did={ddo.did}.")
->>>>>>> 12585d40
 
 ```
 ## 3. Alice filters assets by their `tags`
 
-Alice can filter the assets by a given tag, and retrieve key info afterwards.
+Alice can filter the assets by a certain tag and after can retrieve the necessary
+information afterwards.
 
 ```python
-# Retrieve assets with tag name "test"
+# Get a list of assets filtered by a given tag.
+# All assets that contain the specified tag name
 tag = "test"
 all_ddos = ocean.assets.search(tag)
 
-<<<<<<< HEAD
-# More powerful search: filter just by the `tags` key
-=======
 # Filter just by the `tags` key
->>>>>>> 12585d40
 filtered_ddos = list(
     filter(
         lambda a: tag in a.metadata["tags"],
@@ -82,11 +75,7 @@
 )
 
 # Make sure that the provided tag is valid.
-<<<<<<< HEAD
-assert len(filtered_ddos) > 0, f"Nothing found not found having tag {tag}."
-=======
 assert len(filtered_ddos) > 0, "Assets not found with this tag."
->>>>>>> 12585d40
 
 # Retrieve the wanted information from assets.
 for ddo in filtered_ddos:
