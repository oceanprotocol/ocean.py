#
# Copyright 2022 Ocean Protocol Foundation
# SPDX-License-Identifier: Apache-2.0
#

<<<<<<< HEAD
import pytest

from ocean_lib.aquarius.aquarius import Aquarius
from ocean_lib.models.data_nft import DataNFT
from ocean_lib.models.data_nft_factory import DataNFTFactoryContract
from ocean_lib.models.datatoken import Datatoken
from ocean_lib.models.datatoken_enterprise import DatatokenEnterprise
from ocean_lib.models.factory_router import FactoryRouter
from ocean_lib.models.side_staking import SideStaking
from ocean_lib.web3_internal.constants import ZERO_ADDRESS
from ocean_lib.web3_internal.currency import from_wei, to_wei
from ocean_lib.web3_internal.transactions import send_ether
from ocean_lib.web3_internal.utils import get_ether_balance
from tests.resources.helper_functions import (
    get_address_of_type,
    get_another_consumer_wallet,
    get_arweave_file,
    get_consumer_ocean_instance,
    get_consumer_wallet,
    get_example_config,
    get_factory_deployer_wallet,
    get_file1,
    get_file2,
    get_file3,
    get_ganache_wallet,
    get_provider_wallet,
    get_publisher_ocean_instance,
    get_publisher_wallet,
    get_wallet,
    get_web3,
    setup_logging,
)

_NETWORK = "ganache"

setup_logging()


@pytest.fixture(autouse=True)
def setup_all(request, config, web3, ocean_token):
    # a test can skip setup_all() via decorator "@pytest.mark.nosetup_all"
    if "nosetup_all" in request.keywords:
        return

    wallet = get_ganache_wallet()

    if not wallet:
        return

    addresses_file = config.address_file
    if not os.path.exists(addresses_file):
        return

    print(f"sender: {wallet.key}, {wallet.address}, {wallet.keys_str()}")
    print(f"sender balance: {from_wei(get_ether_balance(web3, wallet.address))}")
    assert get_ether_balance(web3, wallet.address) >= to_wei(
        "10"
    ), "Ether balance less than 10."

    amt_distribute = to_wei("1000")

    for w in (get_publisher_wallet(), get_consumer_wallet(), get_ganache_wallet()):
        if get_ether_balance(web3, w.address) < to_wei("2"):
            send_ether(wallet, w.address, to_wei("4"))

        if ocean_token.balanceOf(w.address) < to_wei("100"):
            ocean_token.mint(w.address, amt_distribute, from_wallet=wallet)


@pytest.fixture
def config():
    return get_example_config()


@pytest.fixture
def publisher_ocean_instance():
    return get_publisher_ocean_instance()


@pytest.fixture
def consumer_ocean_instance():
    return get_consumer_ocean_instance()


@pytest.fixture
def web3():
    return get_web3()


@pytest.fixture
def aquarius_instance(config):
    return Aquarius.get_instance(config.metadata_cache_uri)


@pytest.fixture
def publisher_wallet():
    return get_publisher_wallet()


@pytest.fixture
def consumer_wallet():
    return get_consumer_wallet()


@pytest.fixture
def another_consumer_wallet():
    return get_another_consumer_wallet()


@pytest.fixture
def publish_market_wallet():
    return get_wallet(4)


@pytest.fixture
def consume_market_wallet():
    return get_wallet(5)


@pytest.fixture
def factory_deployer_wallet():
    return get_factory_deployer_wallet(_NETWORK)


@pytest.fixture
def ocean_address(config) -> str:
    return get_address_of_type(config, "Ocean")


@pytest.fixture
def ocean_token(web3, ocean_address) -> Datatoken:
    return Datatoken(web3, ocean_address)


@pytest.fixture
def factory_router(web3, config):
    return FactoryRouter(web3, get_address_of_type(config, "Router"))


@pytest.fixture
def side_staking(web3, config):
    return SideStaking(web3=web3, address=get_address_of_type(config, "Staking"))


@pytest.fixture
def data_nft_factory(web3, config):
    return DataNFTFactoryContract(web3, get_address_of_type(config, "ERC721Factory"))


@pytest.fixture
def provider_wallet():
    return get_provider_wallet()


@pytest.fixture
def data_nft(web3, publisher_wallet, data_nft_factory):
    tx = data_nft_factory.deploy_erc721_contract(
        name="NFT",
        symbol="NFTSYMBOL",
        template_index=1,
        additional_metadata_updater=ZERO_ADDRESS,
        additional_datatoken_deployer=ZERO_ADDRESS,
        token_uri="https://oceanprotocol.com/nft/",
        transferable=True,
        owner=publisher_wallet.address,
        from_wallet=publisher_wallet,
    )
    token_address = data_nft_factory.get_token_address(tx)
    return DataNFT(web3, token_address)


@pytest.fixture
def datatoken(web3, data_nft, publisher_wallet, data_nft_factory):
    tx_result = data_nft.create_erc20(
        template_index=1,
        name="DT1",
        symbol="DT1Symbol",
        minter=publisher_wallet.address,
        fee_manager=publisher_wallet.address,
        publish_market_order_fee_address=publisher_wallet.address,
        publish_market_order_fee_token=ZERO_ADDRESS,
        publish_market_order_fee_amount=0,
        bytess=[b""],
        from_wallet=publisher_wallet,
    )
    tx_receipt = web3.eth.wait_for_transaction_receipt(tx_result)

    registered_event = data_nft_factory.get_event_log(
        DataNFTFactoryContract.EVENT_TOKEN_CREATED,
        tx_receipt.blockNumber,
        web3.eth.block_number,
        None,
    )

    dt_address = registered_event[0].args.newTokenAddress

    return Datatoken(web3, dt_address)


@pytest.fixture
def datatoken_enterprise_token(web3, data_nft, publisher_wallet, data_nft_factory):
    tx_result = data_nft.create_erc20(
        template_index=2,
        name="DT1",
        symbol="DT1Symbol",
        minter=publisher_wallet.address,
        fee_manager=publisher_wallet.address,
        publish_market_order_fee_address=publisher_wallet.address,
        publish_market_order_fee_token=ZERO_ADDRESS,
        publish_market_order_fee_amount=0,
        bytess=[b""],
        from_wallet=publisher_wallet,
        datatoken_cap=to_wei(100),
    )
    tx_receipt = web3.eth.wait_for_transaction_receipt(tx_result)

    registered_event = data_nft_factory.get_event_log(
        DataNFTFactoryContract.EVENT_TOKEN_CREATED,
        tx_receipt.blockNumber,
        web3.eth.block_number,
        None,
    )

    dt_address = registered_event[0].args.newTokenAddress

    return DatatokenEnterprise(web3, dt_address)


@pytest.fixture
def publisher_addr():
    return get_publisher_wallet().address


@pytest.fixture
def consumer_addr():
    return get_consumer_wallet().address


@pytest.fixture
def another_consumer_addr():
    return get_another_consumer_wallet().address


@pytest.fixture
def file1():
    return get_file1()


@pytest.fixture
def file2():
    return get_file2()


@pytest.fixture
def file3():
    return get_file3()


@pytest.fixture
def arweave_file():
    return get_arweave_file()
=======
# This is the global conftest. EVERY SINGLE TEST looks at this
# - For tests that use ganache, import conftest_ganache.py. Just don't put it here.
# - For tests that use remote networks, do your own thing. Just don't put it here.
>>>>>>> a77367c0
<|MERGE_RESOLUTION|>--- conflicted
+++ resolved
@@ -3,270 +3,6 @@
 # SPDX-License-Identifier: Apache-2.0
 #
 
-<<<<<<< HEAD
-import pytest
-
-from ocean_lib.aquarius.aquarius import Aquarius
-from ocean_lib.models.data_nft import DataNFT
-from ocean_lib.models.data_nft_factory import DataNFTFactoryContract
-from ocean_lib.models.datatoken import Datatoken
-from ocean_lib.models.datatoken_enterprise import DatatokenEnterprise
-from ocean_lib.models.factory_router import FactoryRouter
-from ocean_lib.models.side_staking import SideStaking
-from ocean_lib.web3_internal.constants import ZERO_ADDRESS
-from ocean_lib.web3_internal.currency import from_wei, to_wei
-from ocean_lib.web3_internal.transactions import send_ether
-from ocean_lib.web3_internal.utils import get_ether_balance
-from tests.resources.helper_functions import (
-    get_address_of_type,
-    get_another_consumer_wallet,
-    get_arweave_file,
-    get_consumer_ocean_instance,
-    get_consumer_wallet,
-    get_example_config,
-    get_factory_deployer_wallet,
-    get_file1,
-    get_file2,
-    get_file3,
-    get_ganache_wallet,
-    get_provider_wallet,
-    get_publisher_ocean_instance,
-    get_publisher_wallet,
-    get_wallet,
-    get_web3,
-    setup_logging,
-)
-
-_NETWORK = "ganache"
-
-setup_logging()
-
-
-@pytest.fixture(autouse=True)
-def setup_all(request, config, web3, ocean_token):
-    # a test can skip setup_all() via decorator "@pytest.mark.nosetup_all"
-    if "nosetup_all" in request.keywords:
-        return
-
-    wallet = get_ganache_wallet()
-
-    if not wallet:
-        return
-
-    addresses_file = config.address_file
-    if not os.path.exists(addresses_file):
-        return
-
-    print(f"sender: {wallet.key}, {wallet.address}, {wallet.keys_str()}")
-    print(f"sender balance: {from_wei(get_ether_balance(web3, wallet.address))}")
-    assert get_ether_balance(web3, wallet.address) >= to_wei(
-        "10"
-    ), "Ether balance less than 10."
-
-    amt_distribute = to_wei("1000")
-
-    for w in (get_publisher_wallet(), get_consumer_wallet(), get_ganache_wallet()):
-        if get_ether_balance(web3, w.address) < to_wei("2"):
-            send_ether(wallet, w.address, to_wei("4"))
-
-        if ocean_token.balanceOf(w.address) < to_wei("100"):
-            ocean_token.mint(w.address, amt_distribute, from_wallet=wallet)
-
-
-@pytest.fixture
-def config():
-    return get_example_config()
-
-
-@pytest.fixture
-def publisher_ocean_instance():
-    return get_publisher_ocean_instance()
-
-
-@pytest.fixture
-def consumer_ocean_instance():
-    return get_consumer_ocean_instance()
-
-
-@pytest.fixture
-def web3():
-    return get_web3()
-
-
-@pytest.fixture
-def aquarius_instance(config):
-    return Aquarius.get_instance(config.metadata_cache_uri)
-
-
-@pytest.fixture
-def publisher_wallet():
-    return get_publisher_wallet()
-
-
-@pytest.fixture
-def consumer_wallet():
-    return get_consumer_wallet()
-
-
-@pytest.fixture
-def another_consumer_wallet():
-    return get_another_consumer_wallet()
-
-
-@pytest.fixture
-def publish_market_wallet():
-    return get_wallet(4)
-
-
-@pytest.fixture
-def consume_market_wallet():
-    return get_wallet(5)
-
-
-@pytest.fixture
-def factory_deployer_wallet():
-    return get_factory_deployer_wallet(_NETWORK)
-
-
-@pytest.fixture
-def ocean_address(config) -> str:
-    return get_address_of_type(config, "Ocean")
-
-
-@pytest.fixture
-def ocean_token(web3, ocean_address) -> Datatoken:
-    return Datatoken(web3, ocean_address)
-
-
-@pytest.fixture
-def factory_router(web3, config):
-    return FactoryRouter(web3, get_address_of_type(config, "Router"))
-
-
-@pytest.fixture
-def side_staking(web3, config):
-    return SideStaking(web3=web3, address=get_address_of_type(config, "Staking"))
-
-
-@pytest.fixture
-def data_nft_factory(web3, config):
-    return DataNFTFactoryContract(web3, get_address_of_type(config, "ERC721Factory"))
-
-
-@pytest.fixture
-def provider_wallet():
-    return get_provider_wallet()
-
-
-@pytest.fixture
-def data_nft(web3, publisher_wallet, data_nft_factory):
-    tx = data_nft_factory.deploy_erc721_contract(
-        name="NFT",
-        symbol="NFTSYMBOL",
-        template_index=1,
-        additional_metadata_updater=ZERO_ADDRESS,
-        additional_datatoken_deployer=ZERO_ADDRESS,
-        token_uri="https://oceanprotocol.com/nft/",
-        transferable=True,
-        owner=publisher_wallet.address,
-        from_wallet=publisher_wallet,
-    )
-    token_address = data_nft_factory.get_token_address(tx)
-    return DataNFT(web3, token_address)
-
-
-@pytest.fixture
-def datatoken(web3, data_nft, publisher_wallet, data_nft_factory):
-    tx_result = data_nft.create_erc20(
-        template_index=1,
-        name="DT1",
-        symbol="DT1Symbol",
-        minter=publisher_wallet.address,
-        fee_manager=publisher_wallet.address,
-        publish_market_order_fee_address=publisher_wallet.address,
-        publish_market_order_fee_token=ZERO_ADDRESS,
-        publish_market_order_fee_amount=0,
-        bytess=[b""],
-        from_wallet=publisher_wallet,
-    )
-    tx_receipt = web3.eth.wait_for_transaction_receipt(tx_result)
-
-    registered_event = data_nft_factory.get_event_log(
-        DataNFTFactoryContract.EVENT_TOKEN_CREATED,
-        tx_receipt.blockNumber,
-        web3.eth.block_number,
-        None,
-    )
-
-    dt_address = registered_event[0].args.newTokenAddress
-
-    return Datatoken(web3, dt_address)
-
-
-@pytest.fixture
-def datatoken_enterprise_token(web3, data_nft, publisher_wallet, data_nft_factory):
-    tx_result = data_nft.create_erc20(
-        template_index=2,
-        name="DT1",
-        symbol="DT1Symbol",
-        minter=publisher_wallet.address,
-        fee_manager=publisher_wallet.address,
-        publish_market_order_fee_address=publisher_wallet.address,
-        publish_market_order_fee_token=ZERO_ADDRESS,
-        publish_market_order_fee_amount=0,
-        bytess=[b""],
-        from_wallet=publisher_wallet,
-        datatoken_cap=to_wei(100),
-    )
-    tx_receipt = web3.eth.wait_for_transaction_receipt(tx_result)
-
-    registered_event = data_nft_factory.get_event_log(
-        DataNFTFactoryContract.EVENT_TOKEN_CREATED,
-        tx_receipt.blockNumber,
-        web3.eth.block_number,
-        None,
-    )
-
-    dt_address = registered_event[0].args.newTokenAddress
-
-    return DatatokenEnterprise(web3, dt_address)
-
-
-@pytest.fixture
-def publisher_addr():
-    return get_publisher_wallet().address
-
-
-@pytest.fixture
-def consumer_addr():
-    return get_consumer_wallet().address
-
-
-@pytest.fixture
-def another_consumer_addr():
-    return get_another_consumer_wallet().address
-
-
-@pytest.fixture
-def file1():
-    return get_file1()
-
-
-@pytest.fixture
-def file2():
-    return get_file2()
-
-
-@pytest.fixture
-def file3():
-    return get_file3()
-
-
-@pytest.fixture
-def arweave_file():
-    return get_arweave_file()
-=======
 # This is the global conftest. EVERY SINGLE TEST looks at this
 # - For tests that use ganache, import conftest_ganache.py. Just don't put it here.
-# - For tests that use remote networks, do your own thing. Just don't put it here.
->>>>>>> a77367c0
+# - For tests that use remote networks, do your own thing. Just don't put it here.