--- conflicted
+++ resolved
@@ -63,13 +63,9 @@
     ), "Ether balance less than 10."
 
     amt_distribute = to_wei("1000")
-<<<<<<< HEAD
     ocean_token.mint(wallet.address, to_wei("20000"), from_wallet=wallet)
+
     for w in (get_publisher_wallet(), get_consumer_wallet()):
-=======
-
-    for w in (get_publisher_wallet(), get_consumer_wallet(), get_ganache_wallet()):
->>>>>>> 17ebdefd
         if get_ether_balance(web3, w.address) < to_wei("2"):
             send_ether(wallet, w.address, to_wei("4"))
 
