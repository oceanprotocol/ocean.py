# -*- coding: utf-8 -*-

#  Copyright 2018 Ocean Protocol Foundation
#  SPDX-License-Identifier: Apache-2.0

#
# Configuration file for the Sphinx documentation builder.
#
# This file does only contain a selection of the most common options. For a
# full list see the documentation:
# http://www.sphinx-doc.org/en/master/config

# -- Path setup --------------------------------------------------------------

# If extensions (or modules to document with autodoc) are in another directory,
# add these directories to sys.path here. If the directory is relative to the
# documentation root, use os.path.abspath to make it absolute, like shown here.
#
import os
import shutil
import sys

print(os.path.abspath("../../"))
sys.path.insert(0, os.path.abspath("../../"))

# -- Project information -----------------------------------------------------

project = "ocean.py"
copyright = "ocean.py contributors"
author = "ocean.py contributors"

# The full version, including alpha/beta/rc tags
<<<<<<< HEAD
release = "0.5.6"
=======
release = '0.5.7'
>>>>>>> c05f8439
# The short X.Y version
release_parts = release.split(".")  # a list
version = release_parts[0] + "." + release_parts[1]

# -- General configuration ---------------------------------------------------

# Add any Sphinx extension module names here, as strings. They can be
# extensions coming with Sphinx (named 'sphinx.ext.*') or your custom
# ones.
extensions = ["sphinxcontrib.apidoc", "sphinx.ext.autodoc", "sphinx.ext.autosummary"]

# apidoc settings
# See https://github.com/sphinx-contrib/apidoc
apidoc_module_dir = "../../ocean_lib"
# apidoc_output_dir = 'api' by default, and leave it that way!
apidoc_separate_modules = True
# See https://www.sphinx-doc.org/en/master/man/sphinx-apidoc.html
apidoc_extra_args = []

# autodoc settings
# Setting None is equivalent to giving the option name
# in the list format (i.e. it means “yes/true/on”).
# autodoc_default_options = {
#     'members': None,
#     'member-order': 'bysource',
#     'undoc-members': None,
#     'private-members': None,
#     'special-members': None,
#     'inherited-members': None,
# }

# Add any paths that contain templates here, relative to this directory.
templates_path = ["_templates"]

# The suffix(es) of source filenames.
# You can specify multiple suffix as a list of string:
#
# source_suffix = ['.rst', '.md']
source_suffix = ".rst"

# The master toctree document.
master_doc = "index"

# The language for content autogenerated by Sphinx. Refer to documentation
# for a list of supported languages.
#
# This is also used if you do content translation via gettext catalogs.
# Usually you set "language" from the command line for these cases.
language = "en"

# List of patterns, relative to source directory, that match files and
# directories to ignore when looking for source files.
# This pattern also affects html_static_path and html_extra_path .
exclude_patterns = []

# The name of the Pygments (syntax highlighting) style to use.
pygments_style = "sphinx"

highlight_language = "python3"

# -- Options for HTML output -------------------------------------------------

# The theme to use for HTML and HTML Help pages.  See the documentation for
# a list of builtin themes.
#
html_theme = "alabaster"
# html_theme = 'sphinx_rtd_theme'

# Theme options are theme-specific and customize the look and feel of a theme
# further.  For a list of options available for each theme, see the
# documentation.
# For the Alabaster theme, see:
# https://alabaster.readthedocs.io/en/latest/customization.html

# Colors
brand_white = "#fff"
brand_black = "#141414"
brand_pink = "#ff4092"
brand_purple = "#7b1173"
brand_grey_light = "#8b98a9"
brand_grey = "#41474e"
brand_grey_dark = "#303030"

# Fonts
font_family_base = (
    "'Sharp Sans Medium', -apple-system, BlinkMacSystemFont, "
    "'Segoe UI', Helvetica, Arial, sans-serif"
)
font_family_title = (
    "'Sharp Sans Display', -apple-system, "
    "BlinkMacSystemFont, "
    "'Segoe UI', Helvetica, Arial, sans-serif"
)
font_family_monospace = (
    "'Fira Code', 'Fira Mono', Menlo, Monaco, Consolas, " "'Courier New', monospace"
)

html_theme_options = {
    # Colors
    "logo": "logo.png",
    "logo_name": True,
    "logo_text_align": "center",
    "show_powered_by": False,
    "body_text": brand_black,
    "gray_1": brand_grey_dark,  # dark gray
    "gray_2": brand_grey_light,  # light gray
    "gray_3": brand_grey,  # medium gray
    "link": brand_pink,
    "link_hover": brand_pink,
    "pink_1": brand_pink,
    "pink_2": brand_purple,
    "sidebar_header": brand_black,
    "sidebar_link": brand_grey,
    "sidebar_list": brand_black,
    "sidebar_link_underscore": brand_white,
    "sidebar_text": brand_black,
    # Fonts
    "caption_font_family": font_family_base,
    "code_font_family": font_family_monospace,
    "font_family": font_family_base,
    "head_font_family": font_family_title,
}

# Add any paths that contain custom static files (such as style sheets) here,
# relative to this directory. They are copied after the builtin static files,
# so a file named "default.css" will overwrite the builtin "default.css".
html_static_path = ["_static"]

# Custom sidebar templates, must be a dictionary that maps document names
# to template names.
#
# The default sidebars (for documents that don't match any pattern) are
# defined by theme itself.  Builtin themes are using these templates by
# default: ``['localtoc.html', 'relations.html', 'sourcelink.html',
# 'searchbox.html']``.
#
# html_sidebars = {'sidebar.rst'}

# Delete the api/ directory of auto-generated .rst docs files
print("Removing the api/ directory via conf.py, if api/ exists.")
shutil.rmtree("api", ignore_errors=True)
print("Done removal.")<|MERGE_RESOLUTION|>--- conflicted
+++ resolved
@@ -30,11 +30,7 @@
 author = "ocean.py contributors"
 
 # The full version, including alpha/beta/rc tags
-<<<<<<< HEAD
-release = "0.5.6"
-=======
-release = '0.5.7'
->>>>>>> c05f8439
+release = "0.5.7"
 # The short X.Y version
 release_parts = release.split(".")  # a list
 version = release_parts[0] + "." + release_parts[1]
