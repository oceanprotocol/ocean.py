#
# Copyright 2022 Ocean Protocol Foundation
# SPDX-License-Identifier: Apache-2.0
#
import pytest

from ocean_lib.aquarius.aquarius import Aquarius
from ocean_lib.assets.ddo import DDO
from ocean_lib.web3_internal.constants import ZERO_ADDRESS


@pytest.mark.unit
def test_init():
    """Tests initialisation of Aquarius objects."""
    aqua = Aquarius("http://172.15.0.5:5000/api/aquarius/assets")
    assert (
        aqua.base_url == "http://172.15.0.5:5000/api/aquarius/assets"
    ), "Different URL from the specified one."


@pytest.mark.integration
def test_aqua_functions_for_single_ddo(
    publisher_ocean_instance, aquarius_instance, publisher_wallet, config, file1
):
    """Tests against single-ddo functions of Aquarius."""
    metadata = {
        "created": "2020-11-15T12:27:48Z",
        "updated": "2021-05-17T21:58:02Z",
        "description": "Sample description",
        "name": "Sample asset",
        "type": "dataset",
        "author": "OPF",
        "license": "https://market.oceanprotocol.com/terms",
    }

    ddo = publisher_ocean_instance.assets.create(
        metadata=metadata,
        publisher_wallet=publisher_wallet,
        files=[file1],
        datatoken_templates=[1],
        datatoken_names=["Datatoken 1"],
        datatoken_symbols=["DT1"],
        datatoken_minters=[publisher_wallet.address],
        datatoken_fee_managers=[publisher_wallet.address],
        datatoken_publish_market_order_fee_addresses=[ZERO_ADDRESS],
        datatoken_publish_market_order_fee_tokens=[
            publisher_ocean_instance.OCEAN_address
        ],
        datatoken_publish_market_order_fee_amounts=[0],
        datatoken_bytess=[[b""]],
    )

    ddo = aquarius_instance.wait_for_ddo(ddo.did)

    assert ddo.metadata == ddo.metadata

    res = publisher_ocean_instance.assets.resolve(ddo.did)
    assert res.did == ddo.did, "Aquarius could not resolve the did."

    metadata_cache_uri = publisher_ocean_instance.config_dict.get("METADATA_CACHE_URI")
    resolved_ddo_from_metadata_cache_uri = Aquarius.get_instance(
        metadata_cache_uri
<<<<<<< HEAD
    ).get_ddo(ddo.did)
=======
    ).get_ddo(asset.did)
>>>>>>> ae4891eb
    assert isinstance(
        resolved_ddo_from_metadata_cache_uri, DDO
    ), "The resolved ddo is not an instance of DDO."
    assert (
        resolved_ddo_from_metadata_cache_uri.did == ddo.did
    ), "Resolve asset function call is unsuccessful."

<<<<<<< HEAD
    chain_metadata = aquarius_instance.get_ddo_metadata(ddo.did)
=======
    chain_metadata = aquarius_instance.get_ddo_metadata(asset.did)
>>>>>>> ae4891eb
    assert metadata == chain_metadata


@pytest.mark.unit
def test_invalid_search_query(aquarius_instance):
    """Tests query search with an invalid query."""
    search_query = "not_a_dict"
    with pytest.raises(TypeError):
        aquarius_instance.query_search(search_query=search_query)


@pytest.mark.unit
def test_empty_responses(aquarius_instance):
    assert aquarius_instance.get_ddo_metadata("inexistent_ddo") == {}<|MERGE_RESOLUTION|>--- conflicted
+++ resolved
@@ -5,7 +5,7 @@
 import pytest
 
 from ocean_lib.aquarius.aquarius import Aquarius
-from ocean_lib.assets.ddo import DDO
+from ocean_lib.assets.asset import Asset
 from ocean_lib.web3_internal.constants import ZERO_ADDRESS
 
 
@@ -50,33 +50,26 @@
         datatoken_bytess=[[b""]],
     )
 
-    ddo = aquarius_instance.wait_for_ddo(ddo.did)
+    asset = aquarius_instance.wait_for_asset(ddo.did)
 
-    assert ddo.metadata == ddo.metadata
+    assert asset.metadata == ddo.metadata
 
     res = publisher_ocean_instance.assets.resolve(ddo.did)
     assert res.did == ddo.did, "Aquarius could not resolve the did."
+    assert res.did == asset.did, "Aquarius could not resolve the did."
 
     metadata_cache_uri = publisher_ocean_instance.config_dict.get("METADATA_CACHE_URI")
-    resolved_ddo_from_metadata_cache_uri = Aquarius.get_instance(
+    resolved_asset_from_metadata_cache_uri = Aquarius.get_instance(
         metadata_cache_uri
-<<<<<<< HEAD
-    ).get_ddo(ddo.did)
-=======
     ).get_ddo(asset.did)
->>>>>>> ae4891eb
     assert isinstance(
-        resolved_ddo_from_metadata_cache_uri, DDO
-    ), "The resolved ddo is not an instance of DDO."
+        resolved_asset_from_metadata_cache_uri, Asset
+    ), "The resolved asset is not an instance of Asset."
     assert (
-        resolved_ddo_from_metadata_cache_uri.did == ddo.did
+        resolved_asset_from_metadata_cache_uri.did == asset.did
     ), "Resolve asset function call is unsuccessful."
 
-<<<<<<< HEAD
-    chain_metadata = aquarius_instance.get_ddo_metadata(ddo.did)
-=======
     chain_metadata = aquarius_instance.get_ddo_metadata(asset.did)
->>>>>>> ae4891eb
     assert metadata == chain_metadata
 
 
