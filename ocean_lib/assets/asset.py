#
# Copyright 2021 Ocean Protocol Foundation
# SPDX-License-Identifier: Apache-2.0
#
import copy
import json
import logging
from typing import List, Optional

from enforce_typing import enforce_types
from ocean_lib.agreements.service_types import ServiceTypes
from ocean_lib.assets.credentials import AddressCredential
from ocean_lib.services.service import Service
from ocean_lib.utils.utilities import create_checksum

logger = logging.getLogger("ddo")


@enforce_types
class Asset:
    """Asset class to create, import, export, validate Asset/DDO objects for V4."""

    @enforce_types
    def __init__(
        self,
        did: Optional[str] = None,
        context: Optional[list] = None,
        chain_id: Optional[int] = None,
        nft_address: Optional[str] = None,
        metadata: Optional[dict] = None,
        services: Optional[list] = None,
        credentials: Optional[dict] = None,
        nft: Optional[dict] = None,
        datatokens: Optional[list] = None,
        event: Optional[dict] = None,
        stats: Optional[dict] = None,
    ) -> None:

        self.did = did
        self.context = context or ["https://w3id.org/did/v1"]
        self.chain_id = chain_id
        self.nft_address = nft_address
        self.metadata = metadata
        self.version = "4.0.0"
        self.services = services or []
        self.credentials = credentials or {}
        self.nft = nft
        self.datatokens = datatokens
        self.event = event
        self.stats = stats

    @property
    @enforce_types
    def requires_address_credential(self) -> bool:
        """Checks if an address credential is required on this asset."""
        manager = AddressCredential(self)
        return manager.requires_credential()

    @property
    @enforce_types
    def allowed_addresses(self) -> list:
        """Lists addresses that are explicitly allowed in credentials."""
        manager = AddressCredential(self)
        return manager.get_addresses_of_class("allow")

    @property
    @enforce_types
    def denied_addresses(self) -> list:
        """Lists addresses that are explicitly denied in credentials."""
        manager = AddressCredential(self)
        return manager.get_addresses_of_class("deny")

    @enforce_types
    def add_address_to_allow_list(self, address: str) -> None:
        """Adds an address to allowed addresses list."""
        manager = AddressCredential(self)
        manager.add_address_to_access_class(address, "allow")

    @enforce_types
    def add_address_to_deny_list(self, address: str) -> None:
        """Adds an address to the denied addresses list."""
        manager = AddressCredential(self)
        manager.add_address_to_access_class(address, "deny")

    @enforce_types
    def remove_address_from_allow_list(self, address: str) -> None:
        """Removes address from allow list (if it exists)."""
        manager = AddressCredential(self)
        manager.remove_address_from_access_class(address, "allow")

    @enforce_types
    def remove_address_from_deny_list(self, address: str) -> None:
        """Removes address from deny list (if it exists)."""
        manager = AddressCredential(self)
        manager.remove_address_from_access_class(address, "deny")

    @classmethod
    @enforce_types
    def from_dict(cls, dictionary: dict) -> "Asset":
        """Import a JSON dict into this Asset."""
        values = copy.deepcopy(dictionary)

        services = (
            []
            if "services" not in values
            else [Service.from_dict(value) for value in values.pop("services")]
        )
        return cls(
            values.pop("id"),
            values.pop("@context"),
            values.pop("chainId"),
            values.pop("nftAddress"),
            values.pop("metadata", None),
            services,
            values.pop("credentials", None),
            values.pop("nft", None),
            values.pop("datatokens", None),
            values.pop("event", None),
            values.pop("stats", None),
        )

    @enforce_types
    def as_dictionary(self) -> dict:
        """
        Return the DDO as a JSON dict.

        :return: dict
        """

        data = {
            "@context": self.context,
            "id": self.did,
            "version": self.version,
            "chainId": self.chain_id,
        }

        data["nftAddress"] = self.nft_address

        services = [value.as_dictionary() for value in self.services]
        args = ["metadata", "credentials", "nft", "datatokens", "event", "stats"]
        attrs = list(
            filter(
                lambda attr: not not attr[1],
                map(lambda attr: (attr, getattr(self, attr, None)), args),
            )
        )
        attrs.append(("services", services))
        data.update(attrs)
        return data

    @enforce_types
    def add_service(self, service: Service) -> None:
        """
        Add a service to the list of services on the V4 DDO.

        :param service: To add service, Service
        """

        logger.debug(
            f"Adding service with service type {service.type} with did {self.did}"
        )
        self.services.append(service)

    @enforce_types
    def get_service_by_id(self, service_id: str) -> Service:
        """Return Service with the given id.
        Return None if service with the given id not found."""
        return next(
            (service for service in self.services if service.id == service_id), None
        )

    @enforce_types
    def get_service_by_index(self, service_index: int) -> Service:
        """Return Service with the given index.
        Return None if service with the given index not found."""
        return (
            self.services[service_index] if service_index < len(self.services) else None
        )

    @enforce_types
    def get_service(self, service_type: str) -> Optional[Service]:
        """Return first Service with the given service type.
        Return None if service with the given service type not found."""
        return next(
            (service for service in self.services if service.type == service_type), None
        )

    @enforce_types
<<<<<<< HEAD
    def get_service_index_by_id(self, service_id: str) -> int:
        """Return index of the Service with the the given id.
        Return None if service with the given id not found."""
        return next(
            (
                index
                for index, service in enumerate(self.services)
                if service.id == service_id
=======
    def get_index_of_service(self, service: Service) -> int:
        """Return index of the given Service.
        Return None if service was not found."""
        return next(
            (
                index
                for index, asset_service in enumerate(self.services)
                if asset_service.id == service.id
>>>>>>> 7d3e829b
            ),
            None,
        )

    @enforce_types
    def remove_publisher_trusted_algorithm(
        self, compute_service: Service, algo_did: str
    ) -> list:
        """Returns a trusted algorithms list after removal."""
        trusted_algorithms = compute_service.get_trusted_algorithms()
        if not trusted_algorithms:
            raise ValueError(
                f"Algorithm {algo_did} is not in trusted algorithms of this asset."
            )
        trusted_algorithms = [ta for ta in trusted_algorithms if ta["did"] != algo_did]
        trusted_algo_publishers = compute_service.get_trusted_algorithm_publishers()
        self.update_compute_values(
            trusted_algorithms,
            trusted_algo_publishers,
            allow_network_access=True,
            allow_raw_algorithm=False,
        )
        assert (
            self.get_service("compute").compute_values["publisherTrustedAlgorithms"]
            == trusted_algorithms
        ), "New trusted algorithm was not removed. Failed when updating the list of trusted algorithms. "

        return trusted_algorithms

    @enforce_types
    def remove_publisher_trusted_algorithm_publisher(
        self, compute_service: Service, publisher_address: str
    ) -> list:
        """
        :return: List of trusted algo publishers not containing `publisher_address`.
        """

        trusted_algorithm_publishers = [
            tp.lower() for tp in compute_service.get_trusted_algorithm_publishers()
        ]
        publisher_address = publisher_address.lower()
        if not trusted_algorithm_publishers:
            raise ValueError(
                f"Publisher {publisher_address} is not in trusted algorithm publishers of this asset."
            )

        trusted_algorithm_publishers = [
            tp for tp in trusted_algorithm_publishers if tp != publisher_address
        ]
        trusted_algorithms = compute_service.get_trusted_algorithms()
        self.update_compute_values(
            trusted_algorithms, trusted_algorithm_publishers, True, False
        )
        assert (
            self.get_service("compute").compute_values[
                "publisherTrustedAlgorithmPublishers"
            ]
            == trusted_algorithm_publishers
        ), "New trusted algorithm publisher was not removed. Failed when updating the list of trusted algo publishers. "

        return trusted_algorithm_publishers

    @enforce_types
    def generate_trusted_algorithms(self) -> dict:
        algo_metadata = self.metadata
        return {
            "did": self.did,
            "filesChecksum": create_checksum(
                json.dumps(
                    self.get_service(ServiceTypes.CLOUD_COMPUTE).files,
                    separators=(",", ":"),
                )
            ),
            "containerSectionChecksum": create_checksum(
                json.dumps(
                    algo_metadata["algorithm"]["container"], separators=(",", ":")
                )
            ),
        }

    @enforce_types
    def update_compute_values(
        self,
        trusted_algorithms: List,
        trusted_algo_publishers: Optional[List],
        allow_network_access: bool,
        allow_raw_algorithm: bool,
    ) -> None:
        """Set the `trusted_algorithms` on the compute service.

        - An assertion is raised if this asset has no compute service
        - Updates the compute service in place
        - Adds the trusted algorithms under privacy.publisherTrustedAlgorithms

        :param trusted_algorithms: list of dicts, each dict contain the keys
            ("containerSectionChecksum", "filesChecksum", "did")
        :param trusted_algo_publishers: list of strings, addresses of trusted publishers
        :param allow_network_access: bool -- set to True to allow network access to all the algorithms that belong to this dataset
        :param allow_raw_algorithm: bool -- determine whether raw algorithms (i.e. unpublished) can be run on this dataset
        :return: None
        :raises AssertionError if this asset has no `ServiceTypes.CLOUD_COMPUTE` service
        """
        assert not trusted_algorithms or isinstance(trusted_algorithms, list)
        service = self.get_service(ServiceTypes.CLOUD_COMPUTE)
        assert service is not None, "this asset does not have a compute service."

        for ta in trusted_algorithms:
            assert isinstance(
                ta, dict
            ), f"item in list of trusted_algorithms must be a dict, got {ta}"
            assert (
                "did" in ta
            ), f"dict in list of trusted_algorithms is expected to have a `did` key, got {ta.keys()}."

        if not service.compute_values:
            service.compute_values = {}

        service.compute_values["publisherTrustedAlgorithms"] = trusted_algorithms
        service.compute_values[
            "publisherTrustedAlgorithmPublishers"
        ] = trusted_algo_publishers
        service.compute_values["allowNetworkAccess"] = allow_network_access
        service.compute_values["allowRawAlgorithm"] = allow_raw_algorithm

    @property
    def is_disabled(self) -> bool:
        return not self.metadata or (self.nft and self.nft["state"] != 0)<|MERGE_RESOLUTION|>--- conflicted
+++ resolved
@@ -186,16 +186,6 @@
         )
 
     @enforce_types
-<<<<<<< HEAD
-    def get_service_index_by_id(self, service_id: str) -> int:
-        """Return index of the Service with the the given id.
-        Return None if service with the given id not found."""
-        return next(
-            (
-                index
-                for index, service in enumerate(self.services)
-                if service.id == service_id
-=======
     def get_index_of_service(self, service: Service) -> int:
         """Return index of the given Service.
         Return None if service was not found."""
@@ -204,7 +194,6 @@
                 index
                 for index, asset_service in enumerate(self.services)
                 if asset_service.id == service.id
->>>>>>> 7d3e829b
             ),
             None,
         )
