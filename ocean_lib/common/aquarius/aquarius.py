--- conflicted
+++ resolved
@@ -59,22 +59,7 @@
         """
         return f"{self.url}/" + "{did}"
 
-<<<<<<< HEAD
-    def get_asset_ddo(self, did):
-=======
-    def list_assets(self) -> list:
-        """
-        List all the assets registered in the aquarius instance.
-
-        :return: List of DID string
-        """
-        response = self.requests_session.get(self._base_url).content
-        asset_list = _parse_response(response, [])
-
-        return asset_list
-
     def get_asset_ddo(self, did: str) -> Union[DDO, dict]:
->>>>>>> ceca2c72
         """
         Retrieve asset ddo for a given did.
 
@@ -89,8 +74,7 @@
 
         return DDO(dictionary=parsed_response)
 
-<<<<<<< HEAD
-    def ddo_exists(self, did):
+    def ddo_exists(self, did: str) -> bool:
         """
         Return whether the DDO with this did exists in Aqua
 
@@ -101,10 +85,7 @@
 
         return "asset DID is not in OceanDB" not in str(response)
 
-    def get_asset_metadata(self, did):
-=======
     def get_asset_metadata(self, did: str) -> list:
->>>>>>> ceca2c72
         """
         Retrieve asset metadata for a given did.
 
@@ -115,22 +96,10 @@
         parsed_response = _parse_response(response, [])
 
         return parsed_response
-
-<<<<<<< HEAD
-    def text_search(self, text, sort=None, offset=100, page=1):
-=======
-    def list_assets_ddo(self) -> dict:
-        """
-        List all the ddos registered in the aquarius instance.
-
-        :return: List of DDO instance
-        """
-        return json.loads(self.requests_session.get(self.url).content)
 
     def text_search(
         self, text: str, sort: Optional[int] = None, offset: int = 100, page: int = 1
     ) -> list:
->>>>>>> ceca2c72
         """
         Search in aquarius using text query.
 
