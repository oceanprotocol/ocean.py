#
# Copyright 2021 Ocean Protocol Foundation
# SPDX-License-Identifier: Apache-2.0
#

<<<<<<< HEAD
from ocean_lib.common.utils import utilities
=======
from web3 import Web3
>>>>>>> c6453ca8

from ocean_lib.common.utils import utilities


def test_convert():
    """Tests convert to string from utilities."""
    input_text = "my text"
    text_bytes = utilities.convert_to_bytes(input_text)
    print("output %s" % utilities.convert_to_string(text_bytes))
    assert input_text == utilities.convert_to_text(text_bytes)<|MERGE_RESOLUTION|>--- conflicted
+++ resolved
@@ -2,13 +2,6 @@
 # Copyright 2021 Ocean Protocol Foundation
 # SPDX-License-Identifier: Apache-2.0
 #
-
-<<<<<<< HEAD
-from ocean_lib.common.utils import utilities
-=======
-from web3 import Web3
->>>>>>> c6453ca8
-
 from ocean_lib.common.utils import utilities
 
 
