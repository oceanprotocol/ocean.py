#
# Copyright 2021 Ocean Protocol Foundation
# SPDX-License-Identifier: Apache-2.0
#

import configparser
import logging
import os
from pathlib import Path
from typing import Any, Dict, Optional, Union

import artifacts
from enforce_typing import enforce_types
from ocean_lib.ocean.env_constants import ENV_CONFIG_FILE
from ocean_lib.web3_internal.constants import GAS_LIMIT_DEFAULT

DEFAULT_NETWORK_HOST = "localhost"
DEFAULT_NETWORK_PORT = 8545
DEFAULT_NETWORK_URL = "http://localhost:8545"
DEFAULT_BLOCK_CONFIRMATIONS = 1
DEFAULT_ADDRESS_FILE = ""
DEFAULT_METADATA_CACHE_URI = "http://localhost:5000"
DEFAULT_PROVIDER_URL = "http://localhost:8030"
DEFAULT_DOWNLOADS_PATH = "consume-downloads"

NAME_NETWORK_URL = "network"
NAME_CHAIN_ID = "chain_id"
NAME_ADDRESS_FILE = "address.file"
NAME_GAS_LIMIT = "gas_limit"
NAME_BLOCK_CONFIRMATIONS = "block_confirmations"
NAME_METADATA_CACHE_URI = "metadata_cache_uri"
NAME_AQUARIUS_URL = "aquarius.url"
NAME_PROVIDER_URL = "provider.url"

NAME_DATA_TOKEN_FACTORY_ADDRESS = "dtfactory.address"
NAME_BFACTORY_ADDRESS = "bfactory.address"
NAME_OCEAN_ADDRESS = "OCEAN.address"

NAME_PROVIDER_ADDRESS = "provider.address"
NAME_DOWNLOADS_PATH = "downloads.path"

SECTION_ETH_NETWORK = "eth-network"
SECTION_RESOURCES = "resources"
SECTION_UTIL = "util"

environ_names_and_sections = {
    NAME_DATA_TOKEN_FACTORY_ADDRESS: [
        "DATA_TOKEN_FACTORY_ADDRESS",
        "Data token factory address",
        SECTION_ETH_NETWORK,
    ],
    NAME_BFACTORY_ADDRESS: [
        "BFACTORY_ADDRESS",
        "BPool factory address",
        SECTION_ETH_NETWORK,
    ],
    NAME_OCEAN_ADDRESS: ["OCEAN_ADDRESS", "OCEAN address", SECTION_ETH_NETWORK],
<<<<<<< HEAD
    NAME_NETWORK_URL: ["NETWORK_URL", "Network URL", SECTION_ETH_NETWORK],
    NAME_BLOCK_CONFIRMATIONS: [
        "BLOCK_CONFIRMATIONS",
        "Block confirmations",
        SECTION_ETH_NETWORK,
    ],
=======
    NAME_NETWORK_URL: ["OCEAN_NETWORK_URL", "Network URL", SECTION_ETH_NETWORK],
>>>>>>> f74dd066
    NAME_ADDRESS_FILE: [
        "ADDRESS_FILE",
        "Path to json file of deployed contracts addresses",
        SECTION_ETH_NETWORK,
    ],
    NAME_GAS_LIMIT: ["GAS_LIMIT", "Gas limit", SECTION_ETH_NETWORK],
    NAME_METADATA_CACHE_URI: [
        "METADATA_CACHE_URI",
        "Metadata Cache URI",
        SECTION_RESOURCES,
    ],
    NAME_PROVIDER_URL: [
        "PROVIDER_URL",
        "URL of data services provider",
        SECTION_RESOURCES,
    ],
    NAME_PROVIDER_ADDRESS: [
        "PROVIDER_ADDRESS",
        "Provider ethereum address",
        SECTION_RESOURCES,
    ],
}

deprecated_environ_names = {
    NAME_AQUARIUS_URL: ["AQUARIUS_URL", "Aquarius URL", SECTION_RESOURCES]
}

config_defaults = {
    "eth-network": {
        NAME_NETWORK_URL: DEFAULT_NETWORK_URL,
        NAME_ADDRESS_FILE: DEFAULT_ADDRESS_FILE,
        NAME_GAS_LIMIT: GAS_LIMIT_DEFAULT,
        NAME_BLOCK_CONFIRMATIONS: DEFAULT_BLOCK_CONFIRMATIONS,
    },
    "resources": {
        NAME_METADATA_CACHE_URI: DEFAULT_METADATA_CACHE_URI,
        NAME_PROVIDER_URL: DEFAULT_PROVIDER_URL,
        NAME_PROVIDER_ADDRESS: "",
        NAME_DOWNLOADS_PATH: DEFAULT_DOWNLOADS_PATH,
    },
}


class Config(configparser.ConfigParser):
    """Class to manage the ocean-lib configuration."""

    def __init__(
        self,
        filename: Optional[Union[Path, str]] = None,
        options_dict: Optional[Dict[str, Any]] = None,
        **kwargs,
    ) -> None:
        """Initialize Config class.

        Options available:
        ```
        [eth-network]
        ; ethereum network url
        network = https://rinkeby.infura.io/v3/<your Infura project id>

        [resources]
        metadata_cache_uri = http://localhost:5000
        provider.url = http://localhost:8030
        ```
        :param filename: Path of the config file, str.
        :param options_dict: Python dict with the config, dict.
        :param kwargs: Additional args. If you pass text, you have to pass the plain text configuration.
        """
        # can not enforce types on entire class, since init can not be checked
        # using enforce_types
        configparser.ConfigParser.__init__(self)

        self.read_dict(config_defaults)
        self._web3_provider = None
        self._logger = logging.getLogger("config")

        if filename:
            self._logger.debug(f"Config: loading config file {filename}")
            with open(filename) as fp:
                text = fp.read()
                self.read_string(text)
        elif "text" in kwargs:
            self._logger.debug("Config: loading config file {filename}.")
            self.read_string(kwargs["text"])
        elif options_dict:
            self._logger.debug(f"Config: loading from dict {options_dict}")
            self.read_dict(options_dict)
        else:
            filename = os.getenv(ENV_CONFIG_FILE)
            if filename is None:
                raise ValueError(f'Config file envvar "{ENV_CONFIG_FILE}" is empty')
            self._logger.debug(f"Config: loading config file {filename}")
            with open(filename) as fp:
                text = fp.read()
                self.read_string(text)
        self._handle_and_validate_metadata_cache_uri()
        self._load_environ()

    @enforce_types
    def _handle_and_validate_metadata_cache_uri(self) -> None:
        metadata_cache_uri = self.get(
            SECTION_RESOURCES, NAME_METADATA_CACHE_URI, fallback=None
        )
        aquarius_url = self.get(SECTION_RESOURCES, NAME_AQUARIUS_URL, fallback=None)

        if aquarius_url:
            self._logger.warning(
                f"Config: {SECTION_RESOURCES}.{NAME_AQUARIUS_URL} option is deprecated. "
                f"Use {SECTION_RESOURCES}.{NAME_METADATA_CACHE_URI} instead."
            )

        # Fallback to aquarius.url
        if aquarius_url and metadata_cache_uri == DEFAULT_METADATA_CACHE_URI:
            self.set(SECTION_RESOURCES, NAME_METADATA_CACHE_URI, aquarius_url)
            self.remove_option(SECTION_RESOURCES, NAME_AQUARIUS_URL)
            aquarius_url = None

        if aquarius_url and metadata_cache_uri:
            raise ValueError(
                (
                    f"Both {SECTION_RESOURCES}.{NAME_METADATA_CACHE_URI} and "
                    f"{SECTION_RESOURCES}.{NAME_AQUARIUS_URL} options are set. "
                    f"Use only {SECTION_RESOURCES}.{NAME_METADATA_CACHE_URI} because "
                    f"{SECTION_RESOURCES}.{NAME_AQUARIUS_URL} is deprecated."
                )
            )

    @enforce_types
    def _load_environ(self) -> None:
        for option_name, environ_item in environ_names_and_sections.items():
            if option_name == NAME_METADATA_CACHE_URI:
                metadata_cache_uri = os.environ.get(environ_item[0])
                aquarius_url = os.environ.get(
                    deprecated_environ_names[NAME_AQUARIUS_URL][0]
                )

                if metadata_cache_uri and aquarius_url:
                    raise ValueError(
                        (
                            "Both METADATA_CACHE_URI and AQUARIUS_URL envvars are set. "
                            "Use only METADATA_CACHE_URI because AQUARIUS_URL is deprecated."
                        )
                    )

                if aquarius_url:
                    self._logger.warning(
                        "Config: AQUARIUS_URL envvar is deprecated. Use METADATA_CACHE_URI instead."
                    )

                # fallback to AQUARIUS_URL
                value = metadata_cache_uri if metadata_cache_uri else aquarius_url
            else:
                value = os.environ.get(environ_item[0])
            if value is not None:
                self._logger.debug(f"Config: setting environ {option_name} = {value}")
                self.set(environ_item[2], option_name, value)

    @property
    @enforce_types
    def address_file(self) -> str:
        file_path = self.get(SECTION_ETH_NETWORK, NAME_ADDRESS_FILE)
        if file_path:
            file_path = str(Path(file_path).expanduser().resolve())
        else:
            file_path = str(
                Path(artifacts.__file__)
                .parent.joinpath("address.json")
                .expanduser()
                .resolve()
            )

        return file_path

    @property
    @enforce_types
    def block_confirmations(self) -> int:
        """Block confirmations."""
        return int(self.get(SECTION_ETH_NETWORK, NAME_BLOCK_CONFIRMATIONS))

    @property
    @enforce_types
    def network_url(self) -> str:
        """URL of the ethereum network. (e.g.): http://mynetwork:8545."""
        return self.get(SECTION_ETH_NETWORK, NAME_NETWORK_URL)

    @property
    @enforce_types
    def chain_id(self) -> int:
        """Chain ID of the ethereum network. (e.g.): 1337."""
        return int(self.get(SECTION_ETH_NETWORK, NAME_CHAIN_ID))

    @property
    @enforce_types
    def gas_limit(self) -> int:
        """Ethereum gas limit."""
        return int(self.get(SECTION_ETH_NETWORK, NAME_GAS_LIMIT))

    @property
    @enforce_types
    def metadata_cache_uri(self) -> str:
        """URL of metadata cache component. (e.g.): http://myaquarius:5000."""
        return self.get(SECTION_RESOURCES, NAME_METADATA_CACHE_URI)

    @property
    @enforce_types
    def provider_url(self) -> str:
        return self.get(SECTION_RESOURCES, NAME_PROVIDER_URL)

    @property
    @enforce_types
    def provider_address(self) -> str:
        """Provider address (e.g.): 0x00bd138abd70e2f00903268f3db08f2d25677c9e.

        Ethereum address of service provider
        """
        return self.get(SECTION_RESOURCES, NAME_PROVIDER_ADDRESS)

    @property
    @enforce_types
    def downloads_path(self) -> str:
        """Path for the downloads of assets."""
        return self.get(SECTION_RESOURCES, "downloads.path")<|MERGE_RESOLUTION|>--- conflicted
+++ resolved
@@ -55,16 +55,12 @@
         SECTION_ETH_NETWORK,
     ],
     NAME_OCEAN_ADDRESS: ["OCEAN_ADDRESS", "OCEAN address", SECTION_ETH_NETWORK],
-<<<<<<< HEAD
-    NAME_NETWORK_URL: ["NETWORK_URL", "Network URL", SECTION_ETH_NETWORK],
+    NAME_NETWORK_URL: ["OCEAN_NETWORK_URL", "Network URL", SECTION_ETH_NETWORK],
     NAME_BLOCK_CONFIRMATIONS: [
         "BLOCK_CONFIRMATIONS",
         "Block confirmations",
         SECTION_ETH_NETWORK,
     ],
-=======
-    NAME_NETWORK_URL: ["OCEAN_NETWORK_URL", "Network URL", SECTION_ETH_NETWORK],
->>>>>>> f74dd066
     NAME_ADDRESS_FILE: [
         "ADDRESS_FILE",
         "Path to json file of deployed contracts addresses",
