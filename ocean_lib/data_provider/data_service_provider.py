--- conflicted
+++ resolved
@@ -113,18 +113,13 @@
 
         if not response or not hasattr(response, "status_code"):
             raise DataProviderException(
-                f"Failed to get a response for request: fileinfoEndpoint={service_endpoint}, payload={payload}, response is {response}"
+                f"Failed to get a response for request: fileinfoEndpoint={fileinfo_endpoint}, payload={payload}, response is {response}"
             )
 
         if response.status_code != 200:
             msg = (
-<<<<<<< HEAD
                 f"Fileinfo service failed at the FileInfoEndpoint "
                 f"{fileinfo_endpoint}, reason {response.text}, status {response.status_code}"
-=======
-                f"Fileinfo service failed at the fileinfoEndpoint "
-                f"{service_endpoint}, reason {response.text}, status {response.status_code}"
->>>>>>> 9a43a6af
             )
             logger.error(msg)
             raise DataProviderException(msg)
@@ -171,7 +166,7 @@
         )
         if not response or not hasattr(response, "status_code"):
             raise DataProviderException(
-                f"Failed to get a response for request: initializeEndpoint={service_endpoint}, payload={payload}, response is {response}"
+                f"Failed to get a response for request: initializeEndpoint={initialize_endpoint}, payload={payload}, response is {response}"
             )
 
         if response.status_code != 200:
@@ -306,7 +301,6 @@
             input_datasets=input_datasets,
         )
         logger.info(f"invoke start compute endpoint with this url: {payload}")
-
         response = DataServiceProvider._http_method(
             "post",
             service_endpoint,
