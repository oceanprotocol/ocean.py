#
# Copyright 2021 Ocean Protocol Foundation
# SPDX-License-Identifier: Apache-2.0
#

"""Provider module."""
import json
import logging
import os
import re
from collections import namedtuple
from json import JSONDecodeError

from ocean_lib.config_provider import ConfigProvider
from ocean_lib.data_provider.exceptions import InvalidURLException
from ocean_lib.models.algorithm_metadata import AlgorithmMetadata
from ocean_lib.ocean.env_constants import ENV_PROVIDER_API_VERSION
from ocean_lib.web3_internal.utils import add_ethereum_prefix_and_hash_msg
from ocean_lib.web3_internal.web3helper import Web3Helper
from ocean_utils.agreements.service_types import ServiceTypes
from ocean_utils.exceptions import OceanEncryptAssetUrlsError
from ocean_utils.http_requests.requests_session import get_requests_session

logger = logging.getLogger(__name__)

OrderRequirements = namedtuple(
    "OrderRequirements",
    ("amount", "data_token_address", "receiver_address", "nonce", "computeAddress"),
)


class DataServiceProvider:
    """DataServiceProvider class.

    The main functions available are:
    - consume_service
    - run_compute_service (not implemented yet)
    """

    _http_client = get_requests_session()
    API_VERSION = "/api/v1"
    provider_info = None

    @staticmethod
    def get_http_client():
        """Get the http client."""
        return DataServiceProvider._http_client

    @staticmethod
    def set_http_client(http_client):
        """Set the http client to something other than the default `requests`."""
        DataServiceProvider._http_client = http_client

    @staticmethod
    def encrypt_files_dict(
        files_dict, encrypt_endpoint, asset_id, publisher_address, signed_did
    ):
        payload = json.dumps(
            {
                "documentId": asset_id,
                "signature": signed_did,
                "document": json.dumps(files_dict),
                "publisherAddress": publisher_address,
            }
        )

        response = DataServiceProvider._http_method(
            "post",
            encrypt_endpoint,
            data=payload,
            headers={"content-type": "application/json"},
        )
        if response and hasattr(response, "status_code"):
            if response.status_code != 201:
                msg = (
                    f"Encrypt file urls failed at the encryptEndpoint "
                    f"{encrypt_endpoint}, reason {response.text}, status {response.status_code}"
                )
                logger.error(msg)
                raise OceanEncryptAssetUrlsError(msg)

            logger.info(
                f"Asset urls encrypted successfully, encrypted urls str: {response.text},"
                f" encryptedEndpoint {encrypt_endpoint}"
            )

            return response.json()["encryptedDocument"]

    @staticmethod
    def sign_message(wallet, msg, nonce=None, provider_uri=None):
        if nonce is None:
            nonce = DataServiceProvider.get_nonce(wallet.address, provider_uri)
        print(f"signing message with nonce {nonce}: {msg}, account={wallet.address}")
        return Web3Helper.sign_hash(
            add_ethereum_prefix_and_hash_msg(f"{msg}{nonce}"), wallet
        )

    @staticmethod
    def get_nonce(user_address, provider_uri):
        _, url = DataServiceProvider.build_endpoint("nonce", provider_uri=provider_uri)
        response = DataServiceProvider._http_method(
            "get", f"{url}?userAddress={user_address}"
        )
        if response.status_code != 200:
            return None

        return response.json()["nonce"]

    @staticmethod
    def get_order_requirements(
        did, service_endpoint, consumer_address, service_id, service_type, token_address
    ):
        """

        :param did:
        :param service_endpoint:
        :param consumer_address: hex str the ethereum account address of the consumer
        :param service_id:
        :param service_type:
        :param token_address:
        :return: OrderRequirements instance -- named tuple (amount, data_token_address, receiver_address, nonce),
        """
        initialize_url = (
            f"{service_endpoint}"
            f"?documentId={did}"
            f"&serviceId={service_id}"
            f"&serviceType={service_type}"
            f"&dataToken={token_address}"
            f"&consumerAddress={consumer_address}"
        )

        logger.info(f"invoke the initialize endpoint with this url: {initialize_url}")
        response = DataServiceProvider._http_method("get", initialize_url)
        # The returned json should contain information about the required number of tokens
        # to consume `service_id`. If service is not available there will be an error or
        # the returned json is empty.
        if response.status_code != 200:
            return None
        order = dict(response.json())

        return OrderRequirements(
            float(order["numTokens"]),
            order["dataToken"],
            order["to"],
            int(order["nonce"]),
            order.get("computeAddress"),
        )

    @staticmethod
    def download_service(
        did,
        service_endpoint,
        wallet,
        files,
        destination_folder,
        service_id,
        token_address,
        order_tx_id,
        index=None,
    ):
        """
        Call the provider endpoint to get access to the different files that form the asset.

        :param did: str id of the asset
        :param service_endpoint: Url to consume, str
        :param wallet: hex str Wallet instance of the consumer signing this request
        :param files: List containing the files to be consumed, list
        :param destination_folder: Path, str
        :param service_id: integer the id of the service inside the DDO's service dict
        :param token_address: hex str the data token address associated with this asset/service
        :param order_tx_id: hex str the transaction hash for the required data token
            transfer (tokens of the same token address above)
        :param index: Index of the document that is going to be downloaded, int
        :return: True if was downloaded, bool
        """
        indexes = range(len(files))
        if index is not None:
            assert isinstance(index, int), logger.error("index has to be an integer.")
            assert index >= 0, logger.error("index has to be 0 or a positive integer.")
            assert index < len(files), logger.error(
                "index can not be bigger than the number of files"
            )
            indexes = [index]

        base_url = (
            f"{service_endpoint}"
            f"?documentId={did}"
            f"&serviceId={service_id}"
            f"&serviceType={ServiceTypes.ASSET_ACCESS}"
            f"&dataToken={token_address}"
            f"&transferTxId={order_tx_id}"
            f"&consumerAddress={wallet.address}"
        )
        provider_uri = DataServiceProvider.get_root_uri(service_endpoint)
        for i in indexes:
            signature = DataServiceProvider.sign_message(
                wallet, did, provider_uri=provider_uri
            )
            download_url = base_url + f"&signature={signature}&fileIndex={i}"
            logger.info(f"invoke consume endpoint with this url: {download_url}")
            response = DataServiceProvider._http_method(
                "get", download_url, stream=True
            )
            file_name = DataServiceProvider._get_file_name(response)
            DataServiceProvider.write_file(
                response, destination_folder, file_name or f"file-{i}"
            )

    @staticmethod
    def start_compute_job(
        did: str,
        service_endpoint: str,
        consumer_address: str,
        signature: str,
        service_id: int,
        order_tx_id: str,
        algorithm_did: str = None,
        algorithm_meta: AlgorithmMetadata = None,
        algorithm_tx_id: str = None,
        algorithm_data_token: str = None,
        output: dict = None,
        input_datasets: list = None,
        job_id: str = None,
        raw_response: bool = False,
    ):
        """

        :param did: id of asset starting with `did:op:` and a hex str without 0x prefix
        :param service_endpoint:
        :param consumer_address: hex str the ethereum address of the consumer executing the compute job
        :param signature: hex str signed message to allow the provider to authorize the consumer
        :param service_id:
        :param order_tx_id: hex str id of the token transfer transaction
        :param algorithm_did: str -- the asset did (of `algorithm` type) which consist of `did:op:` and
            the assetId hex str (without `0x` prefix)
        :param algorithm_meta: see `OceanCompute.execute`
        :param algorithm_tx_id: transaction hash of algorithm StartOrder tx (Required when using `algorithm_did`)
        :param algorithm_data_token: datatoken address of this algorithm (Required when using `algorithm_did`)
        :param output: see `OceanCompute.execute`
        :param input_datasets: list of ComputeInput
        :param job_id: str id of compute job that was started and stopped (optional, use it
            here to start a job after it was stopped)
        :param raw_response: bool object to be used when the response status is different from "200 OK" (
            it's used after the post request to see what status code we get)

        :return: job_info dict with jobId, status, and other values
        """
        assert (
            algorithm_did or algorithm_meta
        ), "either an algorithm did or an algorithm meta must be provided."

        payload = DataServiceProvider._prepare_compute_payload(
            did,
            consumer_address,
            service_id,
            order_tx_id,
            signature=signature,
            algorithm_did=algorithm_did,
            algorithm_meta=algorithm_meta,
            algorithm_tx_id=algorithm_tx_id,
            algorithm_data_token=algorithm_data_token,
            output=output,
            input_datasets=input_datasets,
            job_id=job_id,
        )
        logger.info(f"invoke start compute endpoint with this url: {payload}")
        response = DataServiceProvider._http_method(
            "post",
            service_endpoint,
            data=json.dumps(payload),
            headers={"content-type": "application/json"},
        )
<<<<<<< HEAD
        logger.debug(
            f"got DataProvider execute response: {response.content} with status-code {response.status_code} "
        )

        if raw_response:
            return response

=======
>>>>>>> 1bbdf6e1
        if not response:
            raise AssertionError(
                f"Failed to get a response for request: serviceEndpoint={service_endpoint}, payload={payload}"
            )

        logger.debug(
            f"got DataProvider execute response: {response.content} with status-code {response.status_code} "
        )

        if response.status_code not in (201, 200):
            raise ValueError(response.content.decode("utf-8"))

        try:
            job_info = json.loads(response.content.decode("utf-8"))
            if isinstance(job_info, list):
                return job_info[0]
            return job_info

        except KeyError as err:
            logger.error(f"Failed to extract jobId from response: {err}")
            raise KeyError(f"Failed to extract jobId from response: {err}")
        except JSONDecodeError as err:
            logger.error(f"Failed to parse response json: {err}")
            raise

    @staticmethod
    def stop_compute_job(did, job_id, service_endpoint, consumer_address, signature):
        """

        :param did: hex str the asset/DDO id
        :param job_id: str id of compute job that was returned from `start_compute_job`
        :param service_endpoint: str url of the provider service endpoint for compute service
        :param consumer_address: hex str the ethereum address of the consumer's account
        :param signature: hex str signed message to allow the provider to authorize the consumer

        :return: bool whether the job was stopped successfully
        """
        return DataServiceProvider._send_compute_request(
            "put", did, job_id, service_endpoint, consumer_address, signature
        )

    @staticmethod
    def restart_compute_job(
        did,
        job_id,
        service_endpoint,
        consumer_address,
        signature,
        service_id,
        order_tx_id,
        algorithm_did=None,
        algorithm_meta=None,
        output=None,
        input_datasets=None,
    ):
        """

        :param did: id of asset starting with `did:op:` and a hex str without 0x prefix
        :param job_id: str id of compute job that was started and stopped (optional, use it
            here to start a job after it was stopped)
        :param service_endpoint:
        :param consumer_address: hex str the ethereum address of the consumer executing the compute job
        :param signature: hex str signed message to allow the provider to authorize the consumer
        :param service_id:
        :param token_address:
        :param order_tx_id: hex str id of the token transfer transaction
        :param algorithm_did: str -- the asset did (of `algorithm` type) which consist of `did:op:` and
            the assetId hex str (without `0x` prefix)
        :param algorithm_meta: see `OceanCompute.execute`
        :param output: see `OceanCompute.execute`
        :param input_datasets: list of ComputeInput

        :return: bool whether the job was restarted successfully
        """
        DataServiceProvider.stop_compute_job(
            did, job_id, service_endpoint, consumer_address, signature
        )
        return DataServiceProvider.start_compute_job(
            did,
            service_endpoint,
            consumer_address,
            signature,
            service_id,
            order_tx_id,
            algorithm_did,
            algorithm_meta,
            output,
            input_datasets=input_datasets,
            job_id=job_id,
        )

    @staticmethod
    def delete_compute_job(did, job_id, service_endpoint, consumer_address, signature):
        """

        :param did: hex str the asset/DDO id
        :param job_id: str id of compute job that was returned from `start_compute_job`
        :param service_endpoint: str url of the provider service endpoint for compute service
        :param consumer_address: hex str the ethereum address of the consumer's account
        :param signature: hex str signed message to allow the provider to authorize the consumer

        :return: bool whether the job was deleted successfully
        """
        return DataServiceProvider._send_compute_request(
            "delete", did, job_id, service_endpoint, consumer_address, signature
        )

    @staticmethod
    def compute_job_status(did, job_id, service_endpoint, consumer_address, signature):
        """

        :param did: hex str the asset/DDO id
        :param job_id: str id of compute job that was returned from `start_compute_job`
        :param service_endpoint: str url of the provider service endpoint for compute service
        :param consumer_address: hex str the ethereum address of the consumer's account
        :param signature: hex str signed message to allow the provider to authorize the consumer

        :return: dict of job_id to status info. When job_id is not provided, this will return
            status for each job_id that exist for the did
        """
        return DataServiceProvider._send_compute_request(
            "get", did, job_id, service_endpoint, consumer_address, signature
        )

    @staticmethod
    def compute_job_result(did, job_id, service_endpoint, consumer_address, signature):
        """

        :param did: hex str the asset/DDO id
        :param job_id: str id of compute job that was returned from `start_compute_job`
        :param service_endpoint: str url of the provider service endpoint for compute service
        :param consumer_address: hex str the ethereum address of the consumer's account
        :param signature: hex str signed message to allow the provider to authorize the consumer

        :return: dict of job_id to result urls. When job_id is not provided, this will return
            result for each job_id that exist for the did
        """
        return DataServiceProvider._send_compute_request(
            "get", did, job_id, service_endpoint, consumer_address, signature
        )

    @staticmethod
    def _remove_slash(path):
        if path.endswith("/"):
            path = path[:-1]
        if path.startswith("/"):
            path = path[1:]
        return path

    @staticmethod
    def get_url(config):
        """
        Return the DataProvider component url.

        :param config: Config
        :return: Url, str
        """
        return DataServiceProvider._remove_slash(
            config.provider_url or "http://localhost:8030"
        )

    @staticmethod
    def get_api_version():
        return DataServiceProvider._remove_slash(
            os.getenv(ENV_PROVIDER_API_VERSION, DataServiceProvider.API_VERSION)
        )

    @staticmethod
    def get_service_endpoints(provider_uri=None):
        """
        Return the service endpoints from the provider URL.
        """
        if not provider_uri:
            provider_uri = DataServiceProvider.get_url(ConfigProvider.get_config())

        provider_info = DataServiceProvider._http_method("get", provider_uri).json()

        return provider_info["serviceEndpoints"]

    @staticmethod
    def get_provider_address(provider_uri=None):
        """
        Return the provider address
        """
        if not provider_uri:
            provider_uri = ConfigProvider.get_config().provider_url
        provider_info = DataServiceProvider._http_method("get", provider_uri).json()
        return provider_info["providerAddress"]

    @staticmethod
    def get_root_uri(service_endpoint):
        provider_uri = service_endpoint
        api_version = DataServiceProvider.get_api_version()
        if api_version in provider_uri:
            i = provider_uri.find(api_version)
            provider_uri = provider_uri[:i]
        parts = provider_uri.split("/")

        if len(parts) < 2:
            raise InvalidURLException(f"InvalidURL {service_endpoint}.")

        if parts[-2] == "services":
            provider_uri = "/".join(parts[:-2])

        result = DataServiceProvider._remove_slash(provider_uri)

        if not result:
            raise InvalidURLException(f"InvalidURL {service_endpoint}.")

        return result

    @staticmethod
    def build_endpoint(service_name, provider_uri=None, config=None):
        if not provider_uri:
            config = config or ConfigProvider.get_config()
            provider_uri = DataServiceProvider.get_url(config)

        provider_uri = DataServiceProvider.get_root_uri(provider_uri)
        service_endpoints = DataServiceProvider.get_service_endpoints(provider_uri)

        method, url = service_endpoints[service_name]
        return method, urljoin(provider_uri, url)

    @staticmethod
    def build_encrypt_endpoint(provider_uri=None):
        return DataServiceProvider.build_endpoint("encrypt", provider_uri)

    @staticmethod
    def build_initialize_endpoint(provider_uri=None):
        return DataServiceProvider.build_endpoint("initialize", provider_uri)

    @staticmethod
    def build_download_endpoint(provider_uri=None):
        return DataServiceProvider.build_endpoint("download", provider_uri)

    @staticmethod
    def build_compute_endpoint(provider_uri=None):
        return DataServiceProvider.build_endpoint("computeStatus", provider_uri)

    @staticmethod
    def build_fileinfo(provider_uri=None):
        return DataServiceProvider.build_endpoint("fileinfo", provider_uri)

    @staticmethod
    def write_file(response, destination_folder, file_name):
        """
        Write the response content in a file in the destination folder.
        :param response: Response
        :param destination_folder: Destination folder, string
        :param file_name: File name, string
        :return: bool
        """
        if response.status_code == 200:
            with open(os.path.join(destination_folder, file_name), "wb") as f:
                for chunk in response.iter_content(chunk_size=None):
                    f.write(chunk)
            logger.info(f"Saved downloaded file in {f.name}")
        else:
            logger.warning(f"consume failed: {response.reason}")

    @staticmethod
    def _send_compute_request(
        http_method, did, job_id, service_endpoint, consumer_address, signature
    ):
        compute_url = (
            f"{service_endpoint}"
            f"?signature={signature}"
            f"&documentId={did}"
            f"&consumerAddress={consumer_address}"
            f'&jobId={job_id or ""}'
        )
        logger.info(f"invoke compute endpoint with this url: {compute_url}")
        response = DataServiceProvider._http_method(http_method, compute_url)
        logger.debug(
            f"got provider execute response: {response.content} with status-code {response.status_code} "
        )
        if response.status_code != 200:
            raise Exception(response.content.decode("utf-8"))

        resp_content = json.loads(response.content.decode("utf-8"))
        if isinstance(resp_content, list):
            return resp_content[0]
        return resp_content

    @staticmethod
    def _get_file_name(response):
        try:
            return re.match(
                r"attachment;filename=(.+)", response.headers.get("content-disposition")
            )[1]
        except Exception as e:
            logger.warning(f"It was not possible to get the file name. {e}")

    @staticmethod
    def _prepare_compute_payload(
        did: str,
        consumer_address: str,
        service_id: int,
        order_tx_id: str,
        signature: str = None,
        algorithm_did: str = None,
        algorithm_meta=None,
        algorithm_tx_id: str = None,
        algorithm_data_token: str = None,
        output: dict = None,
        input_datasets: list = None,
        job_id: str = None,
    ):
        assert (
            algorithm_did or algorithm_meta
        ), "either an algorithm did or an algorithm meta must be provided."

        if algorithm_meta:
            assert isinstance(algorithm_meta, AlgorithmMetadata), (
                f"expecting a AlgorithmMetadata type "
                f"for `algorithm_meta`, got {type(algorithm_meta)}"
            )
            algorithm_meta = algorithm_meta.as_dictionary()

        _input_datasets = []
        if input_datasets:
            for _input in input_datasets:
                assert _input.did
                assert _input.transfer_tx_id
                assert _input.service_id
                if _input.did != did:
                    _input_datasets.append(_input.as_dictionary())

        payload = {
            "signature": signature,
            "documentId": did,
            "consumerAddress": consumer_address,
            "output": output or dict(),
            "jobId": job_id or "",
            "serviceId": service_id,
            "transferTxId": order_tx_id,
            "additionalInputs": _input_datasets or [],
        }
        if algorithm_did:
            payload.update(
                {
                    "algorithmDid": algorithm_did,
                    "algorithmDataToken": algorithm_data_token,
                    "algorithmTransferTxId": algorithm_tx_id,
                }
            )
        else:
            payload["algorithmMeta"] = algorithm_meta

        return payload

    @staticmethod
    def _http_method(method, *args, **kwargs):
        try:
            return getattr(DataServiceProvider._http_client, method)(*args, **kwargs)
        except Exception:
            logger.error(
                f"Error invoking http method {method}: args={str(args)}, kwargs={str(kwargs)}"
            )
            raise


def urljoin(*args):
    trailing_slash = "/" if args[-1].endswith("/") else ""
    return "/".join(map(lambda x: str(x).strip("/"), args)) + trailing_slash<|MERGE_RESOLUTION|>--- conflicted
+++ resolved
@@ -270,16 +270,6 @@
             data=json.dumps(payload),
             headers={"content-type": "application/json"},
         )
-<<<<<<< HEAD
-        logger.debug(
-            f"got DataProvider execute response: {response.content} with status-code {response.status_code} "
-        )
-
-        if raw_response:
-            return response
-
-=======
->>>>>>> 1bbdf6e1
         if not response:
             raise AssertionError(
                 f"Failed to get a response for request: serviceEndpoint={service_endpoint}, payload={payload}"
