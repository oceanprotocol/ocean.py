#
# Copyright 2022 Ocean Protocol Foundation
# SPDX-License-Identifier: Apache-2.0
#

"""Provider module."""
import json
import logging
import os
import re
from datetime import datetime
from json import JSONDecodeError
from pathlib import Path
from typing import Any, Dict, List, Optional, Tuple, Union
from unittest.mock import Mock

import requests
from enforce_typing import enforce_types
from eth_account.messages import encode_defunct
from requests.exceptions import InvalidURL
from requests.models import PreparedRequest, Response
from requests.sessions import Session

from ocean_lib.agreements.service_types import ServiceTypes
from ocean_lib.config import Config
from ocean_lib.exceptions import DataProviderException, OceanEncryptAssetUrlsError
from ocean_lib.http_requests.requests_session import get_requests_session
from ocean_lib.models.algorithm_metadata import AlgorithmMetadata
from ocean_lib.models.compute_input import ComputeInput
from ocean_lib.web3_internal.transactions import sign_hash
from ocean_lib.web3_internal.wallet import Wallet

logger = logging.getLogger(__name__)


class DataServiceProvider:
    """DataServiceProvider class.

    The main functions available are:
    - consume_service
    - run_compute_service (not implemented yet)
    """

    _http_client = get_requests_session()
    provider_info = None

    @staticmethod
    @enforce_types
    def get_http_client() -> Session:
        """Get the http client."""
        return DataServiceProvider._http_client

    @staticmethod
    @enforce_types
    def set_http_client(http_client: Session) -> None:
        """Set the http client to something other than the default `requests`."""
        DataServiceProvider._http_client = http_client

    @staticmethod
    @enforce_types
    def encrypt(
        objects_to_encrypt: Union[list, str, bytes], provider_uri: str
    ) -> Response:
        if isinstance(objects_to_encrypt, list):
            data_items = list(map(lambda file: file.to_dict(), objects_to_encrypt))
            data = json.dumps(data_items, separators=(",", ":"))
            payload = data.encode("utf-8")
        elif isinstance(objects_to_encrypt, str):
            payload = objects_to_encrypt.encode("utf-8")
        else:
            payload = objects_to_encrypt

        _, encrypt_endpoint = DataServiceProvider.build_encrypt_endpoint(provider_uri)
        response = DataServiceProvider._http_method(
            "post",
            encrypt_endpoint,
            data=payload,
            headers={"Content-type": "application/octet-stream"},
        )

        if not response or not hasattr(response, "status_code"):
            raise DataProviderException(
                f"Failed to get a response for request: encryptEndpoint={encrypt_endpoint}, payload={payload}, response is {response}"
            )

        if response.status_code != 201:
            msg = (
                f"Encrypt file urls failed at the encryptEndpoint "
                f"{encrypt_endpoint}, reason {response.text}, status {response.status_code}"
            )
            logger.error(msg)
            raise OceanEncryptAssetUrlsError(msg)

        logger.info(
            f"Asset urls encrypted successfully, encrypted urls str: {response.text},"
            f" encryptedEndpoint {encrypt_endpoint}"
        )

        return response

    @staticmethod
    @enforce_types
    def fileinfo(
        did: str, service: Any
    ) -> Response:  # Can not add Service typing due to enforce_type errors.
        _, fileinfo_endpoint = DataServiceProvider.build_fileinfo(
            service.service_endpoint
        )
        payload = {"did": did, "serviceId": service.id}

        response = DataServiceProvider._http_method(
            "post", fileinfo_endpoint, json=payload
        )

        if not response or not hasattr(response, "status_code"):
            raise DataProviderException(
                f"Failed to get a response for request: fileinfoEndpoint={fileinfo_endpoint}, payload={payload}, response is {response}"
            )

        if response.status_code != 200:
            msg = (
                f"Fileinfo service failed at the FileInfoEndpoint "
                f"{fileinfo_endpoint}, reason {response.text}, status {response.status_code}"
            )
            logger.error(msg)
            raise DataProviderException(msg)

        logger.info(
            f"Retrieved asset files successfully"
            f" FileInfoEndpoint {fileinfo_endpoint} from did {did} with service id {service.id}"
        )
        return response

    @staticmethod
    @enforce_types
    def initialize(
        did: str,
        service: Any,  # Can not add Service typing due to enforce_type errors.
        consumer_address: str,
        compute_environment: Optional[str] = None,
        userdata: Optional[Dict] = None,
        valid_until: Optional[int] = 0,
    ) -> Response:

        _, initialize_endpoint = DataServiceProvider.build_initialize_endpoint(
            service.service_endpoint
        )

        payload = {
            "documentId": did,
            "serviceId": service.id,
            "consumerAddress": consumer_address,
        }

        if compute_environment:
            payload["computeEnv"] = compute_environment

        if valid_until:
            payload["validUntil"] = valid_until

        if userdata:
            userdata = json.dumps(userdata)
            payload["userdata"] = userdata

        response = DataServiceProvider._http_method(
            "get", url=initialize_endpoint, params=payload
        )
        if not response or not hasattr(response, "status_code"):
            raise DataProviderException(
                f"Failed to get a response for request: initializeEndpoint={initialize_endpoint}, payload={payload}, response is {response}"
            )

        if response.status_code != 200:
            msg = (
                f"Initialize service failed at the initializeEndpoint "
                f"{initialize_endpoint}, reason {response.text}, status {response.status_code}"
            )
            logger.error(msg)
            raise DataProviderException(msg)

        logger.info(
            f"Service initialized successfully"
            f" initializeEndpoint {initialize_endpoint}"
        )

        return response

    @staticmethod
    @enforce_types
    def download(
        did: str,
        service: Any,  # Can not add Service typing due to enforce_type errors.
        tx_id: str,
        consumer_wallet: Wallet,
        destination_folder: Union[str, Path],
        index: Optional[int] = None,
        userdata: Optional[Dict] = None,
    ) -> None:
        service_endpoint = service.service_endpoint
        fileinfo_response = DataServiceProvider.fileinfo(did, service)

        files = fileinfo_response.json()
        indexes = range(len(files))
        if index is not None:
            assert isinstance(index, int), logger.error("index has to be an integer.")
            assert index >= 0, logger.error("index has to be 0 or a positive integer.")
            assert index < len(files), logger.error(
                "index can not be bigger than the number of files"
            )
            indexes = [index]

        _, download_endpoint = DataServiceProvider.build_download_endpoint(
            service_endpoint
        )

        payload = {
            "documentId": did,
            "serviceId": service.id,
            "consumerAddress": consumer_wallet.address,
            "transferTxId": tx_id,
        }

        if userdata:
            userdata = json.dumps(userdata)
            payload["userdata"] = userdata

        for i in indexes:
            payload["fileIndex"] = i
            payload["nonce"], payload["signature"] = DataServiceProvider.sign_message(
                consumer_wallet, did
            )
            response = DataServiceProvider._http_method(
                "get", url=download_endpoint, params=payload
            )

            if not response or not hasattr(response, "status_code"):
                raise DataProviderException(
                    f"Failed to get a response for request: downloadEndpoint={service_endpoint}, payload={payload}, response is {response}"
                )

            if response.status_code != 200:
                msg = (
                    f"Download asset failed at the downloadEndpoint "
                    f"{download_endpoint}, reason {response.text}, status {response.status_code}"
                )
                logger.error(msg)
                raise DataProviderException(msg)

            file_name = DataServiceProvider._get_file_name(response)
            DataServiceProvider.write_file(response, destination_folder, file_name)

            logger.info(
                f"Asset downloaded successfully"
                f" downloadEndpoint {download_endpoint}"
            )

    @staticmethod
    @enforce_types
    def sign_message(wallet: Wallet, msg: str) -> Tuple[str, str]:
        nonce = str(datetime.now().timestamp())
        print(f"signing message with nonce {nonce}: {msg}, account={wallet.address}")
        return nonce, sign_hash(encode_defunct(text=f"{msg}{nonce}"), wallet)

    @staticmethod
    # @enforce_types omitted due to subscripted generics error
    def start_compute_job(
        dataset_compute_service: Any,  # Can not add Service typing due to enforce_type errors.
        consumer: Wallet,
        dataset: ComputeInput,
        compute_environment: str,
        algorithm: Optional[ComputeInput] = None,
        algorithm_meta: Optional[AlgorithmMetadata] = None,
        algorithm_custom_data: Optional[str] = None,
        input_datasets: Optional[List[ComputeInput]] = None,
    ) -> Dict[str, Any]:
        """
        Start a compute job.

        Either algorithm or algorithm_meta must be defined.

        :param dataset_compute_service:
        :param consumer: hex str the ethereum address of the consumer executing the compute job
        :param dataset: ComputeInput dataset with a compute service
        :param compute_environment: str compute environment id
        :param algorithm: ComputeInput algorithm witha download service.
        :param algorithm_meta: AlgorithmMetadata algorithm metadata
        :param algorithm_custom_data: dict customizable algo parameters (ie. no of iterations, etc)
        :param input_datasets: List[ComputeInput] additional input datasets
        :return job_info dict
        """
        assert (
            algorithm or algorithm_meta
        ), "either an algorithm did or an algorithm meta must be provided."

        assert (
            hasattr(dataset_compute_service, "type")
            and dataset_compute_service.type == ServiceTypes.CLOUD_COMPUTE
        ), "invalid compute service"

        payload = DataServiceProvider._prepare_compute_payload(
            consumer=consumer,
            dataset=dataset,
            compute_environment=compute_environment,
            algorithm=algorithm,
            algorithm_meta=algorithm_meta,
            algorithm_custom_data=algorithm_custom_data,
            input_datasets=input_datasets,
        )
        logger.info(f"invoke start compute endpoint with this url: {payload}")
        _, compute_endpoint = DataServiceProvider.build_compute_endpoint(
            dataset_compute_service.service_endpoint
        )
        response = DataServiceProvider._http_method(
            "post",
            compute_endpoint,
            data=json.dumps(payload),
            headers={"content-type": "application/json"},
        )
        if response is None:
            raise DataProviderException(
                f"Failed to get a response for request: computeStartEndpoint={compute_endpoint}, payload={payload}, response is {response}"
            )

        logger.debug(
            f"got DataProvider execute response: {response.content} with status-code {response.status_code} "
        )

        if response.status_code not in (201, 200):
            msg = (
                f"Start Compute failed at the computeStartEndpoint "
                f"{compute_endpoint}, reason {response.text}, status {response.status_code}"
            )
            logger.error(msg)
            raise DataProviderException(msg)

        try:
            job_info = json.loads(response.content.decode("utf-8"))
            if isinstance(job_info, list):
                return job_info[0]
            return job_info

        except KeyError as err:
            logger.error(f"Failed to extract jobId from response: {err}")
            raise KeyError(f"Failed to extract jobId from response: {err}")
        except JSONDecodeError as err:
            logger.error(f"Failed to parse response json: {err}")
            raise

    @staticmethod
    @enforce_types
    def stop_compute_job(
        did: str,
        job_id: str,
        dataset_compute_service: Any,
        consumer: Wallet,  # Can not add Service typing due to enforce_type errors.
    ) -> Dict[str, Any]:
        """

        :param did: hex str the asset/DDO id
        :param job_id: str id of compute job that was returned from `start_compute_job`
        :param dataset_compute_service:
        :param consumer: Wallet of the consumer's account

        :return: bool whether the job was stopped successfully
        """
        _, compute_stop_endpoint = DataServiceProvider.build_compute_endpoint(
            dataset_compute_service.service_endpoint
        )
        return DataServiceProvider._send_compute_request(
            "put", did, job_id, compute_stop_endpoint, consumer
        )

    @staticmethod
    @enforce_types
    def delete_compute_job(
        did: str,
        job_id: str,
        dataset_compute_service: Any,
        consumer: Wallet,  # Can not add Service typing due to enforce_type errors.
    ) -> Dict[str, str]:
        """

        :param did: hex str the asset/DDO id
        :param job_id: str id of compute job that was returned from `start_compute_job`
        :param dataset_compute_service:
        :param consumer: Wallet of the consumer's account

        :return: bool whether the job was deleted successfully
        """
        _, compute_delete_endpoint = DataServiceProvider.build_compute_endpoint(
            dataset_compute_service.service_endpoint
        )
        return DataServiceProvider._send_compute_request(
            "delete", did, job_id, compute_delete_endpoint, consumer
        )

    @staticmethod
    @enforce_types
    def compute_job_status(
        did: str,
        job_id: str,
        dataset_compute_service: Any,
        consumer: Wallet,  # Can not add Service typing due to enforce_type errors.
    ) -> Dict[str, Any]:
        """

        :param did: hex str the asset/DDO id
        :param job_id: str id of compute job that was returned from `start_compute_job`
        :param dataset_compute_service:
        :param consumer: Wallet of the consumer's account

        :return: dict of job_id to status info. When job_id is not provided, this will return
            status for each job_id that exist for the did
        """
        _, compute_status_endpoint = DataServiceProvider.build_compute_endpoint(
            dataset_compute_service.service_endpoint
        )
        return DataServiceProvider._send_compute_request(
            "get", did, job_id, compute_status_endpoint, consumer
        )

    @staticmethod
    @enforce_types
    def compute_job_result(
<<<<<<< HEAD
        did: str,
        job_id: str,
        dataset_compute_service: Any,
        consumer: Wallet,  # Can not add Service typing due to enforce_type errors.
    ) -> Dict[str, Any]:
        """

        :param did: hex str the asset/DDO id
        :param job_id: str id of compute job that was returned from `start_compute_job`
        :param dataset_compute_service:
        :param consumer: Wallet of the consumer's account
        :return: dict of job_id to result urls. When job_id is not provided, this will return
            result for each job_id that exist for the did
        """
        _, compute_job_result_endpoint = DataServiceProvider.build_compute_endpoint(
            dataset_compute_service.service_endpoint
        )
        return DataServiceProvider._send_compute_request(
            "get", did, job_id, compute_job_result_endpoint, consumer
        )

    @staticmethod
    @enforce_types
    def compute_job_result_file(
        job_id: str,
        index: int,
        dataset_compute_service: Any,
        consumer: Wallet,  # Can not add Service typing due to enforce_type errors.
=======
        job_id: str, index: int, service_endpoint: str, consumer: Wallet
>>>>>>> 2fbe13db
    ) -> Dict[str, Any]:
        """

        :param job_id: str id of compute job that was returned from `start_compute_job`
        :param index: int compute result index
        :param dataset_compute_service:
        :param consumer: Wallet of the consumer's account

        :return: dict of job_id to result urls.
        """
        nonce, signature = DataServiceProvider.sign_message(
            consumer, f"{consumer.address}{job_id}{str(index)}"
        )

        req = PreparedRequest()
        params = {
            "signature": signature,
            "nonce": nonce,
            "jobId": job_id,
            "index": index,
            "consumerAddress": consumer.address,
        }

        (
            _,
            compute_job_result_endpoint,
        ) = DataServiceProvider.build_compute_result_file_endpoint(
            dataset_compute_service.service_endpoint
        )
        req.prepare_url(compute_job_result_endpoint, params)
        compute_job_result_file_url = req.url

        logger.info(
            f"invoke the computeResult endpoint with this url: {compute_job_result_file_url}"
        )
        response = DataServiceProvider._http_method("get", compute_job_result_file_url)

        if response.status_code != 200:
            raise Exception(response.content)

        return response.content

    @staticmethod
    @enforce_types
    def _remove_slash(path: str) -> str:
        if path.endswith("/"):
            path = path[:-1]
        if path.startswith("/"):
            path = path[1:]
        return path

    @staticmethod
    @enforce_types
    def get_url(config: Config) -> str:
        """
        Return the DataProvider component url.

        :param config: Config
        :return: Url, str
        """
        return DataServiceProvider._remove_slash(config.provider_url)

    @staticmethod
    @enforce_types
    def get_service_endpoints(provider_uri: str) -> Dict[str, List[str]]:
        """
        Return the service endpoints from the provider URL.
        """
        provider_info = DataServiceProvider._http_method("get", url=provider_uri).json()

        return provider_info["serviceEndpoints"]

    @staticmethod
    @enforce_types
    def get_c2d_address(provider_uri: str) -> Optional[str]:
        """
        Return the provider address
        """
        try:
            provider_info = DataServiceProvider._http_method("get", provider_uri).json()

            return provider_info["computeAddress"]
        except requests.exceptions.RequestException:
            pass

        return None

    @staticmethod
    @enforce_types
    def get_provider_address(provider_uri: str) -> Optional[str]:
        """
        Return the provider address
        """
        try:
            provider_info = DataServiceProvider._http_method("get", provider_uri).json()

            return provider_info["providerAddress"]
        except requests.exceptions.RequestException:
            pass

        return None

    @staticmethod
    @enforce_types
    def get_root_uri(service_endpoint: str) -> str:
        provider_uri = service_endpoint

        if "/api" in provider_uri:
            i = provider_uri.find("/api")
            provider_uri = provider_uri[:i]

        parts = provider_uri.split("/")

        if len(parts) < 2:
            raise InvalidURL(f"InvalidURL {service_endpoint}.")

        if parts[-2] == "services":
            provider_uri = "/".join(parts[:-2])

        result = DataServiceProvider._remove_slash(provider_uri)

        if not result:
            raise InvalidURL(f"InvalidURL {service_endpoint}.")

        try:
            root_result = "/".join(parts[0:3])
            response = requests.get(root_result).json()
        except (requests.exceptions.RequestException, JSONDecodeError):
            raise InvalidURL(f"InvalidURL {service_endpoint}.")

        if "providerAddress" not in response:
            raise InvalidURL(
                f"Invalid Provider URL {service_endpoint}, no providerAddress."
            )

        return result

    @staticmethod
    @enforce_types
    def is_valid_provider(provider_uri: str) -> bool:
        try:
            DataServiceProvider.get_root_uri(provider_uri)
        except InvalidURL:
            return False

        return True

    @staticmethod
    @enforce_types
    def build_endpoint(service_name: str, provider_uri: str) -> Tuple[str, str]:
        provider_uri = DataServiceProvider.get_root_uri(provider_uri)
        service_endpoints = DataServiceProvider.get_service_endpoints(provider_uri)

        method, url = service_endpoints[service_name]
        return method, urljoin(provider_uri, url)

    @staticmethod
    @enforce_types
    def build_encrypt_endpoint(provider_uri: str) -> Tuple[str, str]:
        return DataServiceProvider.build_endpoint("encrypt", provider_uri)

    @staticmethod
    @enforce_types
    def build_initialize_endpoint(provider_uri: str) -> Tuple[str, str]:
        return DataServiceProvider.build_endpoint("initialize", provider_uri)

    @staticmethod
    @enforce_types
    def build_download_endpoint(provider_uri: str) -> Tuple[str, str]:
        return DataServiceProvider.build_endpoint("download", provider_uri)

    @staticmethod
    @enforce_types
    def build_compute_endpoint(provider_uri: str) -> Tuple[str, str]:
        return DataServiceProvider.build_endpoint("computeStatus", provider_uri)

    @staticmethod
    @enforce_types
    def build_compute_result_file_endpoint(provider_uri: str) -> Tuple[str, str]:
        return DataServiceProvider.build_endpoint("computeResult", provider_uri)

    @staticmethod
    @enforce_types
    def build_fileinfo(provider_uri: str) -> Tuple[str, str]:
        return DataServiceProvider.build_endpoint("fileinfo", provider_uri)

    @staticmethod
    @enforce_types
    def write_file(
        response: Response,
        destination_folder: Union[str, bytes, os.PathLike],
        file_name: str,
    ) -> None:
        """
        Write the response content in a file in the destination folder.
        :param response: Response
        :param destination_folder: Destination folder, string
        :param file_name: File name, string
        :return: None
        """
        if response.status_code == 200:
            with open(os.path.join(destination_folder, file_name), "wb") as f:
                for chunk in response.iter_content(chunk_size=None):
                    f.write(chunk)
            logger.info(f"Saved downloaded file in {f.name}")
        else:
            logger.warning(f"consume failed: {response.reason}")

    @staticmethod
    @enforce_types
    def _send_compute_request(
        http_method: str, did: str, job_id: str, service_endpoint: str, consumer: Wallet
    ) -> Dict[str, Any]:
        nonce, signature = DataServiceProvider.sign_message(
            consumer, f"{consumer.address}{job_id}{did}"
        )

        req = PreparedRequest()
        payload = {
            "consumerAddress": consumer.address,
            "documentId": did,
            "jobId": job_id,
            "nonce": nonce,
            "signature": signature,
        }
        req.prepare_url(service_endpoint, payload)

        logger.info(f"invoke compute endpoint with this url: {req.url}")
        response = DataServiceProvider._http_method(http_method, req.url)
        logger.debug(
            f"got provider execute response: {response.content} with status-code {response.status_code} "
        )
        if response.status_code != 200:
            raise Exception(response.content.decode("utf-8"))

        resp_content = json.loads(response.content.decode("utf-8"))
        if isinstance(resp_content, list):
            return resp_content[0]
        return resp_content

    @staticmethod
    @enforce_types
    def _get_file_name(response: Response) -> Optional[str]:
        try:
            return re.match(
                r"attachment;filename=(.+)", response.headers.get("content-disposition")
            )[1]
        except Exception as e:
            logger.warning(f"It was not possible to get the file name. {e}")
            return None

    @staticmethod
    # @enforce_types omitted due to subscripted generics error
    def _prepare_compute_payload(
        consumer: Wallet,
        dataset: ComputeInput,
        compute_environment: str,
        algorithm: Optional[ComputeInput] = None,
        algorithm_meta: Optional[AlgorithmMetadata] = None,
        algorithm_custom_data: Optional[str] = None,
        input_datasets: Optional[List[ComputeInput]] = None,
    ) -> Dict[str, Any]:
        assert (
            algorithm or algorithm_meta
        ), "either an algorithm did or an algorithm meta must be provided."

        if algorithm_meta:
            assert isinstance(algorithm_meta, AlgorithmMetadata), (
                f"expecting a AlgorithmMetadata type "
                f"for `algorithm_meta`, got {type(algorithm_meta)}"
            )

        _input_datasets = []
        if input_datasets:
            for _input in input_datasets:
                assert _input.did, "The received dataset does not have a did."
                assert (
                    _input.transfer_tx_id
                ), "The received dataset does not have a transaction id."
                assert (
                    _input.service_id
                ), "The received dataset does not have a specified service id."
                if _input.did != dataset.did:
                    _input_datasets.append(_input.as_dictionary())

        nonce, signature = DataServiceProvider.sign_message(
            consumer, f"{consumer.address}{dataset.did}"
        )

        payload = {
            "dataset": {
                "documentId": dataset.did,
                "serviceId": dataset.service_id,
                "transferTxId": dataset.transfer_tx_id,
            },
            "computeEnv": compute_environment,
            "algorithm": {},
            "signature": signature,
            "nonce": nonce,
            "consumerAddress": consumer.address,
            "additionalInputs": _input_datasets or [],
        }

        if dataset.userdata:
            payload["dataset"]["userdata"] = dataset.userdata

        if algorithm:
            payload.update(
                {
                    "algorithm": {
                        "documentId": algorithm.did,
                        "serviceId": algorithm.service_id,
                        "transferTxId": algorithm.transfer_tx_id,
                    }
                }
            )
            if algorithm.userdata:
                payload["algorithm"]["userdata"] = algorithm.userdata
            if algorithm_custom_data:
                payload["algorithm"]["algocustomdata"] = algorithm_custom_data
        else:
            payload["algorithm"]["meta"] = algorithm_meta.as_dictionary()

        return payload

    @staticmethod
    @enforce_types
    def _http_method(method: str, *args, **kwargs) -> Optional[Union[Mock, Response]]:
        try:
            return getattr(DataServiceProvider._http_client, method)(*args, **kwargs)
        except Exception:
            logger.error(
                f"Error invoking http method {method}: args={str(args)}, kwargs={str(kwargs)}"
            )
            raise

    @staticmethod
    @enforce_types
    def check_single_file_info(url_object: dict, provider_uri: str) -> bool:
        _, endpoint = DataServiceProvider.build_fileinfo(provider_uri)
        response = requests.post(endpoint, json=url_object)

        if response.status_code != 200:
            return False

        response = response.json()
        for file_info in response:
            return file_info["valid"]

        return False

    @staticmethod
    @enforce_types
    def check_asset_file_info(did: str, service_id: str, provider_uri: str) -> bool:
        if not did:
            return False
        _, endpoint = DataServiceProvider.build_fileinfo(provider_uri)
        data = {"did": did, "serviceId": service_id}
        response = requests.post(endpoint, json=data)

        if response.status_code != 200:
            return False

        response = response.json()
        for ddo_info in response:
            return ddo_info["valid"]

        return False


@enforce_types
def urljoin(*args) -> str:
    trailing_slash = "/" if args[-1].endswith("/") else ""

    return "/".join(map(lambda x: str(x).strip("/"), args)) + trailing_slash<|MERGE_RESOLUTION|>--- conflicted
+++ resolved
@@ -422,38 +422,7 @@
     @staticmethod
     @enforce_types
     def compute_job_result(
-<<<<<<< HEAD
-        did: str,
-        job_id: str,
-        dataset_compute_service: Any,
-        consumer: Wallet,  # Can not add Service typing due to enforce_type errors.
-    ) -> Dict[str, Any]:
-        """
-
-        :param did: hex str the asset/DDO id
-        :param job_id: str id of compute job that was returned from `start_compute_job`
-        :param dataset_compute_service:
-        :param consumer: Wallet of the consumer's account
-        :return: dict of job_id to result urls. When job_id is not provided, this will return
-            result for each job_id that exist for the did
-        """
-        _, compute_job_result_endpoint = DataServiceProvider.build_compute_endpoint(
-            dataset_compute_service.service_endpoint
-        )
-        return DataServiceProvider._send_compute_request(
-            "get", did, job_id, compute_job_result_endpoint, consumer
-        )
-
-    @staticmethod
-    @enforce_types
-    def compute_job_result_file(
-        job_id: str,
-        index: int,
-        dataset_compute_service: Any,
-        consumer: Wallet,  # Can not add Service typing due to enforce_type errors.
-=======
-        job_id: str, index: int, service_endpoint: str, consumer: Wallet
->>>>>>> 2fbe13db
+        job_id: str, index: int, dataset_compute_service: Any, consumer: Wallet
     ) -> Dict[str, Any]:
         """
 
