#
# Copyright 2021 Ocean Protocol Foundation
# SPDX-License-Identifier: Apache-2.0
#

"""Provider module."""
import json
import logging
import os
import re
from collections import namedtuple
from json import JSONDecodeError

from ocean_lib.config_provider import ConfigProvider
from ocean_lib.data_provider.exceptions import InvalidURLException
from ocean_lib.models.algorithm_metadata import AlgorithmMetadata
from ocean_lib.ocean.env_constants import ENV_PROVIDER_API_VERSION
from ocean_lib.web3_internal.utils import add_ethereum_prefix_and_hash_msg
from ocean_lib.web3_internal.web3helper import Web3Helper
from ocean_utils.agreements.service_types import ServiceTypes
from ocean_utils.exceptions import OceanEncryptAssetUrlsError
from ocean_utils.http_requests.requests_session import get_requests_session

logger = logging.getLogger(__name__)

OrderRequirements = namedtuple(
    "OrderRequirements",
    ("amount", "data_token_address", "receiver_address", "nonce", "computeAddress"),
)


class DataServiceProvider:
    """DataServiceProvider class.

    The main functions available are:
    - consume_service
    - run_compute_service (not implemented yet)
    """

    _http_client = get_requests_session()
    API_VERSION = "/api/v1"
    provider_info = None

    @staticmethod
    def get_http_client():
        """Get the http client."""
        return DataServiceProvider._http_client

    @staticmethod
    def set_http_client(http_client):
        """Set the http client to something other than the default `requests`."""
        DataServiceProvider._http_client = http_client

    @staticmethod
    def encrypt_files_dict(
        files_dict, encrypt_endpoint, asset_id, publisher_address, signed_did
    ):
        payload = json.dumps(
            {
                "documentId": asset_id,
                "signature": signed_did,
                "document": json.dumps(files_dict),
                "publisherAddress": publisher_address,
            }
        )

        response = DataServiceProvider._http_method(
            "post",
            encrypt_endpoint,
            data=payload,
            headers={"content-type": "application/json"},
        )
        if response and hasattr(response, "status_code"):
            if response.status_code != 201:
                msg = (
                    f"Encrypt file urls failed at the encryptEndpoint "
                    f"{encrypt_endpoint}, reason {response.text}, status {response.status_code}"
                )
                logger.error(msg)
                raise OceanEncryptAssetUrlsError(msg)

            logger.info(
                f"Asset urls encrypted successfully, encrypted urls str: {response.text},"
                f" encryptedEndpoint {encrypt_endpoint}"
            )

            return response.json()["encryptedDocument"]

    @staticmethod
    def sign_message(wallet, msg, nonce=None, provider_uri=None):
        if nonce is None:
            nonce = DataServiceProvider.get_nonce(wallet.address, provider_uri)
        print(f"signing message with nonce {nonce}: {msg}, account={wallet.address}")
        return Web3Helper.sign_hash(
            add_ethereum_prefix_and_hash_msg(f"{msg}{nonce}"), wallet
        )

    @staticmethod
    def get_nonce(user_address, provider_uri):
        _, url = DataServiceProvider.build_endpoint("nonce", provider_uri=provider_uri)
        response = DataServiceProvider._http_method(
            "get", f"{url}?userAddress={user_address}"
        )
        if response.status_code != 200:
            return None

        return response.json()["nonce"]

    @staticmethod
    def get_order_requirements(
        did, service_endpoint, consumer_address, service_id, service_type, token_address
    ):
        """

        :param did:
        :param service_endpoint:
        :param consumer_address: hex str the ethereum account address of the consumer
        :param service_id:
        :param service_type:
        :param token_address:
        :return: OrderRequirements instance -- named tuple (amount, data_token_address, receiver_address, nonce),
        """
        initialize_url = (
            f"{service_endpoint}"
            f"?documentId={did}"
            f"&serviceId={service_id}"
            f"&serviceType={service_type}"
            f"&dataToken={token_address}"
            f"&consumerAddress={consumer_address}"
        )

        logger.info(f"invoke the initialize endpoint with this url: {initialize_url}")
        response = DataServiceProvider._http_method("get", initialize_url)
        # The returned json should contain information about the required number of tokens
        # to consume `service_id`. If service is not available there will be an error or
        # the returned json is empty.
        if response.status_code != 200:
            return None
        order = dict(response.json())

        return OrderRequirements(
            float(order["numTokens"]),
            order["dataToken"],
            order["to"],
            int(order["nonce"]),
            order.get("computeAddress"),
        )

    @staticmethod
    def download_service(
        did,
        service_endpoint,
        wallet,
        files,
        destination_folder,
        service_id,
        token_address,
        order_tx_id,
        index=None,
    ):
        """
        Call the provider endpoint to get access to the different files that form the asset.

        :param did: str id of the asset
        :param service_endpoint: Url to consume, str
        :param wallet: hex str Wallet instance of the consumer signing this request
        :param files: List containing the files to be consumed, list
        :param destination_folder: Path, str
        :param service_id: integer the id of the service inside the DDO's service dict
        :param token_address: hex str the data token address associated with this asset/service
        :param order_tx_id: hex str the transaction hash for the required data token
            transfer (tokens of the same token address above)
        :param index: Index of the document that is going to be downloaded, int
        :return: True if was downloaded, bool
        """
        indexes = range(len(files))
        if index is not None:
            assert isinstance(index, int), logger.error("index has to be an integer.")
            assert index >= 0, logger.error("index has to be 0 or a positive integer.")
            assert index < len(files), logger.error(
                "index can not be bigger than the number of files"
            )
            indexes = [index]

        base_url = (
            f"{service_endpoint}"
            f"?documentId={did}"
            f"&serviceId={service_id}"
            f"&serviceType={ServiceTypes.ASSET_ACCESS}"
            f"&dataToken={token_address}"
            f"&transferTxId={order_tx_id}"
            f"&consumerAddress={wallet.address}"
        )
        provider_uri = DataServiceProvider.get_root_uri(service_endpoint)
        for i in indexes:
            signature = DataServiceProvider.sign_message(
                wallet, did, provider_uri=provider_uri
            )
            download_url = base_url + f"&signature={signature}&fileIndex={i}"
            logger.info(f"invoke consume endpoint with this url: {download_url}")
            response = DataServiceProvider._http_method(
                "get", download_url, stream=True
            )
            file_name = DataServiceProvider._get_file_name(response)
            DataServiceProvider.write_file(
                response, destination_folder, file_name or f"file-{i}"
            )

    @staticmethod
    def start_compute_job(
        did: str,
        service_endpoint: str,
        consumer_address: str,
        signature: str,
        service_id: int,
        order_tx_id: str,
        algorithm_did: str = None,
        algorithm_meta: AlgorithmMetadata = None,
        algorithm_tx_id: str = None,
        algorithm_data_token: str = None,
        output: dict = None,
        input_datasets: list = None,
        job_id: str = None,
    ):
        """

        :param did: id of asset starting with `did:op:` and a hex str without 0x prefix
        :param service_endpoint:
        :param consumer_address: hex str the ethereum address of the consumer executing the compute job
        :param signature: hex str signed message to allow the provider to authorize the consumer
        :param service_id:
        :param order_tx_id: hex str id of the token transfer transaction
        :param algorithm_did: str -- the asset did (of `algorithm` type) which consist of `did:op:` and
            the assetId hex str (without `0x` prefix)
        :param algorithm_meta: see `OceanCompute.execute`
        :param algorithm_tx_id: transaction hash of algorithm StartOrder tx (Required when using `algorithm_did`)
        :param algorithm_data_token: datatoken address of this algorithm (Required when using `algorithm_did`)
        :param output: see `OceanCompute.execute`
        :param input_datasets: list of ComputeInput
        :param job_id: str id of compute job that was started and stopped (optional, use it
            here to start a job after it was stopped)
        :return: job_info dict with jobId, status, and other values
        """
        assert (
            algorithm_did or algorithm_meta
        ), "either an algorithm did or an algorithm meta must be provided."

        payload = DataServiceProvider._prepare_compute_payload(
            did,
            consumer_address,
            service_id,
            order_tx_id,
            signature=signature,
            algorithm_did=algorithm_did,
            algorithm_meta=algorithm_meta,
            algorithm_tx_id=algorithm_tx_id,
            algorithm_data_token=algorithm_data_token,
            output=output,
            input_datasets=input_datasets,
            job_id=job_id,
        )
        logger.info(f"invoke start compute endpoint with this url: {payload}")
        response = DataServiceProvider._http_method(
            "post",
            service_endpoint,
            data=json.dumps(payload),
            headers={"content-type": "application/json"},
        )
<<<<<<< HEAD
        logger.info(
            f"got DataProvider execute response: {response.content} with status-code {response.status_code} "
        )

        if response is None:
=======
        if not response:
>>>>>>> 273272e5
            raise AssertionError(
                f"Failed to get a response for request: serviceEndpoint={service_endpoint}, payload={payload}, response is {response}"
            )

        logger.debug(
            f"got DataProvider execute response: {response.content} with status-code {response.status_code} "
        )

        if response.status_code not in (201, 200):
            raise ValueError(response.content.decode("utf-8"))

        try:
            job_info = json.loads(response.content.decode("utf-8"))
            if isinstance(job_info, list):
                return job_info[0]
            return job_info

        except KeyError as err:
            logger.error(f"Failed to extract jobId from response: {err}")
            raise KeyError(f"Failed to extract jobId from response: {err}")
        except JSONDecodeError as err:
            logger.error(f"Failed to parse response json: {err}")
            raise

    @staticmethod
    def stop_compute_job(did, job_id, service_endpoint, consumer_address, signature):
        """

        :param did: hex str the asset/DDO id
        :param job_id: str id of compute job that was returned from `start_compute_job`
        :param service_endpoint: str url of the provider service endpoint for compute service
        :param consumer_address: hex str the ethereum address of the consumer's account
        :param signature: hex str signed message to allow the provider to authorize the consumer

        :return: bool whether the job was stopped successfully
        """
        return DataServiceProvider._send_compute_request(
            "put", did, job_id, service_endpoint, consumer_address, signature
        )

    @staticmethod
    def restart_compute_job(
        did,
        job_id,
        service_endpoint,
        consumer_address,
        signature,
        service_id,
        order_tx_id,
        algorithm_did=None,
        algorithm_meta=None,
        output=None,
        input_datasets=None,
    ):
        """

        :param did: id of asset starting with `did:op:` and a hex str without 0x prefix
        :param job_id: str id of compute job that was started and stopped (optional, use it
            here to start a job after it was stopped)
        :param service_endpoint:
        :param consumer_address: hex str the ethereum address of the consumer executing the compute job
        :param signature: hex str signed message to allow the provider to authorize the consumer
        :param service_id:
        :param token_address:
        :param order_tx_id: hex str id of the token transfer transaction
        :param algorithm_did: str -- the asset did (of `algorithm` type) which consist of `did:op:` and
            the assetId hex str (without `0x` prefix)
        :param algorithm_meta: see `OceanCompute.execute`
        :param output: see `OceanCompute.execute`
        :param input_datasets: list of ComputeInput

        :return: bool whether the job was restarted successfully
        """
        DataServiceProvider.stop_compute_job(
            did, job_id, service_endpoint, consumer_address, signature
        )
        return DataServiceProvider.start_compute_job(
            did,
            service_endpoint,
            consumer_address,
            signature,
            service_id,
            order_tx_id,
            algorithm_did,
            algorithm_meta,
            output,
            input_datasets=input_datasets,
            job_id=job_id,
        )

    @staticmethod
    def delete_compute_job(did, job_id, service_endpoint, consumer_address, signature):
        """

        :param did: hex str the asset/DDO id
        :param job_id: str id of compute job that was returned from `start_compute_job`
        :param service_endpoint: str url of the provider service endpoint for compute service
        :param consumer_address: hex str the ethereum address of the consumer's account
        :param signature: hex str signed message to allow the provider to authorize the consumer

        :return: bool whether the job was deleted successfully
        """
        return DataServiceProvider._send_compute_request(
            "delete", did, job_id, service_endpoint, consumer_address, signature
        )

    @staticmethod
    def compute_job_status(did, job_id, service_endpoint, consumer_address, signature):
        """

        :param did: hex str the asset/DDO id
        :param job_id: str id of compute job that was returned from `start_compute_job`
        :param service_endpoint: str url of the provider service endpoint for compute service
        :param consumer_address: hex str the ethereum address of the consumer's account
        :param signature: hex str signed message to allow the provider to authorize the consumer

        :return: dict of job_id to status info. When job_id is not provided, this will return
            status for each job_id that exist for the did
        """
        return DataServiceProvider._send_compute_request(
            "get", did, job_id, service_endpoint, consumer_address, signature
        )

    @staticmethod
    def compute_job_result(did, job_id, service_endpoint, consumer_address, signature):
        """

        :param did: hex str the asset/DDO id
        :param job_id: str id of compute job that was returned from `start_compute_job`
        :param service_endpoint: str url of the provider service endpoint for compute service
        :param consumer_address: hex str the ethereum address of the consumer's account
        :param signature: hex str signed message to allow the provider to authorize the consumer

        :return: dict of job_id to result urls. When job_id is not provided, this will return
            result for each job_id that exist for the did
        """
        return DataServiceProvider._send_compute_request(
            "get", did, job_id, service_endpoint, consumer_address, signature
        )

    @staticmethod
    def _remove_slash(path):
        if path.endswith("/"):
            path = path[:-1]
        if path.startswith("/"):
            path = path[1:]
        return path

    @staticmethod
    def get_url(config):
        """
        Return the DataProvider component url.

        :param config: Config
        :return: Url, str
        """
        return DataServiceProvider._remove_slash(
            config.provider_url or "http://localhost:8030"
        )

    @staticmethod
    def get_api_version():
        return DataServiceProvider._remove_slash(
            os.getenv(ENV_PROVIDER_API_VERSION, DataServiceProvider.API_VERSION)
        )

    @staticmethod
    def get_service_endpoints(provider_uri=None):
        """
        Return the service endpoints from the provider URL.
        """
        if not provider_uri:
            provider_uri = DataServiceProvider.get_url(ConfigProvider.get_config())

        provider_info = DataServiceProvider._http_method("get", provider_uri).json()

        return provider_info["serviceEndpoints"]

    @staticmethod
    def get_provider_address(provider_uri=None):
        """
        Return the provider address
        """
        if not provider_uri:
            provider_uri = ConfigProvider.get_config().provider_url
        provider_info = DataServiceProvider._http_method("get", provider_uri).json()
        return provider_info["providerAddress"]

    @staticmethod
    def get_root_uri(service_endpoint):
        provider_uri = service_endpoint
        api_version = DataServiceProvider.get_api_version()
        if api_version in provider_uri:
            i = provider_uri.find(api_version)
            provider_uri = provider_uri[:i]
        parts = provider_uri.split("/")

        if len(parts) < 2:
            raise InvalidURLException(f"InvalidURL {service_endpoint}.")

        if parts[-2] == "services":
            provider_uri = "/".join(parts[:-2])

        result = DataServiceProvider._remove_slash(provider_uri)

        if not result:
            raise InvalidURLException(f"InvalidURL {service_endpoint}.")

        return result

    @staticmethod
    def build_endpoint(service_name, provider_uri=None, config=None):
        if not provider_uri:
            config = config or ConfigProvider.get_config()
            provider_uri = DataServiceProvider.get_url(config)

        provider_uri = DataServiceProvider.get_root_uri(provider_uri)
        service_endpoints = DataServiceProvider.get_service_endpoints(provider_uri)

        method, url = service_endpoints[service_name]
        return method, urljoin(provider_uri, url)

    @staticmethod
    def build_encrypt_endpoint(provider_uri=None):
        return DataServiceProvider.build_endpoint("encrypt", provider_uri)

    @staticmethod
    def build_initialize_endpoint(provider_uri=None):
        return DataServiceProvider.build_endpoint("initialize", provider_uri)

    @staticmethod
    def build_download_endpoint(provider_uri=None):
        return DataServiceProvider.build_endpoint("download", provider_uri)

    @staticmethod
    def build_compute_endpoint(provider_uri=None):
        return DataServiceProvider.build_endpoint("computeStatus", provider_uri)

    @staticmethod
    def build_fileinfo(provider_uri=None):
        return DataServiceProvider.build_endpoint("fileinfo", provider_uri)

    @staticmethod
    def write_file(response, destination_folder, file_name):
        """
        Write the response content in a file in the destination folder.
        :param response: Response
        :param destination_folder: Destination folder, string
        :param file_name: File name, string
        :return: bool
        """
        if response.status_code == 200:
            with open(os.path.join(destination_folder, file_name), "wb") as f:
                for chunk in response.iter_content(chunk_size=None):
                    f.write(chunk)
            logger.info(f"Saved downloaded file in {f.name}")
        else:
            logger.warning(f"consume failed: {response.reason}")

    @staticmethod
    def _send_compute_request(
        http_method, did, job_id, service_endpoint, consumer_address, signature
    ):
        compute_url = (
            f"{service_endpoint}"
            f"?signature={signature}"
            f"&documentId={did}"
            f"&consumerAddress={consumer_address}"
            f'&jobId={job_id or ""}'
        )
        logger.info(f"invoke compute endpoint with this url: {compute_url}")
        response = DataServiceProvider._http_method(http_method, compute_url)
        logger.debug(
            f"got provider execute response: {response.content} with status-code {response.status_code} "
        )
        if response.status_code != 200:
            raise Exception(response.content.decode("utf-8"))

        resp_content = json.loads(response.content.decode("utf-8"))
        if isinstance(resp_content, list):
            return resp_content[0]
        return resp_content

    @staticmethod
    def _get_file_name(response):
        try:
            return re.match(
                r"attachment;filename=(.+)", response.headers.get("content-disposition")
            )[1]
        except Exception as e:
            logger.warning(f"It was not possible to get the file name. {e}")

    @staticmethod
    def _prepare_compute_payload(
        did: str,
        consumer_address: str,
        service_id: int,
        order_tx_id: str,
        signature: str = None,
        algorithm_did: str = None,
        algorithm_meta=None,
        algorithm_tx_id: str = None,
        algorithm_data_token: str = None,
        output: dict = None,
        input_datasets: list = None,
        job_id: str = None,
    ):
        assert (
            algorithm_did or algorithm_meta
        ), "either an algorithm did or an algorithm meta must be provided."

        if algorithm_meta:
            assert isinstance(algorithm_meta, AlgorithmMetadata), (
                f"expecting a AlgorithmMetadata type "
                f"for `algorithm_meta`, got {type(algorithm_meta)}"
            )
            algorithm_meta = algorithm_meta.as_dictionary()

        _input_datasets = []
        if input_datasets:
            for _input in input_datasets:
                assert _input.did
                assert _input.transfer_tx_id
                assert _input.service_id
                if _input.did != did:
                    _input_datasets.append(_input.as_dictionary())

        payload = {
            "signature": signature,
            "documentId": did,
            "consumerAddress": consumer_address,
            "output": output or dict(),
            "jobId": job_id or "",
            "serviceId": service_id,
            "transferTxId": order_tx_id,
            "additionalInputs": _input_datasets or [],
        }
        if algorithm_did:
            payload.update(
                {
                    "algorithmDid": algorithm_did,
                    "algorithmDataToken": algorithm_data_token,
                    "algorithmTransferTxId": algorithm_tx_id,
                }
            )
        else:
            payload["algorithmMeta"] = algorithm_meta

        return payload

    @staticmethod
    def _http_method(method, *args, **kwargs):
        try:
            return getattr(DataServiceProvider._http_client, method)(*args, **kwargs)
        except Exception:
            logger.error(
                f"Error invoking http method {method}: args={str(args)}, kwargs={str(kwargs)}"
            )
            raise


def urljoin(*args):
    trailing_slash = "/" if args[-1].endswith("/") else ""
    return "/".join(map(lambda x: str(x).strip("/"), args)) + trailing_slash<|MERGE_RESOLUTION|>--- conflicted
+++ resolved
@@ -266,15 +266,11 @@
             data=json.dumps(payload),
             headers={"content-type": "application/json"},
         )
-<<<<<<< HEAD
-        logger.info(
+        logger.debug(
             f"got DataProvider execute response: {response.content} with status-code {response.status_code} "
         )
 
         if response is None:
-=======
-        if not response:
->>>>>>> 273272e5
             raise AssertionError(
                 f"Failed to get a response for request: serviceEndpoint={service_endpoint}, payload={payload}, response is {response}"
             )
