--- conflicted
+++ resolved
@@ -15,12 +15,11 @@
 from ocean_lib.http_requests.requests_session import get_requests_session
 from requests.exceptions import InvalidURL
 from requests.models import Response
-
+from tests.resources.ddo_helpers import create_basics
 from tests.resources.helper_functions import (
+    deploy_erc721_erc20,
+    get_provider_fees,
     get_publisher_ocean_instance,
-    get_provider_fees,
-    deploy_erc721_erc20,
-    create_basics,
 )
 from tests.resources.mocks.http_client_mock import (
     HttpClientEmptyMock,
@@ -73,15 +72,9 @@
     assert isinstance(DataSP.get_http_client(), HttpClientNiceMock)
 
 
-<<<<<<< HEAD
-def test_initialize(with_evil_client):
-    """Tests failure of initialize endpoint."""
-    assert (
-=======
 def test_initialize_fails(with_evil_client):
     """Tests failure of initialize endpoint."""
     with pytest.raises(DataProviderException) as err:
->>>>>>> a73cce81
         DataSP.initialize(
             "some_did",
             "service_id",
