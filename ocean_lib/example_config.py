#
# Copyright 2021 Ocean Protocol Foundation
# SPDX-License-Identifier: Apache-2.0
#

import logging
import os
from typing import Dict, Optional

from enforce_typing import enforce_types
from ocean_lib.config import Config
from ocean_lib.ocean.util import get_infura_id, get_infura_url

logging.basicConfig(level=logging.INFO)


@enforce_types
class ExampleConfig:
    @staticmethod
<<<<<<< HEAD
    def get_config_net() -> str:
        return os.environ.get("TEST_NET", "ganache")

    @staticmethod
    def get_base_config() -> Dict[str, Dict[str, str]]:
=======
    def get_config_net():
        """
        :return: value of environment variable `TEST_NET` or default `ganache`
        """
        return os.environ.get("TEST_NET", "ganache")

    @staticmethod
    def get_base_config():
        """
        :return: dict
        """
>>>>>>> e4ebaa66
        return {
            "eth-network": {"network": "http://localhost:8545", "address.file": ""},
            "resources": {
                "metadata_cache_uri": "http://aquarius:5000",
                "provider.url": "http://localhost:8030",
                "provider.address": "0x068Ed00cF0441e4829D9784fCBe7b9e26D4BD8d0",
                "downloads.path": "consume-downloads",
            },
        }

    @staticmethod
<<<<<<< HEAD
    def get_network_config(network_name: str) -> Dict[str, Dict[str, str]]:
=======
    def get_network_config(network_name):
        """
        :return: dict
        """
>>>>>>> e4ebaa66
        config = ExampleConfig.get_base_config()
        config["eth-network"]["network"] = get_infura_url(get_infura_id(), network_name)
        return config

    @staticmethod
<<<<<<< HEAD
    def _get_config(
        local_node: bool = True, net_name: Optional[str] = None
    ) -> Dict[str, Dict[str, str]]:
=======
    def _get_config(local_node=True, net_name=None):
        """
        :return: dict
        """
>>>>>>> e4ebaa66
        if local_node:
            return ExampleConfig.get_base_config()

        return ExampleConfig.get_network_config(net_name)

    @staticmethod
<<<<<<< HEAD
    def get_config_dict(
        network_name: Optional[str] = None,
    ) -> Dict[str, Dict[str, str]]:
=======
    def get_config_dict(network_name=None):
        """
        :return: dict
        """
>>>>>>> e4ebaa66
        test_net = network_name or ExampleConfig.get_config_net()
        local_node = not test_net or test_net in {"local", "ganache"}
        config_dict = ExampleConfig._get_config(local_node, test_net)
        logging.debug(
            f"Configuration loaded for environment `{network_name}`: {config_dict}"
        )
        return config_dict

    @staticmethod
<<<<<<< HEAD
    def get_config(network_name: Optional[str] = None) -> Config:
=======
    def get_config(network_name=None):
        """
        :return: `Config` instance
        """
>>>>>>> e4ebaa66
        return Config(options_dict=ExampleConfig.get_config_dict(network_name))<|MERGE_RESOLUTION|>--- conflicted
+++ resolved
@@ -17,25 +17,17 @@
 @enforce_types
 class ExampleConfig:
     @staticmethod
-<<<<<<< HEAD
     def get_config_net() -> str:
-        return os.environ.get("TEST_NET", "ganache")
-
-    @staticmethod
-    def get_base_config() -> Dict[str, Dict[str, str]]:
-=======
-    def get_config_net():
         """
         :return: value of environment variable `TEST_NET` or default `ganache`
         """
         return os.environ.get("TEST_NET", "ganache")
 
     @staticmethod
-    def get_base_config():
+    def get_base_config() -> Dict[str, Dict[str, str]]:
         """
         :return: dict
         """
->>>>>>> e4ebaa66
         return {
             "eth-network": {"network": "http://localhost:8545", "address.file": ""},
             "resources": {
@@ -47,45 +39,33 @@
         }
 
     @staticmethod
-<<<<<<< HEAD
     def get_network_config(network_name: str) -> Dict[str, Dict[str, str]]:
-=======
-    def get_network_config(network_name):
         """
         :return: dict
         """
->>>>>>> e4ebaa66
         config = ExampleConfig.get_base_config()
         config["eth-network"]["network"] = get_infura_url(get_infura_id(), network_name)
         return config
 
     @staticmethod
-<<<<<<< HEAD
     def _get_config(
         local_node: bool = True, net_name: Optional[str] = None
     ) -> Dict[str, Dict[str, str]]:
-=======
-    def _get_config(local_node=True, net_name=None):
         """
         :return: dict
         """
->>>>>>> e4ebaa66
         if local_node:
             return ExampleConfig.get_base_config()
 
         return ExampleConfig.get_network_config(net_name)
 
     @staticmethod
-<<<<<<< HEAD
     def get_config_dict(
         network_name: Optional[str] = None,
     ) -> Dict[str, Dict[str, str]]:
-=======
-    def get_config_dict(network_name=None):
         """
         :return: dict
         """
->>>>>>> e4ebaa66
         test_net = network_name or ExampleConfig.get_config_net()
         local_node = not test_net or test_net in {"local", "ganache"}
         config_dict = ExampleConfig._get_config(local_node, test_net)
@@ -95,12 +75,8 @@
         return config_dict
 
     @staticmethod
-<<<<<<< HEAD
     def get_config(network_name: Optional[str] = None) -> Config:
-=======
-    def get_config(network_name=None):
         """
         :return: `Config` instance
         """
->>>>>>> e4ebaa66
         return Config(options_dict=ExampleConfig.get_config_dict(network_name))