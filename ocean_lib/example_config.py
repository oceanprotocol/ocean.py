#
# Copyright 2021 Ocean Protocol Foundation
# SPDX-License-Identifier: Apache-2.0
#

import logging
<<<<<<< HEAD
from typing import Optional

from enforce_typing import enforce_types
from ocean_lib.config import Config, config_defaults
from ocean_lib.ocean.util import get_infura_id, get_infura_url
from ocean_lib.web3_internal.constants import NETWORK_NAME_MAP
=======
from typing import Dict, Optional

from enforce_typing import enforce_types
from ocean_lib.config import Config
>>>>>>> 0fc8d9b3

logging.basicConfig(level=logging.INFO)

CONFIG_HELPER_NETWORKS = {
    "ganache": config_defaults,
    "ropsten": {
        "eth-network": list(config_defaults["eth-network"].items())
        + [
            ("network", get_infura_url(get_infura_id(), "ropsten")),
            (
                "chain_id",
                list(NETWORK_NAME_MAP.keys())[
                    list(NETWORK_NAME_MAP.values()).index("Ropsten")
                ],
            ),
        ],
        "resources": list(config_defaults["resources"].items())
        + [
            ("metadata_cache_uri", "https://aquarius.oceanprotocol.com"),
            ("provider.url", "https://provider.ropsten.oceanprotocol.com"),
        ],
    },
    "rinkeby": {
        "eth-network": list(config_defaults["eth-network"].items())
        + [
            ("network", get_infura_url(get_infura_id(), "rinkeby")),
            (
                "chain_id",
                list(NETWORK_NAME_MAP.keys())[
                    list(NETWORK_NAME_MAP.values()).index("Rinkeby")
                ],
            ),
        ],
        "resources": list(config_defaults["resources"].items())
        + [
            ("metadata_cache_uri", "https://aquarius.oceanprotocol.com"),
            ("provider.url", "https://provider.rinkeby.oceanprotocol.com"),
        ],
    },
    "mainnet": {
        "eth-network": list(config_defaults["eth-network"].items())
        + [
            ("network", get_infura_url(get_infura_id(), "mainnet")),
            (
                "chain_id",
                list(NETWORK_NAME_MAP.keys())[
                    list(NETWORK_NAME_MAP.values()).index("Mainnet")
                ],
            ),
        ],
        "resources": list(config_defaults["resources"].items())
        + [
            ("metadata_cache_uri", "https://aquarius.oceanprotocol.com"),
            ("provider.url", "https://provider.mainnet.oceanprotocol.com"),
        ],
    },
    "polygon": {
        "eth-network": list(config_defaults["eth-network"].items())
        + [
            ("network", get_infura_url(get_infura_id(), "polygon")),
            (
                "chain_id",
                list(NETWORK_NAME_MAP.keys())[
                    list(NETWORK_NAME_MAP.values()).index("Polygon")
                ],
            ),
        ],
        "resources": list(config_defaults["resources"].items())
        + [
            ("metadata_cache_uri", "https://aquarius.oceanprotocol.com"),
            ("provider.url", "https://provider.polygon.oceanprotocol.com"),
        ],
    },
    "bsc": {
        "eth-network": list(config_defaults["eth-network"].items())
        + [
            ("network", "https://bsc-dataseed.binance.org"),
            (
                "chain_id",
                list(NETWORK_NAME_MAP.keys())[
                    list(NETWORK_NAME_MAP.values()).index("Binance Smart Chain")
                ],
            ),
        ],
        "resources": list(config_defaults["resources"].items())
        + [
            ("metadata_cache_uri", "https://aquarius.oceanprotocol.com"),
            ("provider.url", "https://provider.bsc.oceanprotocol.com"),
        ],
    },
}


@enforce_types
class ExampleConfig:
    @staticmethod
<<<<<<< HEAD
    def get_config(network_name: Optional[str] = None) -> Config:
        """
        :return: `Config` instance
        """
        config = CONFIG_HELPER_NETWORKS.get(
            network_name, CONFIG_HELPER_NETWORKS["ganache"]
        )
        return Config(options_dict=config)
=======
    def _get_config() -> Dict[str, Dict[str, str]]:
        """
        :return: dict
        """
        return {
            "eth-network": {"network": "http://localhost:8545", "address.file": ""},
            "resources": {
                "metadata_cache_uri": "http://aquarius:5000",
                "provider.url": "http://localhost:8030",
                "provider.address": "0x068Ed00cF0441e4829D9784fCBe7b9e26D4BD8d0",
                "downloads.path": "consume-downloads",
            },
        }

    @staticmethod
    def get_config_dict(
        network_name: Optional[str] = None,
    ) -> Dict[str, Dict[str, str]]:
        """
        :return: dict
        """
        config_dict = ExampleConfig._get_config()
        logging.debug(
            f"Configuration loaded for environment `{network_name}`: {config_dict}"
        )
        return config_dict

    @staticmethod
    def get_config(network_url: Optional[str] = None) -> Config:
        """
        :return: `Config` instance
        """
        return Config(options_dict=ExampleConfig.get_config_dict(network_url))
>>>>>>> 0fc8d9b3
<|MERGE_RESOLUTION|>--- conflicted
+++ resolved
@@ -4,19 +4,11 @@
 #
 
 import logging
-<<<<<<< HEAD
 from typing import Optional
 
 from enforce_typing import enforce_types
 from ocean_lib.config import Config, config_defaults
-from ocean_lib.ocean.util import get_infura_id, get_infura_url
 from ocean_lib.web3_internal.constants import NETWORK_NAME_MAP
-=======
-from typing import Dict, Optional
-
-from enforce_typing import enforce_types
-from ocean_lib.config import Config
->>>>>>> 0fc8d9b3
 
 logging.basicConfig(level=logging.INFO)
 
@@ -25,7 +17,7 @@
     "ropsten": {
         "eth-network": list(config_defaults["eth-network"].items())
         + [
-            ("network", get_infura_url(get_infura_id(), "ropsten")),
+            ("network", "https://ropsten.infura.io/v3"),
             (
                 "chain_id",
                 list(NETWORK_NAME_MAP.keys())[
@@ -42,7 +34,7 @@
     "rinkeby": {
         "eth-network": list(config_defaults["eth-network"].items())
         + [
-            ("network", get_infura_url(get_infura_id(), "rinkeby")),
+            ("network", "https://rinkeby.infura.io/v3"),
             (
                 "chain_id",
                 list(NETWORK_NAME_MAP.keys())[
@@ -59,7 +51,7 @@
     "mainnet": {
         "eth-network": list(config_defaults["eth-network"].items())
         + [
-            ("network", get_infura_url(get_infura_id(), "mainnet")),
+            ("network", "https://mainnet.infura.io/v3"),
             (
                 "chain_id",
                 list(NETWORK_NAME_MAP.keys())[
@@ -76,7 +68,7 @@
     "polygon": {
         "eth-network": list(config_defaults["eth-network"].items())
         + [
-            ("network", get_infura_url(get_infura_id(), "polygon")),
+            ("network", "https://polygon-mainnet.infura.io/v3"),
             (
                 "chain_id",
                 list(NETWORK_NAME_MAP.keys())[
@@ -113,7 +105,6 @@
 @enforce_types
 class ExampleConfig:
     @staticmethod
-<<<<<<< HEAD
     def get_config(network_name: Optional[str] = None) -> Config:
         """
         :return: `Config` instance
@@ -121,39 +112,4 @@
         config = CONFIG_HELPER_NETWORKS.get(
             network_name, CONFIG_HELPER_NETWORKS["ganache"]
         )
-        return Config(options_dict=config)
-=======
-    def _get_config() -> Dict[str, Dict[str, str]]:
-        """
-        :return: dict
-        """
-        return {
-            "eth-network": {"network": "http://localhost:8545", "address.file": ""},
-            "resources": {
-                "metadata_cache_uri": "http://aquarius:5000",
-                "provider.url": "http://localhost:8030",
-                "provider.address": "0x068Ed00cF0441e4829D9784fCBe7b9e26D4BD8d0",
-                "downloads.path": "consume-downloads",
-            },
-        }
-
-    @staticmethod
-    def get_config_dict(
-        network_name: Optional[str] = None,
-    ) -> Dict[str, Dict[str, str]]:
-        """
-        :return: dict
-        """
-        config_dict = ExampleConfig._get_config()
-        logging.debug(
-            f"Configuration loaded for environment `{network_name}`: {config_dict}"
-        )
-        return config_dict
-
-    @staticmethod
-    def get_config(network_url: Optional[str] = None) -> Config:
-        """
-        :return: `Config` instance
-        """
-        return Config(options_dict=ExampleConfig.get_config_dict(network_url))
->>>>>>> 0fc8d9b3
+        return Config(options_dict=config)