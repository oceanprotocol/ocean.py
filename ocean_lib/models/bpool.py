#
# Copyright 2021 Ocean Protocol Foundation
# SPDX-License-Identifier: Apache-2.0
#
import logging
import typing
from typing import Optional, Tuple

from enforce_typing import enforce_types
from eth_typing import BlockIdentifier
from eth_utils import remove_0x_prefix
from ocean_lib.models import balancer_constants
<<<<<<< HEAD
from ocean_lib.ocean.util import from_base
from ocean_lib.web3_internal.currency import from_wei
=======
from ocean_lib.models.btoken import BToken
from ocean_lib.ocean import util
from ocean_lib.web3_internal.contract_base import ContractBase
>>>>>>> 5e9670b1
from ocean_lib.web3_internal.wallet import Wallet
from web3.datastructures import AttributeDict
from web3.main import Web3

logger = logging.getLogger(__name__)


@enforce_types
class BPool(BToken):
    CONTRACT_NAME = "BPool"

    def __str__(self) -> str:
        """Formats with attributes as key, value pairs."""
        s = []
        s += ["BPool:"]
        s += [f"  pool_address={self.address}"]
        s += [f"  controller address = {self.getController()}"]
        s += [f"  isPublicSwap = {self.isPublicSwap()}"]
        s += [f"  isFinalized = {self.isFinalized()}"]

        swap_fee = from_wei(self.getSwapFee())
        s += ["  swapFee = %.2f%%" % (float(swap_fee) * 100.0)]

        s += [f"  numTokens = {self.getNumTokens()}"]
        cur_addrs = self.getCurrentTokens()
        cur_symbols = [BToken(self.web3, addr).symbol() for addr in cur_addrs]
        s += [f"  currentTokens (as symbols) = {', '.join(cur_symbols)}"]

        if self.isFinalized():
            final_addrs = self.getFinalTokens()
            final_symbols = [BToken(self.web3, addr).symbol() for addr in final_addrs]
            s += [f"  finalTokens (as symbols) = {final_symbols}"]

        s += ["  is bound:"]
        for addr, symbol in zip(cur_addrs, cur_symbols):
            s += [f"    {symbol}: {self.isBound(addr)}"]

        s += ["  weights (fromBase):"]
        for addr, symbol in zip(cur_addrs, cur_symbols):
            denorm_w = from_wei(self.getDenormalizedWeight(addr))
            norm_w = from_wei(self.getNormalizedWeight(addr))
            s += [f"    {symbol}: denorm_w={denorm_w}, norm_w={norm_w} "]

        total_denorm_w = from_wei(self.getTotalDenormalizedWeight())
        s += [f"    total_denorm_w={total_denorm_w}"]

        s += ["  balances (fromBase):"]
        for addr, symbol in zip(cur_addrs, cur_symbols):
            balance_base = self.getBalance(addr)
<<<<<<< HEAD
            dec = BToken(addr).decimals()
            balance = from_base(balance_base, dec)
=======
            dec = BToken(self.web3, addr).decimals()
            balance = util.from_base(balance_base, dec)
>>>>>>> 5e9670b1
            s += [f"    {symbol}: {balance}"]

        return "\n".join(s)

    def setup(
        self,
        data_token: str,
        data_token_amount: int,
        data_token_weight: int,
        base_token: str,
        base_token_amount: int,
        base_token_weight: int,
        swap_fee: int,
        from_wallet: Wallet,
    ) -> str:

        tx_id = self.send_transaction(
            "setup",
            (
                data_token,
                data_token_amount,
                data_token_weight,
                base_token,
                base_token_amount,
                base_token_weight,
                swap_fee,
            ),
            from_wallet,
            {"gas": balancer_constants.GASLIMIT_BFACTORY_NEWBPOOL},
        )

        return tx_id

    # ============================================================
    # reflect BPool Solidity methods: everything at Balancer Interfaces "BPool"
    # docstrings are adapted from Balancer API
    # https://docs.balancer.finance/smart-contracts/api

    # ==== View Functions
    def isPublicSwap(self) -> bool:
        return self.contract.caller.isPublicSwap()

    def isFinalized(self) -> bool:
        """Returns true if state is finalized.

        The `finalized` state lets users know that the weights, balances, and
        fees of this pool are immutable. In the `finalized` state, `SWAP`,
        `JOIN`, and `EXIT` are public. `CONTROL` capabilities are disabled.
        (https://docs.balancer.finance/smart-contracts/api#access-control)
        """
        return self.contract.caller.isFinalized()

    def isBound(self, token_address: str) -> bool:
        """Returns True if the token is bound.

        A bound token has a valid balance and weight. A token cannot be bound
        without valid parameters which will enable e.g. `getSpotPrice` in terms
        of other tokens. However, disabling `isSwapPublic` will disable any
        interaction with this token in practice (assuming there are no existing
        tokens in the pool, which can always `exitPool`).
        """
        return self.contract.caller.isBound(token_address)

    def getNumTokens(self) -> int:
        """
        How many tokens are bound to this pool.
        """
        return self.contract.caller.getNumTokens()

    def getCurrentTokens(self) -> typing.List[str]:
        """@return -- list of [token_addr:str]"""
        return self.contract.caller.getCurrentTokens()

    def getFinalTokens(self) -> typing.List[str]:
        """@return -- list of [token_addr:str]"""
        return self.contract.caller.getFinalTokens()

    def getDenormalizedWeight(self, token_address: str) -> int:
        return self.contract.caller.getDenormalizedWeight(token_address)

    def getTotalDenormalizedWeight(self) -> int:
        return self.contract.caller.getTotalDenormalizedWeight()

    def getNormalizedWeight(self, token_address: str) -> int:
        """
        The normalized weight of a token. The combined normalized weights of
        all tokens will sum up to 1. (Note: the actual sum may be 1 plus or
        minus a few wei due to division precision loss)
        """
        return self.contract.caller.getNormalizedWeight(token_address)

    def getBalance(self, token_address: str) -> int:
        return self.contract.caller.getBalance(token_address)

    def getSwapFee(self) -> int:
        return self.contract.caller.getSwapFee()

    def getController(self) -> str:
        """
        Get the "controller" address, which can call `CONTROL` functions like
        `rebind`, `setSwapFee`, or `finalize`.
        """
        return self.contract.caller.getController()

    # ==== Controller Functions

    def setSwapFee(self, swapFee_base: int, from_wallet: Wallet) -> str:
        """
        Caller must be controller. Pool must NOT be finalized.
        """
        return self.send_transaction("setSwapFee", (swapFee_base,), from_wallet)

    def setController(self, manager_address: str, from_wallet: Wallet) -> str:
        return self.send_transaction("setController", (manager_address,), from_wallet)

    def setPublicSwap(self, public: bool, from_wallet: Wallet) -> str:
        """
        Makes `isPublicSwap` return `_publicSwap`. Requires caller to be
        controller and pool not to be finalized. Finalized pools always have
        public swap.
        """
        return self.send_transaction("setPublicSwap", (public,), from_wallet)

    def finalize(self, from_wallet: Wallet) -> str:
        """
        This makes the pool **finalized**. This is a one-way transition. `bind`,
        `rebind`, `unbind`, `setSwapFee` and `setPublicSwap` will all throw
        `ERR_IS_FINALIZED` after pool is finalized. This also switches
        `isSwapPublic` to true.
        """
        return self.send_transaction("finalize", (), from_wallet)

    def bind(
        self,
        token_address: str,
        balance_base: int,
        weight_base: int,
        from_wallet: Wallet,
    ) -> str:
        """
        Binds the token with address `token`. Tokens will be pushed/pulled from
        caller to adjust match new balance. Token must not already be bound.
        `balance` must be a valid balance and denorm must be a valid denormalized
        weight. `bind` creates the token record and then calls `rebind` for
        updating pool weights and token transfers.

        Possible errors:
        -`ERR_NOT_CONTROLLER` -- caller is not the controller
        -`ERR_IS_BOUND` -- T is already bound
        -`ERR_IS_FINALIZED` -- isFinalized() is true
        -`ERR_ERC20_FALSE` -- ERC20 token returned false
        -`ERR_MAX_TOKENS` -- Only 8 tokens are allowed per pool
        -unspecified error thrown by token
        """
        return self.send_transaction(
            "bind", (token_address, balance_base, weight_base), from_wallet
        )

    def rebind(
        self,
        token_address: str,
        balance_base: int,
        weight_base: int,
        from_wallet: Wallet,
    ) -> str:
        """
        Changes the parameters of an already-bound token. Performs the same
        validation on the parameters.
        """
        return self.send_transaction(
            "rebind", (token_address, balance_base, weight_base), from_wallet
        )

    def unbind(self, token_address: str, from_wallet: Wallet) -> str:
        """
        Unbinds a token, clearing all of its parameters. Exit fee is charged
        and the remaining balance is sent to caller.
        """
        return self.send_transaction("unbind", (token_address,), from_wallet)

    def gulp(self, token_address: str, from_wallet: Wallet) -> str:
        """
        This syncs the internal `balance` of `token` within a pool with the
        actual `balance` registered on the ERC20 contract. This is useful to
        wallet for airdropped tokens or any tokens sent to the pool without
        using the `join` or `joinSwap` methods.

        As an example, pools that contain `COMP` tokens can have the `COMP`
        balance updated with the rewards sent by Compound (https://etherscan.io/tx/0xeccd42bf2b8a180a561c026717707d9024a083059af2f22c197ee511d1010e23).
        In order for any airdrop balance to be gulped, the token must be bound
        to the pool. So if a shared pool (which is immutable) does not have a
        given token, any airdrops in that token will be locked in the pool
        forever.
        """
        return self.send_transaction("gulp", (token_address,), from_wallet)

    # ==== Price Functions

    def getSpotPrice(self, tokenIn_address: str, tokenOut_address: str) -> int:
        return self.contract.caller.getSpotPrice(tokenIn_address, tokenOut_address)

    def getSpotPriceSansFee(self, tokenIn_address: str, tokenOut_address: str) -> int:
        return self.contract.caller.getSpotPriceSansFee(
            tokenIn_address, tokenOut_address
        )

    # ==== Trading and Liquidity Functions

    def joinPool(
        self,
        poolAmountOut_base: int,
        maxAmountsIn_base: typing.List[int],
        from_wallet: Wallet,
    ) -> str:
        """
        Join the pool, getting `poolAmountOut` pool tokens. This will pull some
        of each of the currently trading tokens in the pool, meaning you must
        have called `approve` for each token for this pool. These values are
        limited by the array of `maxAmountsIn` in the order of the pool tokens.
        """
        return self.send_transaction(
            "joinPool", (poolAmountOut_base, maxAmountsIn_base), from_wallet
        )

    def exitPool(
        self,
        poolAmountIn_base: int,
        minAmountsOut_base: typing.List[int],
        from_wallet: Wallet,
    ) -> str:
        """
        Exit the pool, paying `poolAmountIn` pool tokens and getting some of
        each of the currently trading tokens in return. These values are
        limited by the array of `minAmountsOut` in the order of the pool tokens.
        """
        return self.send_transaction(
            "exitPool", (poolAmountIn_base, minAmountsOut_base), from_wallet
        )

    def swapExactAmountIn(
        self,
        tokenIn_address: str,
        tokenAmountIn_base: int,
        tokenOut_address: str,
        minAmountOut_base: int,
        maxPrice_base: int,
        from_wallet: Wallet,
    ) -> str:
        """
        Trades an exact `tokenAmountIn` of `tokenIn` taken from the caller by
        the pool, in exchange for at least `minAmountOut` of `tokenOut` given
        to the caller from the pool, with a maximum marginal price of
        `maxPrice`.

        Returns `(tokenAmountOut`, `spotPriceAfter)`, where `tokenAmountOut`
        is the amount of token that came out of the pool, and `spotPriceAfter`
        is the new marginal spot price, ie, the result of `getSpotPrice` after
        the call. (These values are what are limited by the arguments; you are
        guaranteed `tokenAmountOut >= minAmountOut` and
        `spotPriceAfter <= maxPrice)`.
        """
        return self.send_transaction(
            "swapExactAmountIn",
            (
                tokenIn_address,
                tokenAmountIn_base,
                tokenOut_address,
                minAmountOut_base,
                maxPrice_base,
            ),
            from_wallet,
        )

    def swapExactAmountOut(
        self,
        tokenIn_address: str,
        maxAmountIn_base: int,
        tokenOut_address: str,
        tokenAmountOut_base: int,
        maxPrice_base: int,
        from_wallet: Wallet,
    ) -> str:
        return self.send_transaction(
            "swapExactAmountOut",
            (
                tokenIn_address,
                maxAmountIn_base,
                tokenOut_address,
                tokenAmountOut_base,
                maxPrice_base,
            ),
            from_wallet,
        )

    def joinswapExternAmountIn(
        self,
        tokenIn_address: str,
        tokenAmountIn_base: int,
        minPoolAmountOut_base: int,
        from_wallet: Wallet,
    ) -> str:
        """
        Pay `tokenAmountIn` of token `tokenIn` to join the pool, getting
        `poolAmountOut` of the pool shares.
        """
        return self.send_transaction(
            "joinswapExternAmountIn",
            (tokenIn_address, tokenAmountIn_base, minPoolAmountOut_base),
            from_wallet,
        )

    def joinswapPoolAmountOut(
        self,
        tokenIn_address: str,
        poolAmountOut_base: int,
        maxAmountIn_base: int,
        from_wallet: Wallet,
    ) -> str:
        """
        Specify `poolAmountOut` pool shares that you want to get, and a token
        `tokenIn` to pay with. This costs `maxAmountIn` tokens (these went
        into the pool).
        """
        return self.send_transaction(
            "joinswapPoolAmountOut",
            (tokenIn_address, poolAmountOut_base, maxAmountIn_base),
            from_wallet,
        )

    def exitswapPoolAmountIn(
        self,
        tokenOut_address: str,
        poolAmountIn_base: int,
        minAmountOut_base: int,
        from_wallet: Wallet,
    ) -> str:
        """
        Pay `poolAmountIn` pool shares into the pool, getting `tokenAmountOut`
        of the given token `tokenOut` out of the pool.
        """
        return self.send_transaction(
            "exitswapPoolAmountIn",
            (tokenOut_address, poolAmountIn_base, minAmountOut_base),
            from_wallet,
        )

    def exitswapExternAmountOut(
        self,
        tokenOut_address: str,
        tokenAmountOut_base: int,
        maxPoolAmountIn_base: int,
        from_wallet: Wallet,
    ) -> str:
        """
        Specify `tokenAmountOut` of token `tokenOut` that you want to get out
        of the pool. This costs `poolAmountIn` pool shares (these went into
        the pool).
        """
        return self.send_transaction(
            "exitswapExternAmountOut",
            (tokenOut_address, tokenAmountOut_base, maxPoolAmountIn_base),
            from_wallet,
        )

    # ==== Balancer Pool as ERC20
    def totalSupply(self) -> int:
        return self.contract.caller.totalSupply()

    def balanceOf(self, whom_address: str) -> int:
        return self.contract.caller.balanceOf(whom_address)

    def allowance(self, src_address: str, dst_address: str) -> int:
        return self.contract.caller.allowance(src_address, dst_address)

    def approve(self, dst_address: str, amt_base: int, from_wallet: Wallet) -> str:
        return self.send_transaction("approve", (dst_address, amt_base), from_wallet)

    def transfer(self, dst_address: str, amt_base: int, from_wallet: Wallet) -> str:
        return self.send_transaction("transfer", (dst_address, amt_base), from_wallet)

    def transferFrom(
        self, src_address: str, dst_address: str, amt_base: int, from_wallet: Wallet
    ) -> str:
        return self.send_transaction(
            "transferFrom", (dst_address, src_address, amt_base), from_wallet
        )

    # ===== Calculators
    def calcSpotPrice(
        self,
        tokenBalanceIn_base: int,
        tokenWeightIn_base: int,
        tokenBalanceOut_base: int,
        tokenWeightOut_base: int,
        swapFee_base: int,
    ) -> int:
        """Returns spotPrice_base."""
        return self.contract.caller.calcSpotPrice(
            tokenBalanceIn_base,
            tokenWeightIn_base,
            tokenBalanceOut_base,
            tokenWeightOut_base,
            swapFee_base,
        )

    def calcOutGivenIn(
        self,
        tokenBalanceIn_base: int,
        tokenWeightIn_base: int,
        tokenBalanceOut: int,
        tokenWeightOut_base: int,
        tokenAmountIn_base: int,
        swapFee_base: int,
    ) -> int:
        """Returns tokenAmountOut_base."""
        return self.contract.caller.calcOutGivenIn(
            tokenBalanceIn_base,
            tokenWeightIn_base,
            tokenBalanceOut,
            tokenWeightOut_base,
            tokenAmountIn_base,
            swapFee_base,
        )

    def calcInGivenOut(
        self,
        tokenBalanceIn_base: int,
        tokenWeightIn_base: int,
        tokenBalanceOut_base: int,
        tokenWeightOut_base: int,
        tokenAmountOut_base: int,
        swapFee_base: int,
    ) -> int:
        """Returns tokenAmountIn_base."""
        return self.contract.caller.calcInGivenOut(
            tokenBalanceIn_base,
            tokenWeightIn_base,
            tokenBalanceOut_base,
            tokenWeightOut_base,
            tokenAmountOut_base,
            swapFee_base,
        )

    def calcPoolOutGivenSingleIn(
        self,
        tokenBalanceIn_base: int,
        tokenWeightIn_base: int,
        poolSupply_base: int,
        totalWeight_base: int,
        tokenAmountIn_base: int,
        swapFee_base: int,
    ) -> int:
        """Returns poolAmountOut_base."""
        return self.contract.caller.calcPoolOutGivenSingleIn(
            tokenBalanceIn_base,
            tokenWeightIn_base,
            poolSupply_base,
            totalWeight_base,
            tokenAmountIn_base,
            swapFee_base,
        )

    def calcSingleInGivenPoolOut(
        self,
        tokenBalanceIn_base: int,
        tokenWeightIn_base: int,
        poolSupply_base: int,
        totalWeight_base: int,
        poolAmountOut_base: int,
        swapFee_base: int,
    ) -> int:
        """Returns tokenAmountIn_base."""
        return self.contract.caller.calcSingleInGivenPoolOut(
            tokenBalanceIn_base,
            tokenWeightIn_base,
            poolSupply_base,
            totalWeight_base,
            poolAmountOut_base,
            swapFee_base,
        )

    def calcSingleOutGivenPoolIn(
        self,
        tokenBalanceOut_base: int,
        tokenWeightOut_base: int,
        poolSupply_base: int,
        totalWeight_base: int,
        poolAmountIn_base: int,
        swapFee_base: int,
    ) -> int:
        """Returns tokenAmountOut_base."""
        return self.contract.caller.calcSingleOutGivenPoolIn(
            tokenBalanceOut_base,
            tokenWeightOut_base,
            poolSupply_base,
            totalWeight_base,
            poolAmountIn_base,
            swapFee_base,
        )

    def calcPoolInGivenSingleOut(
        self,
        tokenBalanceOut_base: int,
        tokenWeightOut_base: int,
        poolSupply_base: int,
        totalWeight_base: int,
        tokenAmountOut_base: int,
        swapFee_base: int,
    ) -> int:
        """Returns poolAmountIn_base."""
        return self.contract.caller.calcPoolInGivenSingleOut(
            tokenBalanceOut_base,
            tokenWeightOut_base,
            poolSupply_base,
            totalWeight_base,
            tokenAmountOut_base,
            swapFee_base,
        )

    # ===== Events

    def get_liquidity_logs(
        self,
        event_name: str,
        from_block: BlockIdentifier,
        to_block: Optional[BlockIdentifier] = None,
        user_address: Optional[str] = None,
        this_pool_only: bool = True,
    ) -> Tuple:
        """
        :param event_name: str, one of LOG_JOIN, LOG_EXIT, LOG_SWAP
        """
        topic0 = self.get_event_signature(event_name)
        to_block = to_block or "latest"
        topics = [topic0]

        if user_address:
            assert Web3.isChecksumAddress(user_address)
            topics.append(
                f"0x000000000000000000000000{remove_0x_prefix(user_address).lower()}"
            )
        event = getattr(self.events, event_name)
        argument_filters = {"topics": topics}
        logs = ContractBase.getLogs(
            event(),
            argument_filters=argument_filters,
            fromBlock=from_block,
            toBlock=to_block,
            from_all_addresses=not this_pool_only,
        )
        return logs

    def get_join_logs(
        self,
        from_block: BlockIdentifier,
        to_block: Optional[BlockIdentifier] = None,
        user_address: Optional[str] = None,
        this_pool_only: bool = True,
    ) -> Tuple[AttributeDict]:
        return self.get_liquidity_logs(
            "LOG_JOIN", from_block, to_block, user_address, this_pool_only
        )

    def get_exit_logs(
        self,
        from_block: BlockIdentifier,
        to_block: Optional[BlockIdentifier] = None,
        user_address: Optional[str] = None,
        this_pool_only: bool = True,
    ) -> Tuple[AttributeDict]:
        return self.get_liquidity_logs(
            "LOG_EXIT", from_block, to_block, user_address, this_pool_only
        )

    def get_swap_logs(
        self,
        from_block: BlockIdentifier,
        to_block: Optional[BlockIdentifier] = None,
        user_address: Optional[str] = None,
        this_pool_only: bool = True,
    ) -> Tuple[AttributeDict]:
        return self.get_liquidity_logs(
            "LOG_SWAP", from_block, to_block, user_address, this_pool_only
        )<|MERGE_RESOLUTION|>--- conflicted
+++ resolved
@@ -10,14 +10,10 @@
 from eth_typing import BlockIdentifier
 from eth_utils import remove_0x_prefix
 from ocean_lib.models import balancer_constants
-<<<<<<< HEAD
+from ocean_lib.models.btoken import BToken
 from ocean_lib.ocean.util import from_base
+from ocean_lib.web3_internal.contract_base import ContractBase
 from ocean_lib.web3_internal.currency import from_wei
-=======
-from ocean_lib.models.btoken import BToken
-from ocean_lib.ocean import util
-from ocean_lib.web3_internal.contract_base import ContractBase
->>>>>>> 5e9670b1
 from ocean_lib.web3_internal.wallet import Wallet
 from web3.datastructures import AttributeDict
 from web3.main import Web3
@@ -67,13 +63,8 @@
         s += ["  balances (fromBase):"]
         for addr, symbol in zip(cur_addrs, cur_symbols):
             balance_base = self.getBalance(addr)
-<<<<<<< HEAD
-            dec = BToken(addr).decimals()
+            dec = BToken(self.web3, addr).decimals()
             balance = from_base(balance_base, dec)
-=======
-            dec = BToken(self.web3, addr).decimals()
-            balance = util.from_base(balance_base, dec)
->>>>>>> 5e9670b1
             s += [f"    {symbol}: {balance}"]
 
         return "\n".join(s)
