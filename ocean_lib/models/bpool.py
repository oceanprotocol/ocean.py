--- conflicted
+++ resolved
@@ -181,12 +181,8 @@
 
     # ==== Controller Functions
 
-<<<<<<< HEAD
-    @enforce_types
-    def setSwapFee(self, swapFee_base: int, from_wallet: Wallet) -> str:
-=======
+    @enforce_types
     def setSwapFee(self, swapFee: int, from_wallet: Wallet) -> str:
->>>>>>> 5c8a19c9
         """
         Caller must be controller. Pool must NOT be finalized.
         """
@@ -448,21 +444,13 @@
     def allowance(self, src_address: str, dst_address: str) -> int:
         return self.contract.caller.allowance(src_address, dst_address)
 
-<<<<<<< HEAD
-    @enforce_types
-    def approve(self, dst_address: str, amt_base: int, from_wallet: Wallet) -> str:
-        return self.send_transaction("approve", (dst_address, amt_base), from_wallet)
-
-    @enforce_types
-    def transfer(self, dst_address: str, amt_base: int, from_wallet: Wallet) -> str:
-        return self.send_transaction("transfer", (dst_address, amt_base), from_wallet)
-=======
+    @enforce_types
     def approve(self, dst_address: str, amt: int, from_wallet: Wallet) -> str:
         return self.send_transaction("approve", (dst_address, amt), from_wallet)
 
+    @enforce_types
     def transfer(self, dst_address: str, amt: int, from_wallet: Wallet) -> str:
         return self.send_transaction("transfer", (dst_address, amt), from_wallet)
->>>>>>> 5c8a19c9
 
     @enforce_types
     def transferFrom(
