--- conflicted
+++ resolved
@@ -31,26 +31,18 @@
         """
         return self.contract.caller.balanceOf(address)
 
-<<<<<<< HEAD
     def approve(self, spender_address: str, amt_base: int, from_wallet: Wallet) -> str:
-=======
-    def approve(self, spender_address: str, amt_base: int, from_wallet: Wallet):
         """
         :return: hex str transaction hash
         """
->>>>>>> e4ebaa66
         return self.send_transaction(
             "approve", (spender_address, amt_base), from_wallet
         )
 
-<<<<<<< HEAD
     def transfer(self, dst_address: str, amt_base: int, from_wallet: Wallet) -> str:
-=======
-    def transfer(self, dst_address: str, amt_base: int, from_wallet: Wallet):
         """
         :return: hex str transaction hash
         """
->>>>>>> e4ebaa66
         return self.send_transaction("transfer", (dst_address, amt_base), from_wallet)
 
     def allowance(self, src_address: str, dst_address: str) -> int:
