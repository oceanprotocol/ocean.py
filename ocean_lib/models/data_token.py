#
# Copyright 2021 Ocean Protocol Foundation
# SPDX-License-Identifier: Apache-2.0
#
import json
import os
import time
from collections import namedtuple
from pathlib import Path
from typing import Any, Dict, List, Optional, Tuple, Union

import requests
from enforce_typing import enforce_types
from eth_utils import remove_0x_prefix
from ocean_lib.common.http_requests.requests_session import get_requests_session
from ocean_lib.data_provider.data_service_provider import DataServiceProvider
from ocean_lib.web3_internal.contract_base import ContractBase
from ocean_lib.web3_internal.currency import from_wei, pretty_ether_and_wei, to_wei
from ocean_lib.web3_internal.wallet import Wallet
from web3 import Web3
from web3.datastructures import AttributeDict
from web3.exceptions import MismatchedABI
from web3.logs import DISCARD
from websockets import ConnectionClosed

OrderValues = namedtuple(
    "OrderValues",
    ("consumer", "amount", "serviceId", "startedAt", "marketFeeCollector", "marketFee"),
)


class DataToken(ContractBase):
    CONTRACT_NAME = "DataTokenTemplate"

    DEFAULT_CAP = to_wei(1000)

    ORDER_STARTED_EVENT = "OrderStarted"
    ORDER_FINISHED_EVENT = "OrderFinished"

    OPF_FEE_PER_TOKEN = to_wei("0.001")  # 0.1%
    MAX_MARKET_FEE_PER_TOKEN = to_wei("0.001")  # 0.1%

    # ============================================================
    # reflect DataToken Solidity methods
    @enforce_types
    def initialize(
        self,
        name: str,
        symbol: str,
        minter_address: str,
        cap: int,
        blob: str,
        fee_collector_address: str,
        from_wallet: Wallet,
    ) -> str:
        return self.send_transaction(
            "initialize",
            (name, symbol, minter_address, cap, blob, fee_collector_address),
            from_wallet,
        )

<<<<<<< HEAD
    @enforce_types
    def mint(self, account_address: str, value_base: int, from_wallet: Wallet) -> str:
        return self.send_transaction("mint", (account_address, value_base), from_wallet)
=======
    def mint(self, account_address: str, amount: int, from_wallet: Wallet) -> str:
        return self.send_transaction("mint", (account_address, amount), from_wallet)
>>>>>>> 5c8a19c9

    @enforce_types
    def startOrder(
        self,
        consumer: str,
        amount: int,
        serviceId: int,
        mrktFeeCollector: str,
        from_wallet: Wallet,
    ) -> str:
        return self.send_transaction(
            "startOrder", (consumer, amount, serviceId, mrktFeeCollector), from_wallet
        )

    @enforce_types
    def finishOrder(
        self,
        orderTxId: str,
        consumer: str,
        amount: int,
        serviceId: int,
        from_wallet: Wallet,
    ) -> str:
        return self.send_transaction(
            "finishOrder", (orderTxId, consumer, amount, serviceId), from_wallet
        )

    @enforce_types
    def proposeMinter(self, new_minter: str, from_wallet: Wallet) -> str:
        return self.send_transaction("proposeMinter", (new_minter,), from_wallet)

    @enforce_types
    def approveMinter(self, from_wallet: Wallet) -> str:
        return self.send_transaction("approveMinter", (), from_wallet)

    @enforce_types
    def blob(self) -> str:
        return self.contract.caller.blob()

    @enforce_types
    def cap(self) -> int:
        return self.contract.caller.cap()

    @enforce_types
    def isMinter(self, address: str) -> bool:
        return self.contract.caller.isMinter(address)

    @enforce_types
    def minter(self) -> str:
        return self.contract.caller.minter()

    @enforce_types
    def isInitialized(self) -> bool:
        return self.contract.caller.isInitialized()

<<<<<<< HEAD
    @enforce_types
    def calculateFee(self, amount: int, fee_percentage: int) -> int:
        return self.contract.caller.calculateFee(amount, fee_percentage)
=======
    def calculateFee(self, amount: int, fee_per_token: int) -> int:
        return self.contract.caller.calculateFee(amount, fee_per_token)
>>>>>>> 5c8a19c9

    # ============================================================
    # reflect required ERC20 standard functions
    @enforce_types
    def totalSupply(self) -> int:
        return self.contract.caller.totalSupply()

    @enforce_types
    def balanceOf(self, account: str) -> int:
        return self.contract.caller.balanceOf(account)

<<<<<<< HEAD
    @enforce_types
    def transfer(self, to: str, value_base: int, from_wallet: Wallet) -> str:
        return self.send_transaction("transfer", (to, value_base), from_wallet)
=======
    def transfer(self, to: str, amount: int, from_wallet: Wallet) -> str:
        return self.send_transaction("transfer", (to, amount), from_wallet)
>>>>>>> 5c8a19c9

    @enforce_types
    def allowance(self, owner_address: str, spender_address: str) -> int:
        return self.contract.caller.allowance(owner_address, spender_address)

<<<<<<< HEAD
    @enforce_types
    def approve(self, spender: str, value_base: int, from_wallet: Wallet) -> str:
        return self.send_transaction("approve", (spender, value_base), from_wallet)
=======
    def approve(self, spender: str, amount: int, from_wallet: Wallet) -> str:
        return self.send_transaction("approve", (spender, amount), from_wallet)
>>>>>>> 5c8a19c9

    @enforce_types
    def transferFrom(
        self, from_address: str, to_address: str, amount: int, from_wallet: Wallet
    ) -> str:
        return self.send_transaction(
            "transferFrom", (from_address, to_address, amount), from_wallet
        )

    # ============================================================
    # reflect optional ERC20 standard functions
    @enforce_types
    def datatoken_name(self) -> str:
        return self.contract.caller.name()

    @enforce_types
    def symbol(self) -> str:
        return self.contract.caller.symbol()

    @enforce_types
    def decimals(self) -> int:
        return self.contract.caller.decimals()

    # ============================================================
    # reflect non-standard ERC20 functions added by Open Zeppelin
    @enforce_types
    def increaseAllowance(
        self, spender_address: str, added_value: int, from_wallet: Wallet
    ) -> str:
        return self.send_transaction(
            "increaseAllowance", (spender_address, added_value), from_wallet
        )

    @enforce_types
    def decreaseAllowance(
        self, spender_address: str, subtracted_value: int, from_wallet: Wallet
    ) -> str:
        return self.send_transaction(
            "decreaseAllowance", (spender_address, subtracted_value), from_wallet
        )

    # ============================================================
    # Events
    @enforce_types
    def get_event_signature(self, event_name: str) -> str:
        try:
            e = getattr(self.events, event_name)
        except MismatchedABI:
            raise ValueError(
                f"Event {event_name} not found in {self.CONTRACT_NAME} contract."
            )

        abi = e().abi
        types = [param["type"] for param in abi["inputs"]]
        sig_str = f'{event_name}({",".join(types)})'
        return Web3.keccak(text=sig_str).hex()

    @enforce_types
    def get_start_order_logs(
        self,
        consumer_address: Optional[str] = None,
        from_block: Optional[int] = 0,
        to_block: Optional[int] = "latest",
        from_all_tokens: bool = False,
    ) -> Tuple:
        topic0 = self.get_event_signature(self.ORDER_STARTED_EVENT)
        topics = [topic0]
        if consumer_address:
            topic1 = f"0x000000000000000000000000{consumer_address[2:].lower()}"
            topics = [topic0, None, topic1]

        argument_filters = {"topics": topics}

        logs = ContractBase.getLogs(
            self.events.OrderStarted(),
            argument_filters=argument_filters,
            fromBlock=from_block,
            toBlock=to_block,
            from_all_addresses=from_all_tokens,
        )
        return logs

    @enforce_types
    def get_transfer_events_in_range(
        self, from_block: Optional[int], to_block: Optional[int]
    ) -> Tuple:
        return ContractBase.getLogs(
            self.events.Transfer(), fromBlock=from_block, toBlock=to_block
        )

    @enforce_types
    def get_all_transfers_from_events(
        self, start_block: Optional[int], end_block: Optional[int], chunk: int = 1000
    ) -> tuple:
        _from = start_block
        _to = _from + chunk - 1

        transfer_records = []
        error_count = 0
        _to = min(_to, end_block)
        while _from <= end_block:
            try:
                logs = self.get_transfer_events_in_range(_from, _to)
                transfer_records.extend(
                    [
                        (
                            lg.args["from"],
                            lg.args.to,
                            lg.args.value,
                            lg.blockNumber,
                            lg.transactionHash.hex(),
                            lg.logIndex,
                            lg.transactionIndex,
                        )
                        for lg in logs
                    ]
                )
                _from = _to + 1
                _to = min(_from + chunk - 1, end_block)
                error_count = 0
                if (_from - start_block) % chunk == 0:
                    print(
                        f"    Searched blocks {_from}-{_to}. {len(transfer_records)} Transfer events detected."
                    )
            except requests.exceptions.ReadTimeout as err:
                print(f"ReadTimeout ({_from}, {_to}): {err}")
                error_count += 1

            if error_count > 1:
                break

        return transfer_records, min(_to, end_block)  # can have duplicates

    @enforce_types
    def get_transfer_event(
        self, block_number: Optional[int], sender: str, receiver: str
    ) -> Optional[AttributeDict]:
        filter_params = {"from": sender, "to": receiver}
        logs = self.get_event_logs(
            "Transfer",
            filter_args=filter_params,
            from_block=block_number - 1,
            to_block=block_number + 10,
        )
        if not logs:
            return None

        if len(logs) > 1:
            raise AssertionError(
                f"Expected a single transfer event at "
                f"block {block_number}, but found {len(logs)} events."
            )

        return logs[0]

    @enforce_types
    def verify_transfer_tx(
        self, tx_id: str, sender: str, receiver: str
    ) -> Tuple[AttributeDict, AttributeDict]:
        tx = self.web3.eth.get_transaction(tx_id)
        if not tx:
            raise AssertionError("Transaction is not found, or is not yet verified.")

        if tx["from"] != sender or tx["to"] != self.address:
            raise AssertionError(
                f"Sender and receiver in the transaction {tx_id} "
                f"do not match the expected consumer and contract addresses."
            )

        _iter = 0
        while tx["blockNumber"] is None:
            time.sleep(0.1)
            tx = self.web3.eth.get_transaction(tx_id)
            _iter = _iter + 1
            if _iter > 100:
                break

        tx_receipt = self.get_tx_receipt(self.web3, tx_id)
        if tx_receipt.status == 0:
            raise AssertionError("Transfer transaction failed.")

        logs = self.events.Transfer().processReceipt(tx_receipt, errors=DISCARD)
        transfer_event = logs[0] if logs else None
        # transfer_event = self.get_transfer_event(tx['blockNumber'], sender, receiver)
        if not transfer_event:
            raise AssertionError(
                f"Cannot find the event for the transfer transaction with tx id {tx_id}."
            )
        assert (
            len(logs) == 1
        ), f"Multiple Transfer events in the same transaction !!! {logs}"

        if (
            transfer_event.args["from"] != sender
            or transfer_event.args["to"] != receiver
        ):
            raise AssertionError(
                "The transfer event from/to do not match the expected values."
            )

        return tx, transfer_event

    # can not be type enforced due to reusage of parent function (subscripted Generics)
    def get_event_logs(
        self,
        event_name: str,
        filter_args: Optional[Dict[str, str]] = None,
        from_block: Optional[int] = 0,
        to_block: Optional[int] = "latest",
    ) -> Union[Tuple[()], Tuple[AttributeDict]]:
        event = getattr(self.events, event_name)
        filter_params = filter_args or {}
        logs = ContractBase.getLogs(
            event(),
            argument_filters=filter_params,
            fromBlock=from_block,
            toBlock=to_block,
        )
        return logs

    @enforce_types
    def verify_order_tx(
        self,
        tx_id: str,
        did: str,
        service_id: Union[str, int],
        amount: Union[str, int],
        sender: str,
    ) -> Tuple[Any, Any, Any]:
        try:
            tx_receipt = self.get_tx_receipt(self.web3, tx_id)
        except ConnectionClosed:
            # try again in this case
            tx_receipt = self.get_tx_receipt(self.web3, tx_id)

        if tx_receipt is None:
            raise AssertionError(
                "Failed to get tx receipt for the `startOrder` transaction.."
            )

        if tx_receipt.status == 0:
            raise AssertionError("order transaction failed.")

        receiver = self.contract.caller.minter()
        event_logs = self.events.OrderStarted().processReceipt(
            tx_receipt, errors=DISCARD
        )
        order_log = event_logs[0] if event_logs else None
        if not order_log:
            raise AssertionError(
                f"Cannot find the event for the order transaction with tx id {tx_id}."
            )
        assert (
            len(event_logs) == 1
        ), f"Multiple order events in the same transaction !!! {event_logs}"

        asset_id = remove_0x_prefix(did).lower()
        assert (
            asset_id == remove_0x_prefix(self.address).lower()
        ), "asset-id does not match the datatoken id."
        if str(order_log.args.serviceId) != str(service_id):
            raise AssertionError(
                f"The asset id (DID) or service id in the event does "
                f"not match the requested asset. \n"
                f"requested: (did={did}, serviceId={service_id}\n"
                f"event: (serviceId={order_log.args.serviceId}"
            )

        target_amount = amount - self.calculateFee(amount, self.OPF_FEE_PER_TOKEN)
        if order_log.args.mrktFeeCollector and order_log.args.marketFee > 0:
            max_market_fee = self.calculateFee(amount, self.MAX_MARKET_FEE_PER_TOKEN)
            assert order_log.args.marketFee <= (max_market_fee + 5), (
                f"marketFee {order_log.args.marketFee} exceeds the expected maximum "
                f"of {max_market_fee} based on feePercentage="
                f"{from_wei(self.MAX_MARKET_FEE_PER_TOKEN)} ."
            )
            target_amount = target_amount - order_log.args.marketFee

        # verify sender of the tx using the Tx record
        tx = self.web3.eth.get_transaction(tx_id)
        if sender not in [order_log.args.consumer, order_log.args.payer]:
            raise AssertionError(
                "sender of order transaction is not the consumer/payer."
            )
        transfer_logs = self.events.Transfer().processReceipt(
            tx_receipt, errors=DISCARD
        )
        receiver_to_transfers = {}
        for tr in transfer_logs:
            if tr.args.to not in receiver_to_transfers:
                receiver_to_transfers[tr.args.to] = []
            receiver_to_transfers[tr.args.to].append(tr)
        if receiver not in receiver_to_transfers:
            raise AssertionError(
                f"receiver {receiver} is not found in the transfer events."
            )
        transfers = sorted(receiver_to_transfers[receiver], key=lambda x: x.args.value)
        total = sum(tr.args.value for tr in transfers)
        if total < (target_amount - 5):
            raise ValueError(
                f"transferred value does meet the service cost: "
                f"service.cost - fees={pretty_ether_and_wei(target_amount)}, "
                f"transferred value={pretty_ether_and_wei(total)}"
            )
        return tx, order_log, transfers[-1]

    @enforce_types
    def download(
        self, wallet: Wallet, tx_id: str, destination_folder: Union[str, Path]
    ) -> str:
        url = self.blob()
        download_url = (
            f"{url}?"
            f"consumerAddress={wallet.address}"
            f"&dataToken={self.address}"
            f"&transferTxId={tx_id}"
        )
        response = get_requests_session().get(download_url, stream=True)
        file_name = f"file-{self.address}"
        DataServiceProvider.write_file(response, destination_folder, file_name)
        return os.path.join(destination_folder, file_name)

<<<<<<< HEAD
    @enforce_types
    def token_balance(self, account: str) -> float:
        return from_base_18(self.balanceOf(account))

    @enforce_types
=======
>>>>>>> 5c8a19c9
    def _get_url_from_blob(self, int_code: int) -> Optional[str]:
        try:
            url_object = json.loads(self.blob())
        except json.decoder.JSONDecodeError:
            return None

        assert (
            url_object["t"] == int_code
        ), "This datatoken does not appear to have a direct consume url."

        return url_object.get("url")

    @enforce_types
    def get_metadata_url(self) -> str:
        # grab the metadatastore URL from the DataToken contract (@token_address)
        return self._get_url_from_blob(1)

    @enforce_types
    def get_simple_url(self) -> Optional[str]:
        return self._get_url_from_blob(0)

    @enforce_types
    def calculate_token_holders(
        self,
<<<<<<< HEAD
        from_block: Optional[int],
        to_block: Optional[int],
        min_token_amount: float,
    ) -> List[Tuple[str, float]]:
=======
        from_block: Optional[BlockIdentifier],
        to_block: Optional[BlockIdentifier],
        min_token_amount: int,
    ) -> List[Tuple[str, int]]:
>>>>>>> 5c8a19c9
        """Returns a list of addresses with token balances above a minimum token
        amount. Calculated from the transactions between `from_block` and `to_block`."""
        all_transfers, _ = self.get_all_transfers_from_events(from_block, to_block)
        balances_above_threshold = []
        balances = DataToken.calculate_balances(all_transfers)
        _min = min_token_amount
        balances_above_threshold = sorted(
            [(a, b) for a, b in balances.items() if b > _min],
            key=lambda x: x[1],
            reverse=True,
        )
        return balances_above_threshold

<<<<<<< HEAD
    # ============================================================
    # Token transactions using amount of tokens as a float instead of int
    # amount of tokens will be converted to the base value before sending
    # the transaction
    @enforce_types
    def approve_tokens(
        self, spender: str, value: float, from_wallet: Wallet, wait: bool = False
    ) -> str:
        txid = self.approve(spender, to_base_18(value), from_wallet)
        if wait:
            self.get_tx_receipt(self.web3, txid)

        return txid

    @enforce_types
    def mint_tokens(self, to_account: str, value: float, from_wallet: Wallet) -> str:
        return self.mint(to_account, to_base_18(value), from_wallet)

    @enforce_types
    def transfer_tokens(self, to: str, value: float, from_wallet: Wallet) -> str:
        return self.transfer(to, to_base_18(value), from_wallet)

    ################
    # Helpers
    @staticmethod
    @enforce_types
    def get_max_fee_percentage() -> float:
        return DataToken.OPF_FEE_PERCENTAGE + DataToken.MAX_MARKET_FEE_PERCENTAGE

    @staticmethod
    @enforce_types
    def calculate_max_fee(amount: int) -> int:
        return DataToken.calculate_fee(amount, DataToken.get_max_fee_percentage())

    @staticmethod
    @enforce_types
    def calculate_fee(amount: int, percentage: float) -> int:
        return int(amount * to_base_18(percentage) / to_base_18(1.0))

    @staticmethod
    @enforce_types
    def calculate_balances(transfers: List[Tuple]) -> dict:
=======
    ################
    # Helpers
    @staticmethod
    def calculate_balances(transfers: List[Tuple]) -> List[Tuple[str, int]]:
>>>>>>> 5c8a19c9
        _from = [t[0].lower() for t in transfers]
        _to = [t[1].lower() for t in transfers]
        _value = [t[2] for t in transfers]
        address_to_balance = dict()
        address_to_balance.update({a: 0 for a in _from})
        address_to_balance.update({a: 0 for a in _to})
        for i, acc_f in enumerate(_from):
            v = int(_value[i])
            address_to_balance[acc_f] -= v
            address_to_balance[_to[i]] += v

        return address_to_balance<|MERGE_RESOLUTION|>--- conflicted
+++ resolved
@@ -59,14 +59,9 @@
             from_wallet,
         )
 
-<<<<<<< HEAD
-    @enforce_types
-    def mint(self, account_address: str, value_base: int, from_wallet: Wallet) -> str:
-        return self.send_transaction("mint", (account_address, value_base), from_wallet)
-=======
+    @enforce_types
     def mint(self, account_address: str, amount: int, from_wallet: Wallet) -> str:
         return self.send_transaction("mint", (account_address, amount), from_wallet)
->>>>>>> 5c8a19c9
 
     @enforce_types
     def startOrder(
@@ -122,14 +117,9 @@
     def isInitialized(self) -> bool:
         return self.contract.caller.isInitialized()
 
-<<<<<<< HEAD
-    @enforce_types
-    def calculateFee(self, amount: int, fee_percentage: int) -> int:
-        return self.contract.caller.calculateFee(amount, fee_percentage)
-=======
+    @enforce_types
     def calculateFee(self, amount: int, fee_per_token: int) -> int:
         return self.contract.caller.calculateFee(amount, fee_per_token)
->>>>>>> 5c8a19c9
 
     # ============================================================
     # reflect required ERC20 standard functions
@@ -141,27 +131,17 @@
     def balanceOf(self, account: str) -> int:
         return self.contract.caller.balanceOf(account)
 
-<<<<<<< HEAD
-    @enforce_types
-    def transfer(self, to: str, value_base: int, from_wallet: Wallet) -> str:
-        return self.send_transaction("transfer", (to, value_base), from_wallet)
-=======
+    @enforce_types
     def transfer(self, to: str, amount: int, from_wallet: Wallet) -> str:
         return self.send_transaction("transfer", (to, amount), from_wallet)
->>>>>>> 5c8a19c9
 
     @enforce_types
     def allowance(self, owner_address: str, spender_address: str) -> int:
         return self.contract.caller.allowance(owner_address, spender_address)
 
-<<<<<<< HEAD
-    @enforce_types
-    def approve(self, spender: str, value_base: int, from_wallet: Wallet) -> str:
-        return self.send_transaction("approve", (spender, value_base), from_wallet)
-=======
+    @enforce_types
     def approve(self, spender: str, amount: int, from_wallet: Wallet) -> str:
         return self.send_transaction("approve", (spender, amount), from_wallet)
->>>>>>> 5c8a19c9
 
     @enforce_types
     def transferFrom(
@@ -484,14 +464,6 @@
         DataServiceProvider.write_file(response, destination_folder, file_name)
         return os.path.join(destination_folder, file_name)
 
-<<<<<<< HEAD
-    @enforce_types
-    def token_balance(self, account: str) -> float:
-        return from_base_18(self.balanceOf(account))
-
-    @enforce_types
-=======
->>>>>>> 5c8a19c9
     def _get_url_from_blob(self, int_code: int) -> Optional[str]:
         try:
             url_object = json.loads(self.blob())
@@ -516,17 +488,10 @@
     @enforce_types
     def calculate_token_holders(
         self,
-<<<<<<< HEAD
         from_block: Optional[int],
         to_block: Optional[int],
-        min_token_amount: float,
-    ) -> List[Tuple[str, float]]:
-=======
-        from_block: Optional[BlockIdentifier],
-        to_block: Optional[BlockIdentifier],
         min_token_amount: int,
     ) -> List[Tuple[str, int]]:
->>>>>>> 5c8a19c9
         """Returns a list of addresses with token balances above a minimum token
         amount. Calculated from the transactions between `from_block` and `to_block`."""
         all_transfers, _ = self.get_all_transfers_from_events(from_block, to_block)
@@ -540,55 +505,11 @@
         )
         return balances_above_threshold
 
-<<<<<<< HEAD
-    # ============================================================
-    # Token transactions using amount of tokens as a float instead of int
-    # amount of tokens will be converted to the base value before sending
-    # the transaction
-    @enforce_types
-    def approve_tokens(
-        self, spender: str, value: float, from_wallet: Wallet, wait: bool = False
-    ) -> str:
-        txid = self.approve(spender, to_base_18(value), from_wallet)
-        if wait:
-            self.get_tx_receipt(self.web3, txid)
-
-        return txid
-
-    @enforce_types
-    def mint_tokens(self, to_account: str, value: float, from_wallet: Wallet) -> str:
-        return self.mint(to_account, to_base_18(value), from_wallet)
-
-    @enforce_types
-    def transfer_tokens(self, to: str, value: float, from_wallet: Wallet) -> str:
-        return self.transfer(to, to_base_18(value), from_wallet)
-
     ################
     # Helpers
     @staticmethod
     @enforce_types
-    def get_max_fee_percentage() -> float:
-        return DataToken.OPF_FEE_PERCENTAGE + DataToken.MAX_MARKET_FEE_PERCENTAGE
-
-    @staticmethod
-    @enforce_types
-    def calculate_max_fee(amount: int) -> int:
-        return DataToken.calculate_fee(amount, DataToken.get_max_fee_percentage())
-
-    @staticmethod
-    @enforce_types
-    def calculate_fee(amount: int, percentage: float) -> int:
-        return int(amount * to_base_18(percentage) / to_base_18(1.0))
-
-    @staticmethod
-    @enforce_types
-    def calculate_balances(transfers: List[Tuple]) -> dict:
-=======
-    ################
-    # Helpers
-    @staticmethod
     def calculate_balances(transfers: List[Tuple]) -> List[Tuple[str, int]]:
->>>>>>> 5c8a19c9
         _from = [t[0].lower() for t in transfers]
         _to = [t[1].lower() for t in transfers]
         _value = [t[2] for t in transfers]
