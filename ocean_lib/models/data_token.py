--- conflicted
+++ resolved
@@ -15,21 +15,12 @@
 from ocean_lib.common.http_requests.requests_session import get_requests_session
 from ocean_lib.data_provider.data_service_provider import DataServiceProvider
 from ocean_lib.web3_internal.contract_base import ContractBase
-<<<<<<< HEAD
 from ocean_lib.web3_internal.currency import from_wei, wei_and_pretty_ether
-from ocean_lib.web3_internal.event_filter import EventFilter
-=======
->>>>>>> 5e9670b1
 from ocean_lib.web3_internal.wallet import Wallet
 from web3 import Web3
-<<<<<<< HEAD
-from web3._utils.events import get_event_data
-from web3.exceptions import MismatchedABI
-=======
 from web3.datastructures import AttributeDict
 from web3.exceptions import MismatchedABI
 from web3.logs import DISCARD
->>>>>>> 5e9670b1
 from websockets import ConnectionClosed
 
 OrderValues = namedtuple(
@@ -121,13 +112,8 @@
     def isInitialized(self) -> bool:
         return self.contract.caller.isInitialized()
 
-<<<<<<< HEAD
     def calculateFee(self, amount: int, fee_per_datatoken_in_wei: int) -> int:
-        return self.contract_concise.calculateFee(amount, fee_per_datatoken_in_wei)
-=======
-    def calculateFee(self, amount: int, fee_percentage: int) -> int:
-        return self.contract.caller.calculateFee(amount, fee_percentage)
->>>>>>> 5e9670b1
+        return self.contract.caller.calculateFee(amount, fee_per_datatoken_in_wei)
 
     # ============================================================
     # reflect required ERC20 standard functions
@@ -457,13 +443,8 @@
         DataServiceProvider.write_file(response, destination_folder, file_name)
         return os.path.join(destination_folder, file_name)
 
-<<<<<<< HEAD
-    def token_balance(self, account: str):
+    def token_balance(self, account: str) -> float:
         return float(from_wei(self.balanceOf(account)))
-=======
-    def token_balance(self, account: str) -> float:
-        return from_base_18(self.balanceOf(account))
->>>>>>> 5e9670b1
 
     def _get_url_from_blob(self, int_code: int) -> Optional[str]:
         try:
@@ -485,16 +466,11 @@
         return self._get_url_from_blob(0)
 
     def calculate_token_holders(
-<<<<<<< HEAD
-        self, from_block: int, to_block: int, min_token_amount: int
-    ) -> List[Tuple[str, int]]:
-=======
         self,
         from_block: Optional[BlockIdentifier],
         to_block: Optional[BlockIdentifier],
-        min_token_amount: float,
-    ) -> List[Tuple[str, float]]:
->>>>>>> 5e9670b1
+        min_token_amount: int,
+    ) -> List[Tuple[str, int]]:
         """Returns a list of addresses with token balances above a minimum token
         amount. Calculated from the transactions between `from_block` and `to_block`."""
         all_transfers, _ = self.get_all_transfers_from_events(from_block, to_block)
@@ -508,48 +484,10 @@
         )
         return balances_above_threshold
 
-<<<<<<< HEAD
     ################
     # Helpers
     @staticmethod
-    def calculate_balances(transfers) -> List[Tuple[str, int]]:
-=======
-    # ============================================================
-    # Token transactions using amount of tokens as a float instead of int
-    # amount of tokens will be converted to the base value before sending
-    # the transaction
-    def approve_tokens(
-        self, spender: str, value: float, from_wallet: Wallet, wait: bool = False
-    ) -> str:
-        txid = self.approve(spender, to_base_18(value), from_wallet)
-        if wait:
-            self.get_tx_receipt(self.web3, txid)
-
-        return txid
-
-    def mint_tokens(self, to_account: str, value: float, from_wallet: Wallet) -> str:
-        return self.mint(to_account, to_base_18(value), from_wallet)
-
-    def transfer_tokens(self, to: str, value: float, from_wallet: Wallet) -> str:
-        return self.transfer(to, to_base_18(value), from_wallet)
-
-    ################
-    # Helpers
-    @staticmethod
-    def get_max_fee_percentage() -> float:
-        return DataToken.OPF_FEE_PERCENTAGE + DataToken.MAX_MARKET_FEE_PERCENTAGE
-
-    @staticmethod
-    def calculate_max_fee(amount: int) -> int:
-        return DataToken.calculate_fee(amount, DataToken.get_max_fee_percentage())
-
-    @staticmethod
-    def calculate_fee(amount: int, percentage: float) -> int:
-        return int(amount * to_base_18(percentage) / to_base_18(1.0))
-
-    @staticmethod
-    def calculate_balances(transfers: List[Tuple]) -> dict:
->>>>>>> 5e9670b1
+    def calculate_balances(transfers: List[Tuple]) -> List[Tuple[str, int]]:
         _from = [t[0].lower() for t in transfers]
         _to = [t[1].lower() for t in transfers]
         _value = [t[2] for t in transfers]
