--- conflicted
+++ resolved
@@ -274,69 +274,4 @@
             provider_fees=provider_fees,
             consume_market_fees=consume_market_fees,
             tx_dict=tx_dict,
-<<<<<<< HEAD
-        )
-
-    def buy_1dt_from_pricing_schema(self, *args, **kwargs):
-        dispensers = self.dispenser_status().active
-        exchanges = self.get_exchanges()
-
-        if not dispensers and not exchanges:
-            raise ValueError("No pricing schemas found")
-
-        if dispensers:
-            kwargs.pop("consume_market_swap_fee_amount", None)
-            kwargs.pop("consume_market_swap_fee_address", None)
-
-            return self.dispense_and_order(*args, **kwargs)
-
-        exchange = self.get_exchanges()[0]
-        kwargs["exchange"] = exchange
-
-        consume_market_fees = kwargs.get("consume_market_fees")
-        if not consume_market_fees:
-            consume_market_fees = TokenFeeInfo()
-
-        wallet_address = get_from_address(kwargs["tx_dict"])
-        amt_needed = exchange.BT_needed(
-            Web3.toWei(1, "ether"), consume_market_fees.amount
-        )
-        base_token = Datatoken(exchange._FRE.config_dict, exchange.details.base_token)
-        base_token_balance = base_token.balanceOf(wallet_address)
-
-        if base_token_balance < amt_needed:
-            raise ValueError(
-                f"Your token balance {base_token_balance} {base_token.symbol()} is not sufficient "
-                f"to execute the requested service. This service "
-                f"requires {amt_needed} {base_token.symbol()}."
-            )
-
-        if self.getId() == 1:
-            approve_address = exchange.address
-            kwargs.pop("consume_market_swap_fee_amount", None)
-            kwargs.pop("consume_market_swap_fee_address", None)
-        else:
-            approve_address = self.address
-            kwargs["max_base_token_amount"] = amt_needed
-
-        base_token.approve(
-            approve_address,
-            amt_needed,
-            {"from": wallet_address},
-        )
-
-        return self.buy_DT_and_order(*args, **kwargs)
-
-    def get_publish_market_order_fees(self):
-        return TokenFeeInfo.from_tuple(self.contract.getPublishingMarketFee())
-
-
-class MockERC20(Datatoken):
-    CONTRACT_NAME = "MockERC20"
-
-
-class MockOcean(Datatoken):
-    CONTRACT_NAME = "MockOcean"
-=======
-        )
->>>>>>> a8d54453
+        )