#
# Copyright 2022 Ocean Protocol Foundation
# SPDX-License-Identifier: Apache-2.0
#
from enum import IntEnum
from typing import List, Optional, Tuple, Union

from enforce_typing import enforce_types

from ocean_lib.web3_internal.contract_base import ContractBase
from ocean_lib.web3_internal.wallet import Wallet


class DatatokenRoles(IntEnum):
    MINTER = 0
    PAYMENT_MANAGER = 1


class Datatoken(ContractBase):
    CONTRACT_NAME = "ERC20Template"

    BASE = 10**18
    BASE_COMMUNITY_FEE_PERCENTAGE = BASE / 1000
    BASE_MARKET_FEE_PERCENTAGE = BASE / 1000

    EVENT_ORDER_STARTED = "OrderStarted"
    EVENT_ORDER_REUSED = "OrderReused"
    EVENT_ORDER_EXECUTED = "OrderExecuted"
    EVENT_PUBLISH_MARKET_FEE_CHANGED = "PublishMarketFeeChanged"
    EVENT_PUBLISH_MARKET_FEE = "PublishMarketFee"
    EVENT_CONSUME_MARKET_FEE = "ConsumeMarketFee"
    EVENT_PROVIDER_FEE = "ProviderFee"
    EVENT_MINTER_PROPOSED = "MinterProposed"
    EVENT_MINTER_APPROVED = "MinterApproved"
    EVENT_NEW_POOL = "NewPool"
    EVENT_NEW_FIXED_RATE = "NewFixedRate"

    @property
    def event_OrderStarted(self):
        return self.events.OrderStarted()

    @property
    def event_OrderReused(self):
        return self.events.OrderReused()

    @property
    def event_OrderExecuted(self):
        return self.events.OrderExecuted()

    @property
    def event_PublishMarketFeeChanged(self):
        return self.events.PublishMarketFeeChanged()

    @property
    def event_PublishMarketFee(self):
        return self.events.PublishMarketFee()

    @property
    def event_ConsumeMarketFee(self):
        return self.events.ConsumeMarketFee()

    @property
    def event_ProviderFee(self):
        return self.events.ProviderFee()

    @property
    def event_MinterProposed(self):
        return self.events.MinterProposed()

    @property
    def event_MinterApproved(self):
        return self.events.MinterApproved()

    @property
    def event_NewPool(self):
        return self.events.NewPool()

    @property
    def event_NewFixedRate(self):
        return self.events.NewFixedRate()

    @enforce_types
    def router(self) -> str:
        return self.contract.caller.router()

    @enforce_types
<<<<<<< HEAD
=======
    def deploy_pool(
        self,
        rate: int,
        base_token_decimals: int,
        base_token_amount: int,
        lp_swap_fee_amount: int,
        publish_market_swap_fee_amount: int,
        ss_contract: str,
        base_token_address: str,
        base_token_sender: str,
        publisher_address: str,
        publish_market_swap_fee_collector: str,
        pool_template_address: str,
        from_wallet: Wallet,
    ) -> str:
        return self.send_transaction(
            "deployPool",
            (
                [
                    rate,
                    base_token_decimals,
                    base_token_amount
                    // 100
                    * 9,  # max 10% vesting amount of the total cap
                    2500000,
                    base_token_amount,
                ],
                [lp_swap_fee_amount, publish_market_swap_fee_amount],
                [
                    ContractBase.to_checksum_address(ss_contract),
                    ContractBase.to_checksum_address(base_token_address),
                    ContractBase.to_checksum_address(base_token_sender),
                    ContractBase.to_checksum_address(publisher_address),
                    ContractBase.to_checksum_address(publish_market_swap_fee_collector),
                    ContractBase.to_checksum_address(pool_template_address),
                ],
            ),
            from_wallet,
        )

    @enforce_types
>>>>>>> 22c99216
    def create_fixed_rate(
        self,
        fixed_price_address: str,
        base_token_address: str,
        owner: str,
        publish_market_swap_fee_collector: str,
        allowed_swapper: str,
        base_token_decimals: int,
        datatoken_decimals: int,
        fixed_rate: int,
        publish_market_swap_fee_amount: int,
        with_mint: int,
        from_wallet: Wallet,
    ) -> str:
        return self.send_transaction(
            "createFixedRate",
            (
                ContractBase.to_checksum_address(fixed_price_address),
                [
                    ContractBase.to_checksum_address(base_token_address),
                    ContractBase.to_checksum_address(owner),
                    ContractBase.to_checksum_address(publish_market_swap_fee_collector),
                    ContractBase.to_checksum_address(allowed_swapper),
                ],
                [
                    base_token_decimals,
                    datatoken_decimals,
                    fixed_rate,
                    publish_market_swap_fee_amount,
                    with_mint,
                ],
            ),
            from_wallet,
        )

    @enforce_types
    def create_dispenser(
        self,
        dispenser_address: str,
        max_tokens: int,
        max_balance: int,
        with_mint: bool,
        allowed_swapper: str,
        from_wallet: Wallet,
    ) -> str:
        return self.send_transaction(
            "createDispenser",
            (
                ContractBase.to_checksum_address(dispenser_address),
                max_tokens,
                max_balance,
                with_mint,
                ContractBase.to_checksum_address(allowed_swapper),
            ),
            from_wallet,
        )

    @enforce_types
    def mint(self, account_address: str, value: int, from_wallet: Wallet) -> str:
        return self.send_transaction(
            "mint",
            (ContractBase.to_checksum_address(account_address), value),
            from_wallet,
        )

    @enforce_types
    def check_provider_fee(
        self,
        provider_fee_address: str,
        provider_fee_token: str,
        provider_fee_amount: Union[int, str],
        v: int,
        r: Union[str, bytes],
        s: Union[str, bytes],
        valid_until: int,
        provider_data: Union[str, bytes],
        from_wallet: Wallet,
    ) -> str:
        return self.send_transaction(
            "checkProviderFee",
            (
                ContractBase.to_checksum_address(provider_fee_address),
                ContractBase.to_checksum_address(provider_fee_token),
                int(provider_fee_amount),
                v,
                r,
                s,
                valid_until,
                provider_data,
            ),
            from_wallet,
        )

    @enforce_types
    def start_order(
        self,
        consumer: str,
        service_index: int,
        provider_fee_address: str,
        provider_fee_token: str,
        provider_fee_amount: Union[int, str],
        v: int,
        r: Union[str, bytes],
        s: Union[str, bytes],
        valid_until: int,
        provider_data: Union[str, bytes],
        consume_market_order_fee_address: str,
        consume_market_order_fee_token: str,
        consume_market_order_fee_amount: int,
        from_wallet: Wallet,
    ) -> str:
        return self.send_transaction(
            "startOrder",
            (
                ContractBase.to_checksum_address(consumer),
                service_index,
                (
                    ContractBase.to_checksum_address(provider_fee_address),
                    ContractBase.to_checksum_address(provider_fee_token),
                    int(provider_fee_amount),
                    v,
                    r,
                    s,
                    valid_until,
                    provider_data,
                ),
                (
                    ContractBase.to_checksum_address(consume_market_order_fee_address),
                    ContractBase.to_checksum_address(consume_market_order_fee_token),
                    consume_market_order_fee_amount,
                ),
            ),
            from_wallet,
        )

    @enforce_types
    def reuse_order(
        self,
        order_tx_id: Union[str, bytes],
        provider_fee_address: str,
        provider_fee_token: str,
        provider_fee_amount: Union[int, str],
        v: int,
        r: Union[str, bytes],
        s: Union[str, bytes],
        valid_until: int,
        provider_data: Union[str, bytes],
        from_wallet: Wallet,
    ) -> str:
        return self.send_transaction(
            "reuseOrder",
            (
                order_tx_id,
                (
                    ContractBase.to_checksum_address(provider_fee_address),
                    ContractBase.to_checksum_address(provider_fee_token),
                    int(provider_fee_amount),
                    v,
                    r,
                    s,
                    valid_until,
                    provider_data,
                ),
            ),
            from_wallet,
        )

    @enforce_types
    def order_executed(
        self,
        order_tx_id: Union[str, bytes],
        provider_data: Union[str, bytes],
        provider_signature: Union[str, bytes],
        consumer_data: Union[str, bytes],
        consumer_signature: Union[str, bytes],
        consumer: str,
        from_wallet: Wallet,
    ) -> str:
        return self.send_transaction(
            "orderExecuted",
            (
                order_tx_id,
                provider_data,
                provider_signature,
                consumer_data,
                consumer_signature,
                ContractBase.to_checksum_address(consumer),
            ),
            from_wallet,
        )

    @enforce_types
    def transfer(self, to: str, amount: int, from_wallet: Wallet) -> str:
        return self.send_transaction(
            "transfer", (ContractBase.to_checksum_address(to), amount), from_wallet
        )

    @enforce_types
    def allowance(self, owner_address: str, spender_address: str) -> int:
        return self.contract.caller.allowance(
            ContractBase.to_checksum_address(owner_address),
            ContractBase.to_checksum_address(spender_address),
        )

    @enforce_types
    def approve(self, spender: str, amount: int, from_wallet: Wallet) -> str:
        return self.send_transaction(
            "approve", (ContractBase.to_checksum_address(spender), amount), from_wallet
        )

    @enforce_types
    def transferFrom(
        self, from_address: str, to_address: str, amount: int, from_wallet: Wallet
    ) -> str:
        return self.send_transaction(
            "transferFrom",
            (
                ContractBase.to_checksum_address(from_address),
                ContractBase.to_checksum_address(to_address),
                amount,
            ),
            from_wallet,
        )

    @enforce_types
    def burn(self, amount: int, from_wallet: Wallet) -> str:
        return self.send_transaction("burn", (amount,), from_wallet)

    @enforce_types
    def burn_from(self, from_address: str, amount: int, from_wallet: Wallet) -> str:
        return self.send_transaction(
            "burnFrom",
            (ContractBase.to_checksum_address(from_address), amount),
            from_wallet,
        )

    @enforce_types
    def is_minter(self, account: str) -> bool:
        return self.contract.caller.isMinter(ContractBase.to_checksum_address(account))

    @enforce_types
    def add_minter(self, minter_address: str, from_wallet: Wallet) -> str:
        return self.send_transaction(
            "addMinter",
            (ContractBase.to_checksum_address(minter_address),),
            from_wallet,
        )

    @enforce_types
    def remove_minter(self, minter_address: str, from_wallet: Wallet) -> str:
        return self.send_transaction(
            "removeMinter",
            (ContractBase.to_checksum_address(minter_address),),
            from_wallet,
        )

    @enforce_types
    def add_payment_manager(self, fee_manager: str, from_wallet: Wallet) -> str:
        return self.send_transaction(
            "addPaymentManager",
            (ContractBase.to_checksum_address(fee_manager),),
            from_wallet,
        )

    @enforce_types
    def remove_payment_manager(self, fee_manager: str, from_wallet: Wallet) -> str:
        return self.send_transaction(
            "removePaymentManager",
            (ContractBase.to_checksum_address(fee_manager),),
            from_wallet,
        )

    @enforce_types
    def set_data(self, data: str, from_wallet: Wallet) -> str:
        return self.send_transaction("setData", (data,), from_wallet)

    @enforce_types
    def clean_permissions(self, from_wallet: Wallet) -> str:
        return self.send_transaction("cleanPermissions", (), from_wallet)

    @enforce_types
    def clean_from_721(self, from_wallet: Wallet) -> str:
        return self.send_transaction("cleanFrom721", (), from_wallet)

    @enforce_types
    def set_payment_collector(
        self, publish_market_order_fee_address: str, from_wallet: Wallet
    ) -> str:
        return self.send_transaction(
            "setPaymentCollector",
            (ContractBase.to_checksum_address(publish_market_order_fee_address),),
            from_wallet,
        )

    @enforce_types
    def get_publishing_market_fee(self) -> tuple:
        return self.contract.caller.getPublishingMarketFee()

    @enforce_types
    def set_publishing_market_fee(
        self,
        publish_market_order_fee_address: str,
        publish_market_order_fee_token: str,
        publish_market_order_fee_amount: int,
        from_wallet: Wallet,
    ) -> str:
        return self.send_transaction(
            "setPublishingMarketFee",
            (
                ContractBase.to_checksum_address(publish_market_order_fee_address),
                ContractBase.to_checksum_address(publish_market_order_fee_token),
                publish_market_order_fee_amount,
            ),
            from_wallet,
        )

    @enforce_types
    def get_id(self) -> int:
        return self.contract.caller.getId()

    @enforce_types
    def token_name(self) -> str:
        return self.contract.caller.name()

    @enforce_types
    def symbol(self) -> str:
        return self.contract.caller.symbol()

    @enforce_types
    def get_erc721_address(self) -> str:
        return self.contract.caller.getERC721Address()

    @enforce_types
    def decimals(self) -> int:
        return self.contract.caller.decimals()

    @enforce_types
    def cap(self) -> int:
        return self.contract.caller.cap()

    @enforce_types
    def is_initialized(self) -> bool:
        return self.contract.caller.isInitialized()

    @enforce_types
    def permit(
        self,
        owner_address: str,
        spender_address: str,
        value: int,
        deadline: int,
        v: int,
        r: Union[str, bytes],
        s: Union[str, bytes],
        from_wallet: Wallet,
    ) -> str:
        return self.send_transaction(
            "permit",
            (
                ContractBase.to_checksum_address(owner_address),
                ContractBase.to_checksum_address(spender_address),
                value,
                deadline,
                v,
                r,
                s,
            ),
            from_wallet,
        )

    @enforce_types
    def get_address_length(self, array: List[str]) -> int:
        return self.contract.caller.getAddressLength(array)

    @enforce_types
    def get_uint_length(self, array: List[int]) -> int:
        return self.contract.caller.getUintLength(array)

    @enforce_types
    def get_bytes_length(self, array: List[bytes]) -> int:
        return self.contract.caller.getBytesLength(array)

    @enforce_types
    def get_payment_collector(self) -> str:
        return self.contract.caller.getPaymentCollector()

    @enforce_types
    def get_pools(self) -> List[str]:
        return self.contract.caller.getPools()

    @enforce_types
    def get_fixed_rates(self) -> List[Tuple[str, bytes]]:
        return self.contract.caller.getFixedRates()

    @enforce_types
    def get_dispensers(self) -> List[str]:
        return self.contract.caller.getDispensers()

    @enforce_types
    def balanceOf(self, account: str) -> int:
        return self.contract.caller.balanceOf(account)

    @enforce_types
    def withdraw(self, from_wallet: Wallet):
        return self.send_transaction("withdrawETH", (), from_wallet)

    @enforce_types
    def get_permissions(self, user: str) -> list:
        return self.contract.caller.getPermissions(
            ContractBase.to_checksum_address(user)
        )

    @enforce_types
    def permissions(self, user: str) -> list:
        return self.contract.caller.permissions(ContractBase.to_checksum_address(user))

    @enforce_types
    def get_total_supply(self) -> int:
        return self.contract.caller.totalSupply()

    @enforce_types
    def get_start_order_logs(
        self,
        consumer_address: Optional[str] = None,
        from_block: Optional[int] = 0,
        to_block: Optional[int] = "latest",
        from_all_tokens: bool = False,
    ) -> Tuple:
        topic0 = self.get_event_signature(self.EVENT_ORDER_STARTED)
        topics = [topic0]
        if consumer_address:
            topic1 = f"0x000000000000000000000000{consumer_address[2:].lower()}"
            topics = [topic0, None, topic1]

        argument_filters = {"topics": topics}

        logs = self.getLogs(
            self.events.OrderStarted(),
            argument_filters=argument_filters,
            fromBlock=from_block,
            toBlock=to_block,
            from_all_addresses=from_all_tokens,
        )
        return logs


class MockERC20(Datatoken):
    CONTRACT_NAME = "MockERC20"


class MockOcean(Datatoken):
    CONTRACT_NAME = "MockOcean"<|MERGE_RESOLUTION|>--- conflicted
+++ resolved
@@ -84,50 +84,6 @@
         return self.contract.caller.router()
 
     @enforce_types
-<<<<<<< HEAD
-=======
-    def deploy_pool(
-        self,
-        rate: int,
-        base_token_decimals: int,
-        base_token_amount: int,
-        lp_swap_fee_amount: int,
-        publish_market_swap_fee_amount: int,
-        ss_contract: str,
-        base_token_address: str,
-        base_token_sender: str,
-        publisher_address: str,
-        publish_market_swap_fee_collector: str,
-        pool_template_address: str,
-        from_wallet: Wallet,
-    ) -> str:
-        return self.send_transaction(
-            "deployPool",
-            (
-                [
-                    rate,
-                    base_token_decimals,
-                    base_token_amount
-                    // 100
-                    * 9,  # max 10% vesting amount of the total cap
-                    2500000,
-                    base_token_amount,
-                ],
-                [lp_swap_fee_amount, publish_market_swap_fee_amount],
-                [
-                    ContractBase.to_checksum_address(ss_contract),
-                    ContractBase.to_checksum_address(base_token_address),
-                    ContractBase.to_checksum_address(base_token_sender),
-                    ContractBase.to_checksum_address(publisher_address),
-                    ContractBase.to_checksum_address(publish_market_swap_fee_collector),
-                    ContractBase.to_checksum_address(pool_template_address),
-                ],
-            ),
-            from_wallet,
-        )
-
-    @enforce_types
->>>>>>> 22c99216
     def create_fixed_rate(
         self,
         fixed_price_address: str,
