#
# Copyright 2021 Ocean Protocol Foundation
# SPDX-License-Identifier: Apache-2.0
#
from enforce_typing import enforce_types
from ocean_lib.models.data_token import DataToken
from ocean_lib.web3_internal.contract_base import ContractBase
from ocean_lib.web3_internal.wallet import Wallet


@enforce_types
class DispenserContract(ContractBase):
    CONTRACT_NAME = "Dispenser"

    def status(self, dt_address: str) -> dict:
        status_as_list = self.contract.caller.status(dt_address)
        return {
            "active": status_as_list[0],
            "owner": status_as_list[1],
            "minterApproved": status_as_list[2],
            "isTrueMinter": status_as_list[3],
            "maxTokens": status_as_list[4],
            "maxBalance": status_as_list[5],
            "balance": status_as_list[6],
        }

    def is_active(self, dt_address: str) -> bool:
        """
        :return: bool
        """
        return self.status(dt_address).get("active", False)

    def owner(self, dt_address: str) -> str:
        """
        :return: str
        """
        return self.status(dt_address).get("owner", None)

    def is_minter_approved(self, dt_address: str) -> bool:
        """
        :return: bool
        """
        return self.status(dt_address).get("minterApproved", False)

    def is_true_minter(self, dt_address: str) -> bool:
        """
        :return: bool
        """
        return self.status(dt_address).get("isTrueMinter", False)

    def max_tokens(self, dt_address: str) -> int:
        """
        :return: int
        """
        return self.status(dt_address).get("maxTokens", 0)

    def max_balance(self, dt_address: str) -> int:
        """
        :return: int
        """
        return self.status(dt_address).get("maxBalance", 0)

    def balance(self, dt_address: str) -> int:
        """
        :return: int
        """
        return self.status(dt_address).get("balance", 0)

    def activate(
        self, dt_address: str, max_tokens: int, max_balance: int, from_wallet: Wallet
<<<<<<< HEAD
    ) -> str:
=======
    ):
        """
        :return: hex str transaction hash
        """
>>>>>>> e4ebaa66
        return self.send_transaction(
            "activate", (dt_address, max_tokens, max_balance), from_wallet
        )

<<<<<<< HEAD
    def deactivate(self, dt_address: str, from_wallet: Wallet) -> str:
        return self.send_transaction("deactivate", (dt_address,), from_wallet)

    def make_minter(self, dt_address: str, from_wallet: Wallet) -> str:
=======
    def deactivate(self, dt_address: str, from_wallet: Wallet):
        """
        :return: hex str transaction hash
        """
        return self.send_transaction("deactivate", (dt_address,), from_wallet)

    def make_minter(self, dt_address: str, from_wallet: Wallet):
        """
        :return: hex str transaction hash
        """
>>>>>>> e4ebaa66
        token = DataToken(self.web3, dt_address)
        token.proposeMinter(self.address, from_wallet=from_wallet)
        return self.send_transaction("acceptMinter", (dt_address,), from_wallet)

<<<<<<< HEAD
    def cancel_minter(self, dt_address: str, from_wallet: Wallet) -> str:
=======
    def cancel_minter(self, dt_address: str, from_wallet: Wallet):
        """
        :return: hex str transaction hash
        """
>>>>>>> e4ebaa66
        self.send_transaction("removeMinter", (dt_address,), from_wallet)
        token = DataToken(self.web3, dt_address)
        return token.approveMinter(from_wallet)

<<<<<<< HEAD
    def dispense(self, dt_address: str, amount: int, from_wallet: Wallet) -> str:
        return self.send_transaction("dispense", (dt_address, amount), from_wallet)

    def owner_withdraw(self, dt_address: str, from_wallet: Wallet) -> str:
        return self.send_transaction("ownerWithdraw", (dt_address,), from_wallet)

    def is_dispensable(self, dt_address: str, amount: int, to_wallet: Wallet) -> bool:
=======
    def dispense(self, dt_address: str, amount: int, from_wallet: Wallet):
        """
        :return: hex str transaction hash
        """
        return self.send_transaction("dispense", (dt_address, amount), from_wallet)

    def owner_withdraw(self, dt_address: str, from_wallet: Wallet):
        """
        :return: hex str transaction hash
        """
        return self.send_transaction("ownerWithdraw", (dt_address,), from_wallet)

    def is_dispensable(self, dt_address: str, amount: int, to_wallet: Wallet):
        """
        :return: bool
        """
>>>>>>> e4ebaa66
        if not amount:
            return False

        token = DataToken(self.web3, dt_address)
        if not self.is_active(dt_address):
            return False

        user_balance = token.balanceOf(to_wallet.address)
        max_balance = self.max_balance(dt_address)

        if user_balance >= max_balance:
            return False

        max_tokens = self.max_balance(dt_address)
        if amount > max_tokens:
            return False

        is_true_minter = self.is_true_minter(dt_address)
        if is_true_minter:
            return True

        contract_balance = self.balance(dt_address)
        if contract_balance >= amount:
            return True

        return False<|MERGE_RESOLUTION|>--- conflicted
+++ resolved
@@ -68,77 +68,52 @@
 
     def activate(
         self, dt_address: str, max_tokens: int, max_balance: int, from_wallet: Wallet
-<<<<<<< HEAD
     ) -> str:
-=======
-    ):
         """
         :return: hex str transaction hash
         """
->>>>>>> e4ebaa66
         return self.send_transaction(
             "activate", (dt_address, max_tokens, max_balance), from_wallet
         )
 
-<<<<<<< HEAD
     def deactivate(self, dt_address: str, from_wallet: Wallet) -> str:
-        return self.send_transaction("deactivate", (dt_address,), from_wallet)
-
-    def make_minter(self, dt_address: str, from_wallet: Wallet) -> str:
-=======
-    def deactivate(self, dt_address: str, from_wallet: Wallet):
         """
         :return: hex str transaction hash
         """
         return self.send_transaction("deactivate", (dt_address,), from_wallet)
 
-    def make_minter(self, dt_address: str, from_wallet: Wallet):
+    def make_minter(self, dt_address: str, from_wallet: Wallet) -> str:
         """
         :return: hex str transaction hash
         """
->>>>>>> e4ebaa66
         token = DataToken(self.web3, dt_address)
         token.proposeMinter(self.address, from_wallet=from_wallet)
         return self.send_transaction("acceptMinter", (dt_address,), from_wallet)
 
-<<<<<<< HEAD
     def cancel_minter(self, dt_address: str, from_wallet: Wallet) -> str:
-=======
-    def cancel_minter(self, dt_address: str, from_wallet: Wallet):
         """
         :return: hex str transaction hash
         """
->>>>>>> e4ebaa66
         self.send_transaction("removeMinter", (dt_address,), from_wallet)
         token = DataToken(self.web3, dt_address)
         return token.approveMinter(from_wallet)
 
-<<<<<<< HEAD
     def dispense(self, dt_address: str, amount: int, from_wallet: Wallet) -> str:
-        return self.send_transaction("dispense", (dt_address, amount), from_wallet)
-
-    def owner_withdraw(self, dt_address: str, from_wallet: Wallet) -> str:
-        return self.send_transaction("ownerWithdraw", (dt_address,), from_wallet)
-
-    def is_dispensable(self, dt_address: str, amount: int, to_wallet: Wallet) -> bool:
-=======
-    def dispense(self, dt_address: str, amount: int, from_wallet: Wallet):
         """
         :return: hex str transaction hash
         """
         return self.send_transaction("dispense", (dt_address, amount), from_wallet)
 
-    def owner_withdraw(self, dt_address: str, from_wallet: Wallet):
+    def owner_withdraw(self, dt_address: str, from_wallet: Wallet) -> str:
         """
         :return: hex str transaction hash
         """
         return self.send_transaction("ownerWithdraw", (dt_address,), from_wallet)
 
-    def is_dispensable(self, dt_address: str, amount: int, to_wallet: Wallet):
+    def is_dispensable(self, dt_address: str, amount: int, to_wallet: Wallet) -> bool:
         """
         :return: bool
         """
->>>>>>> e4ebaa66
         if not amount:
             return False
 
