--- conflicted
+++ resolved
@@ -330,7 +330,6 @@
     def get_total_supply(self) -> int:
         return self.contract.caller.totalSupply()
 
-<<<<<<< HEAD
     def create_dispenser_with_mint(
         self, dispenser_data: DispenserData, from_wallet: Wallet
     ):
@@ -339,8 +338,7 @@
         )
         tx_receipt = self.web3.eth.wait_for_transaction_receipt(tx)
         assert tx_receipt.status == 1
-=======
-    @enforce_types
+
     def get_start_order_logs(
         self,
         consumer_address: Optional[str] = None,
@@ -364,7 +362,6 @@
             from_all_addresses=from_all_tokens,
         )
         return logs
->>>>>>> e047710c
 
 
 class MockERC20(ERC20Token):
