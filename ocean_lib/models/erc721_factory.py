--- conflicted
+++ resolved
@@ -52,14 +52,11 @@
     def event_DispenserCreated(self):
         return self.events.DispenserCreated()
 
-<<<<<<< HEAD
-    @enforce_types
-=======
     @property
     def event_Transfer(self):
         return self.events.Transfer()
 
->>>>>>> 8e01150a
+    @enforce_types
     def verify_nft(self, nft: str) -> bool:
         """Checks that a token was registered."""
         filter_args = {"newTokenAddress": nft}
