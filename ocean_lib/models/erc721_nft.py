--- conflicted
+++ resolved
@@ -152,7 +152,7 @@
     ) -> str:
         if template_index == 2 and not datatoken_cap:
             raise Exception("Cap is needed for ERC20 Enterprise token deployment.")
-        datatoken_cap = datatoken_cap if template_index == 2 else MAX_INT256
+        datatoken_cap = datatoken_cap if template_index == 2 else MAX_UINT256
         return self.send_transaction(
             "createERC20",
             (
@@ -164,11 +164,7 @@
                     publish_market_order_fee_address,
                     publish_market_order_fee_token,
                 ],
-<<<<<<< HEAD
                 [datatoken_cap, publish_market_order_fee_amount],
-=======
-                [MAX_UINT256, publish_market_order_fee_amount],
->>>>>>> f66bec70
                 bytess,
             ),
             from_wallet,
