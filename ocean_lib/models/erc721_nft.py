#
# Copyright 2022 Ocean Protocol Foundation
# SPDX-License-Identifier: Apache-2.0
#
<<<<<<< HEAD
from enum import IntEnum, IntFlag
from typing import List, Union
=======
from enum import IntEnum
from typing import List, Optional, Union
>>>>>>> b0167c73

from enforce_typing import enforce_types

from ocean_lib.models.erc20_enterprise import ERC20Enterprise
from ocean_lib.models.erc20_token import ERC20Token
from ocean_lib.structures.abi_tuples import MetadataProof
<<<<<<< HEAD
from ocean_lib.web3_internal.constants import MAX_UINT256
=======
from ocean_lib.web3_internal.constants import MAX_INT256, ZERO_ADDRESS
>>>>>>> b0167c73
from ocean_lib.web3_internal.contract_base import ContractBase
from ocean_lib.web3_internal.wallet import Wallet


class ERC721Permissions(IntEnum):
    MANAGER = 0
    DEPLOY_ERC20 = 1
    UPDATE_METADATA = 2
    STORE = 3


class MetadataState(IntEnum):
    ACTIVE = 0
    END_OF_LIFE = 1
    DEPRECATED = 2
    REVOKED = 3
    TEMPORARILY_DISABLED = 4


class Flags(IntFlag):
    PLAIN = 0
    COMPRESSED = 1
    ENCRYPTED = 2

    def to_byte(self):
        return self.to_bytes(1, "big")


@enforce_types
class ERC721NFT(ContractBase):
    CONTRACT_NAME = "ERC721Template"

    EVENT_TOKEN_CREATED = "TokenCreated"
    EVENT_METADATA_CREATED = "MetadataCreated"
    EVENT_METADATA_UPDATED = "MetadataUpdated"
    EVENT_METADATA_VALIDATED = "MetadataValidated"
    EVENT_TOKEN_URI_UPDATED = "TokenURIUpdate"

    @property
    def event_MetadataCreated(self):
        return self.events.MetadataCreated()

    @property
    def event_MetadataUpdated(self):
        return self.events.MetadataUpdated()

    @property
    def event_MetadataValidated(self):
        return self.events.MetadataValidated()

    @property
    def event_TokenCreated(self):
        return self.events.TokenCreated()

    @property
    def event_TokenURIUpdate(self):
        return self.events.TokenURIUpdate()

    @enforce_types
    def set_metadata_state(self, metadata_state: int, from_wallet: Wallet):
        return self.send_transaction("setMetaDataState", (metadata_state,), from_wallet)

    @enforce_types
    def set_metadata(
        self,
        metadata_state: int,
        metadata_decryptor_url: str,
        metadata_decryptor_address: str,
        flags: bytes,
        data: Union[str, bytes],
        data_hash: Union[str, bytes],
        metadata_proofs: List[MetadataProof],
        from_wallet: Wallet,
    ) -> str:
        return self.send_transaction(
            "setMetaData",
            (
                metadata_state,
                metadata_decryptor_url,
                metadata_decryptor_address,
                flags,
                data,
                data_hash,
                metadata_proofs,
            ),
            from_wallet,
        )

    @enforce_types
    def set_metadata_token_uri(
        self,
        metadata_state: int,
        metadata_decryptor_url: str,
        metadata_decryptor_address: str,
        flags: bytes,
        data: Union[str, bytes],
        data_hash: Union[str, bytes],
        token_id: int,
        token_uri: str,
        metadata_proofs: List[MetadataProof],
        from_wallet: Wallet,
    ) -> str:
        return self.send_transaction(
            "setMetaDataAndTokenURI",
            (
                (
                    metadata_state,
                    metadata_decryptor_url,
                    metadata_decryptor_address,
                    flags,
                    data,
                    data_hash,
                    token_id,
                    token_uri,
                    metadata_proofs,
                ),
            ),
            from_wallet,
        )

    @enforce_types
    def get_metadata(self) -> tuple:
        return self.contract.caller.getMetaData()

    @enforce_types
    def create_erc20(
        self,
        template_index: int,
        name: str,
        symbol: str,
        minter: str,
        fee_manager: str,
        publish_market_order_fee_address: str,
        publish_market_order_fee_token: str,
        publish_market_order_fee_amount: int,
        bytess: List[bytes],
        from_wallet: Wallet,
    ) -> str:
        return self.send_transaction(
            "createERC20",
            (
                template_index,
                [name, symbol],
                [
                    minter,
                    fee_manager,
                    publish_market_order_fee_address,
                    publish_market_order_fee_token,
                ],
                [MAX_UINT256, publish_market_order_fee_amount],
                bytess,
            ),
            from_wallet,
        )

    @enforce_types
    def add_to_create_erc20_list(
        self, allowed_address: str, from_wallet: Wallet
    ) -> str:
        return self.send_transaction(
            "addToCreateERC20List", (allowed_address,), from_wallet
        )

    @enforce_types
    def remove_from_create_erc20_list(
        self, allowed_address: str, from_wallet: Wallet
    ) -> str:
        return self.send_transaction(
            "removeFromCreateERC20List", (allowed_address,), from_wallet
        )

    @enforce_types
    def add_to_725_store_list(self, allowed_address: str, from_wallet: Wallet) -> str:
        return self.send_transaction(
            "addTo725StoreList", (allowed_address,), from_wallet
        )

    @enforce_types
    def remove_from_725_store_list(
        self, allowed_address: str, from_wallet: Wallet
    ) -> str:
        return self.send_transaction(
            "removeFrom725StoreList", (allowed_address,), from_wallet
        )

    @enforce_types
    def add_to_metadata_list(self, allowed_address: str, from_wallet: Wallet) -> str:
        return self.send_transaction(
            "addToMetadataList", (allowed_address,), from_wallet
        )

    @enforce_types
    def remove_from_metadata_list(
        self, allowed_address: str, from_wallet: Wallet
    ) -> str:
        return self.send_transaction(
            "removeFromMetadataList", (allowed_address,), from_wallet
        )

    @enforce_types
    def add_manager(self, manager_address: str, from_wallet: Wallet) -> str:
        return self.send_transaction("addManager", (manager_address,), from_wallet)

    @enforce_types
    def remove_manager(self, manager_address: str, from_wallet: Wallet) -> str:
        return self.send_transaction("removeManager", (manager_address,), from_wallet)

    @enforce_types
    def add_multiple_users_to_roles(
        self, addresses: List[str], roles: List[ERC721Permissions], from_wallet: Wallet
    ) -> str:
        return self.send_transaction(
            "addMultipleUsersToRoles",
            (
                addresses,
                roles,
            ),
            from_wallet,
        )

    @enforce_types
    def execute_call(
        self, operation: int, to: str, value: int, data: str, from_wallet: Wallet
    ) -> str:
        return self.send_transaction(
            "executeCall", (operation, to, value, data), from_wallet
        )

    @enforce_types
    def set_new_data(self, key: bytes, value: str, from_wallet: Wallet) -> str:
        return self.send_transaction("setNewData", (key, value), from_wallet)

    @enforce_types
    def set_data_erc20(self, key: bytes, value: str, from_wallet: Wallet) -> str:
        return self.send_transaction("setDataERC20", (key, value), from_wallet)

    @enforce_types
    def get_data(self, key: bytes) -> bytes:
        return self.contract.caller.getData(key)

    @enforce_types
    def token_uri(self, token_id: int) -> str:
        return self.contract.caller.tokenURI(token_id)

    @enforce_types
    def transfer_from(
        self, from_address: str, to_address: str, token_id: int, from_wallet: Wallet
    ) -> str:
        return self.send_transaction(
            "transferFrom", (from_address, to_address, token_id), from_wallet
        )

    @enforce_types
    def safe_transfer_from(
        self, from_address: str, to_address: str, token_id: int, from_wallet: Wallet
    ) -> str:
        return self.send_transaction(
            "safeTransferFrom", (from_address, to_address, token_id), from_wallet
        )

    @enforce_types
    def withdraw(self, from_wallet: Wallet):
        return self.send_transaction("withdrawETH", (), from_wallet)

    @enforce_types
    def token_name(self) -> str:
        return self.contract.caller.name()

    @enforce_types
    def symbol(self) -> str:
        return self.contract.caller.symbol()

    @enforce_types
    def is_initialized(self) -> bool:
        return self.contract.caller.isInitialized()

    @enforce_types
    def clean_permissions(self, from_wallet: Wallet) -> str:
        return self.send_transaction("cleanPermissions", (), from_wallet)

    @enforce_types
    def get_address_length(self, array: List[str]) -> int:
        return self.contract.caller.getAddressLength(array)

    @enforce_types
    def get_id(self) -> int:
        return self.contract.caller.getId()

    @enforce_types
    def get_permissions(self, user: str) -> list:
        return self.contract.caller.getPermissions(user)

    @enforce_types
    def balance_of(self, account: str) -> int:
        return self.contract.caller.balanceOf(account)

    @enforce_types
    def owner_of(self, token_id: int) -> str:
        return self.contract.caller.ownerOf(token_id)

    @enforce_types
    def get_tokens_list(self) -> list:
        return self.contract.caller.getTokensList()

    @enforce_types
    def is_deployed(self, datatoken: str) -> bool:
        return self.contract.caller.isDeployed(datatoken)

    @enforce_types
    def is_erc20_deployer(self, account: str) -> bool:
        return self.contract.caller.isERC20Deployer(account)

    @enforce_types
    def set_token_uri(
        self, token_id: int, new_token_uri: str, from_wallet: Wallet
    ) -> str:
        return self.send_transaction(
            "setTokenURI", (token_id, new_token_uri), from_wallet
        )

    @enforce_types
    def create_datatoken(
        self,
        name: str,
        symbol: str,
        from_wallet: Wallet,
        template_index: Optional[int] = 1,
        minter: Optional[str] = None,
        fee_manager: Optional[str] = None,
        publish_market_order_fee_address: Optional[str] = None,
        publish_market_order_fee_token: Optional[str] = None,
        publish_market_order_fee_amount: Optional[int] = 0,
        bytess: Optional[List[bytes]] = None,
    ) -> ERC20Token:
        initial_list = self.get_tokens_list()

        local_values = locals().copy()
        create_args = {
            lv_index: local_values[lv_index]
            for lv_index in [
                "template_index",
                "name",
                "symbol",
                "from_wallet",
                "minter",
                "fee_manager",
                "publish_market_order_fee_address",
                "publish_market_order_fee_token",
                "publish_market_order_fee_amount",
                "bytess",
            ]
        }

        for default_attribute in [
            "minter",
            "fee_manager",
            "publish_market_order_fee_address",
        ]:
            if create_args[default_attribute] is None:
                create_args[default_attribute] = from_wallet.address

        if publish_market_order_fee_token is None:
            create_args["publish_market_order_fee_token"] = ZERO_ADDRESS

        if bytess is None:
            create_args["bytess"] = [b""]

        self.create_erc20(**create_args)

        new_elements = [
            item for item in self.get_tokens_list() if item not in initial_list
        ]

        assert len(new_elements) == 1, "new data token has no address"

        return (
            ERC20Token(self.web3, new_elements[0])
            if template_index == 1
            else ERC20Enterprise(self.web3, new_elements[0])
        )<|MERGE_RESOLUTION|>--- conflicted
+++ resolved
@@ -2,24 +2,15 @@
 # Copyright 2022 Ocean Protocol Foundation
 # SPDX-License-Identifier: Apache-2.0
 #
-<<<<<<< HEAD
 from enum import IntEnum, IntFlag
-from typing import List, Union
-=======
-from enum import IntEnum
 from typing import List, Optional, Union
->>>>>>> b0167c73
 
 from enforce_typing import enforce_types
 
 from ocean_lib.models.erc20_enterprise import ERC20Enterprise
 from ocean_lib.models.erc20_token import ERC20Token
 from ocean_lib.structures.abi_tuples import MetadataProof
-<<<<<<< HEAD
-from ocean_lib.web3_internal.constants import MAX_UINT256
-=======
-from ocean_lib.web3_internal.constants import MAX_INT256, ZERO_ADDRESS
->>>>>>> b0167c73
+from ocean_lib.web3_internal.constants import MAX_UINT256, ZERO_ADDRESS
 from ocean_lib.web3_internal.contract_base import ContractBase
 from ocean_lib.web3_internal.wallet import Wallet
 
@@ -340,7 +331,6 @@
             "setTokenURI", (token_id, new_token_uri), from_wallet
         )
 
-    @enforce_types
     def create_datatoken(
         self,
         name: str,
