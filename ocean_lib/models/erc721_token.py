--- conflicted
+++ resolved
@@ -7,10 +7,7 @@
 
 from enforce_typing import enforce_types
 
-<<<<<<< HEAD
 from ocean_lib.models.erc20_enterprise import ERC20Enterprise
-=======
->>>>>>> 3b2eca04
 from ocean_lib.models.erc20_token import ERC20Token
 from ocean_lib.models.models_structures import (
     ChainMetadata,
