--- conflicted
+++ resolved
@@ -33,7 +33,6 @@
     def swap_ocean_fee(self) -> int:
         return self.contract.caller.swapOceanFee()
 
-<<<<<<< HEAD
     @enforce_types
     def swap_non_ocean_fee(self) -> int:
         return self.contract.caller.swapNonOceanFee()
@@ -41,11 +40,6 @@
     @enforce_types
     def is_approved_token(self, address: str) -> bool:
         return self.contract.caller.isApprovedToken(address)
-=======
-    @property
-    def factory(self):
-        return self.contract.caller.factory()
->>>>>>> c839366c
 
     @enforce_types
     def is_ss_contract(self, address: str):
