#
# Copyright 2022 Ocean Protocol Foundation
# SPDX-License-Identifier: Apache-2.0
#
from typing import List, Union

from enforce_typing import enforce_types

from ocean_lib.models.bfactory import BFactory
from ocean_lib.structures.abi_tuples import Operations, Stakes
from ocean_lib.web3_internal.wallet import Wallet


class FactoryRouter(BFactory):
    CONTRACT_NAME = "FactoryRouter"
    EVENT_NEW_POOL = "NewPool"

    @property
    def router_owner(self) -> str:
        """Gets a router owner address."""
        return self.contract.caller.routerOwner()

    @property
    def factory(self):
        return self.contract.caller.factory()

    @property
    def swap_ocean_fee(self):
        return self.contract.caller.swapOceanFee()

    @property
    @enforce_types
    def event_NewPool(self):
        return self.events.NewPool()

    @enforce_types
    def is_pool_template(self, address: str) -> bool:
        return self.contract.caller.isPoolTemplate(address)

    @enforce_types
<<<<<<< HEAD
    def is_approved_token(self, address: str) -> bool:
        return self.contract.caller.isApprovedToken(address)
=======
    def is_fixed_rate_contract(self, address: str) -> bool:
        return self.contract.caller.isFixedRateContract(address)

    def get_min_vesting_period(self) -> int:
        return self.contract.caller.getMinVestingPeriod()

    @property
    def factory(self):
        return self.contract.caller.factory()
>>>>>>> 23abe2b8

    @enforce_types
    def is_ss_contract(self, address: str):
        return self.contract.caller.isSSContract(address)

    @enforce_types
    def is_fixed_rate_contract(self, address: str) -> bool:
        return self.contract.caller.isFixedRateContract(address)

    @enforce_types
    def is_dispenser_contract(self, address: str) -> bool:
        return self.contract.caller.isDispenserContract(address)

    @enforce_types
    def get_opc_fee(self, base_token: str) -> int:
        return self.contract.caller.getOPCFee(base_token)

    @enforce_types
    def get_opc_consume_fee(self) -> int:
        return self.contract.caller.getOPCConsumeFee()

    @enforce_types
    def get_opc_provider_fee(self) -> int:
        return self.contract.caller.getOPCProviderFee()

    @enforce_types
    def get_min_vesting_period(self) -> int:
        return self.contract.caller.getMinVestingPeriod()

    @enforce_types
    def is_ocean_token(self, ocean_address: str) -> bool:
        return self.contract.caller.isOceanToken(ocean_address)

    @enforce_types
    def get_min_vesting_period(self) -> int:
        return self.contract.caller.getMinVestingPeriod()

    @enforce_types
    def stake_batch(
        self, stakes: List[Union[dict, tuple, Stakes]], from_wallet: Wallet
    ) -> str:
        return self.send_transaction("stakeBatch", (stakes,), from_wallet)

    @enforce_types
    def buy_dt_batch(
        self, operations: List[Union[dict, tuple, Operations]], from_wallet: Wallet
    ) -> str:
        return self.send_transaction("buyDTBatch", (operations,), from_wallet)<|MERGE_RESOLUTION|>--- conflicted
+++ resolved
@@ -38,20 +38,8 @@
         return self.contract.caller.isPoolTemplate(address)
 
     @enforce_types
-<<<<<<< HEAD
     def is_approved_token(self, address: str) -> bool:
         return self.contract.caller.isApprovedToken(address)
-=======
-    def is_fixed_rate_contract(self, address: str) -> bool:
-        return self.contract.caller.isFixedRateContract(address)
-
-    def get_min_vesting_period(self) -> int:
-        return self.contract.caller.getMinVestingPeriod()
-
-    @property
-    def factory(self):
-        return self.contract.caller.factory()
->>>>>>> 23abe2b8
 
     @enforce_types
     def is_ss_contract(self, address: str):
@@ -86,10 +74,6 @@
         return self.contract.caller.isOceanToken(ocean_address)
 
     @enforce_types
-    def get_min_vesting_period(self) -> int:
-        return self.contract.caller.getMinVestingPeriod()
-
-    @enforce_types
     def stake_batch(
         self, stakes: List[Union[dict, tuple, Stakes]], from_wallet: Wallet
     ) -> str:
