--- conflicted
+++ resolved
@@ -33,13 +33,10 @@
     def is_fixed_rate_contract(self, address: str) -> bool:
         return self.contract.caller.isFixedRateContract(address)
 
-<<<<<<< HEAD
     def get_min_vesting_period(self) -> int:
         return self.contract.caller.getMinVestingPeriod()
 
-=======
     @property
->>>>>>> b00d12bc
     def factory(self):
         return self.contract.caller.factory()
 
