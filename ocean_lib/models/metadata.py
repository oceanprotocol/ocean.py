--- conflicted
+++ resolved
@@ -26,16 +26,12 @@
     def event_MetadataUpdated(self):
         return self.events.MetadataUpdated()
 
-<<<<<<< HEAD
     def get_event_log(
         self, event_name: str, block: int, did: str, timeout: int = 45
     ) -> Optional[AttributeDict]:
-=======
-    def get_event_log(self, event_name, block, did, timeout=45):
         """
         :return: Log if event is found else None
         """
->>>>>>> e4ebaa66
         did = remove_0x_prefix(did)
         start = time.time()
         event = getattr(self.events, event_name)
