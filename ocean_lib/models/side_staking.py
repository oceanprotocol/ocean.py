#
# Copyright 2021 Ocean Protocol Foundation
# SPDX-License-Identifier: Apache-2.0
#
from enforce_typing import enforce_types
from ocean_lib.web3_internal.contract_base import ContractBase
from ocean_lib.web3_internal.wallet import Wallet


@enforce_types
class SideStaking(ContractBase):
    CONTRACT_NAME = "SideStaking"

    def get_datatoken_circulating_supply(self, datatoken: str) -> int:
        return self.contract.caller.getDataTokenCirculatingSupply(datatoken)

<<<<<<< HEAD
    def get_data_token_current_circulating_supply(self, data_token: str) -> int:
        return self.contract.caller.getDataTokenCurrentCirculatingSupply(data_token)

    def get_publisher_address(self, data_token: str) -> str:
        return self.contract.caller.getPublisherAddress(data_token)

    def get_base_token_address(self, data_token: str) -> str:
        return self.contract.caller.getBasetokenAddress(data_token)
=======
    def get_publisher_address(self, datatoken: str) -> str:
        return self.contract.caller.getPublisherAddress(datatoken)

    def get_base_token_address(self, datatoken: str) -> str:
        return self.contract.caller.getBaseTokenAddress(datatoken)
>>>>>>> 060aa3e9

    def get_pool_address(self, datatoken: str) -> str:
        return self.contract.caller.getPoolAddress(datatoken)

<<<<<<< HEAD
    def get_base_token_balance(self, data_token: str) -> int:
        return self.contract.caller.getbaseTokenBalance(data_token)
=======
    def get_base_token_balance(self, datatoken: str) -> int:
        return self.contract.caller.getBaseTokenBalance(datatoken)
>>>>>>> 060aa3e9

    def get_datatoken_balance(self, datatoken: str) -> int:
        return self.contract.caller.getDataTokenBalance(datatoken)

    def get_vesting_end_block(self, datatoken: str) -> int:
        return self.contract.caller.getvestingEndBlock(datatoken)

    def get_vesting_amount(self, datatoken: str) -> int:
        return self.contract.caller.getvestingAmount(datatoken)

    def get_vesting_last_block(self, datatoken: str) -> int:
        return self.contract.caller.getvestingLastBlock(datatoken)

    def get_vesting_amount_so_far(self, datatoken: str) -> int:
        return self.contract.caller.getvestingAmountSoFar(datatoken)

    def can_stake(self, datatoken: str, stake_token: str, amount: int) -> bool:
        return self.contract.caller.canStake(datatoken, stake_token, amount)

    def stake(
        self, datatoken: str, stake_token: str, amount: int, from_wallet: Wallet
    ) -> str:
        return self.send_transaction(
            "Stake", (datatoken, stake_token, amount), from_wallet
        )

    def can_unstake(
        self, datatoken: str, stake_token: str, liquidity_pool_token_in: int
    ) -> bool:
        return self.contract.caller.canUnStake(
            datatoken, stake_token, liquidity_pool_token_in
        )

    def unstake(
        self,
        datatoken: str,
        stake_token: str,
        dtAmountIn: int,
        poolAmountOut: int,
        from_wallet: Wallet,
    ) -> str:
        return self.send_transaction(
            "UnStake", (datatoken, stake_token, dtAmountIn, poolAmountOut), from_wallet
        )

    def notify_finalize(
        self, datatoken: str, decimals: int, from_wallet: Wallet
    ) -> str:
        return self.send_transaction(
            "notifyFinalize", (datatoken, decimals), from_wallet
        )

    def get_vesting(self, datatoken: str, from_wallet: Wallet) -> str:
        return self.send_transaction("getVesting", (datatoken,), from_wallet)<|MERGE_RESOLUTION|>--- conflicted
+++ resolved
@@ -14,36 +14,23 @@
     def get_datatoken_circulating_supply(self, datatoken: str) -> int:
         return self.contract.caller.getDataTokenCirculatingSupply(datatoken)
 
-<<<<<<< HEAD
-    def get_data_token_current_circulating_supply(self, data_token: str) -> int:
-        return self.contract.caller.getDataTokenCurrentCirculatingSupply(data_token)
+    def get_datatoken_current_circulating_supply(self, datatoken: str) -> int:
+        return self.contract.caller.getDataTokenCurrentCirculatingSupply(datatoken)
 
-    def get_publisher_address(self, data_token: str) -> str:
-        return self.contract.caller.getPublisherAddress(data_token)
-
-    def get_base_token_address(self, data_token: str) -> str:
-        return self.contract.caller.getBasetokenAddress(data_token)
-=======
     def get_publisher_address(self, datatoken: str) -> str:
         return self.contract.caller.getPublisherAddress(datatoken)
 
     def get_base_token_address(self, datatoken: str) -> str:
-        return self.contract.caller.getBaseTokenAddress(datatoken)
->>>>>>> 060aa3e9
+        return self.contract.caller.getBasetokenAddress(datatoken)
 
     def get_pool_address(self, datatoken: str) -> str:
         return self.contract.caller.getPoolAddress(datatoken)
 
-<<<<<<< HEAD
-    def get_base_token_balance(self, data_token: str) -> int:
-        return self.contract.caller.getbaseTokenBalance(data_token)
-=======
     def get_base_token_balance(self, datatoken: str) -> int:
-        return self.contract.caller.getBaseTokenBalance(datatoken)
->>>>>>> 060aa3e9
+        return self.contract.caller.getBasetokenBalance(datatoken)
 
     def get_datatoken_balance(self, datatoken: str) -> int:
-        return self.contract.caller.getDataTokenBalance(datatoken)
+        return self.contract.caller.getDatatokenBalance(datatoken)
 
     def get_vesting_end_block(self, datatoken: str) -> int:
         return self.contract.caller.getvestingEndBlock(datatoken)
