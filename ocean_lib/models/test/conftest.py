#
# Copyright 2022 Ocean Protocol Foundation
# SPDX-License-Identifier: Apache-2.0
#
<<<<<<< HEAD
import os

import pytest
from brownie.network import accounts
from web3.main import Web3

from conftest_ganache import *
from ocean_lib.example_config import get_config_dict
from ocean_lib.ocean.util import get_address_of_type, get_ocean_token_address
from tests.resources.helper_functions import get_ganache_wallet

_NETWORK = "ganache"
HUGEINT = 2**255
BobInfo = None
AliceInfo = None


@pytest.fixture
def network():
    return _NETWORK


@pytest.fixture
def nft_factory_address(config):
    return get_address_of_type(config, "ERC721Factory")


@pytest.fixture
def OCEAN_address(config):
    return get_ocean_token_address(config.address_file)


@pytest.fixture
def alice_private_key():
    return alice_info().private_key


@pytest.fixture
def alice_address():
    return alice_info().address


@pytest.fixture
def alice_wallet():
    return alice_info().wallet


@pytest.fixture
def alice(alice_wallet):  # alias to alice_wallet
    return alice_wallet


@pytest.fixture
def alice_ocean():
    return alice_info().ocean


@pytest.fixture
def ocean(alice_ocean):  # alias for alice_ocean
    return alice_ocean


@pytest.fixture
def bob_private_key():
    return bob_info().private_key


@pytest.fixture
def bob_address():
    return bob_info().address


@pytest.fixture
def bob_wallet():
    return bob_info().wallet


@pytest.fixture
def bob(bob_wallet):  # alias to bob_wallet
    return bob_wallet


@pytest.fixture
def bob_ocean():
    return bob_info().ocean


@pytest.fixture
def T1():  # 'TOK1' with 1000.0 held by Alice
    return alice_info().T1


@pytest.fixture
def T2():  # 'TOK2' with 1000.0 held by Alice
    return alice_info().T2


def alice_info():
    global AliceInfo
    if AliceInfo is None:
        AliceInfo = make_info("Alice", "TEST_PRIVATE_KEY1")
    return AliceInfo


def bob_info():
    global BobInfo
    if BobInfo is None:
        BobInfo = make_info("Bob", "TEST_PRIVATE_KEY2")
    return BobInfo


def make_info(name, private_key_name):
    # assume that this account has ETH with gas.
    class _Info:
        pass

    info = _Info()
    config = get_config_dict()

    info.private_key = os.environ.get(private_key_name)
    info.wallet = accounts.add(info.private_key)
    info.address = info.wallet.address
    wallet = get_ganache_wallet()
    if wallet:
        assert accounts.at(wallet.address).balance() >= Web3.toWei(
            "4", "ether"
        ), "Ether balance less than 4."
        if accounts.at(info.address).balance() < Web3.toWei("2", "ether"):
            wallet.transfer(info.address, "4 ether")

    from ocean_lib.ocean.ocean import Ocean

    info.ocean = Ocean(config)

    return info
=======
from conftest_ganache import *
>>>>>>> 236b8856
<|MERGE_RESOLUTION|>--- conflicted
+++ resolved
@@ -2,142 +2,4 @@
 # Copyright 2022 Ocean Protocol Foundation
 # SPDX-License-Identifier: Apache-2.0
 #
-<<<<<<< HEAD
-import os
-
-import pytest
-from brownie.network import accounts
-from web3.main import Web3
-
 from conftest_ganache import *
-from ocean_lib.example_config import get_config_dict
-from ocean_lib.ocean.util import get_address_of_type, get_ocean_token_address
-from tests.resources.helper_functions import get_ganache_wallet
-
-_NETWORK = "ganache"
-HUGEINT = 2**255
-BobInfo = None
-AliceInfo = None
-
-
-@pytest.fixture
-def network():
-    return _NETWORK
-
-
-@pytest.fixture
-def nft_factory_address(config):
-    return get_address_of_type(config, "ERC721Factory")
-
-
-@pytest.fixture
-def OCEAN_address(config):
-    return get_ocean_token_address(config.address_file)
-
-
-@pytest.fixture
-def alice_private_key():
-    return alice_info().private_key
-
-
-@pytest.fixture
-def alice_address():
-    return alice_info().address
-
-
-@pytest.fixture
-def alice_wallet():
-    return alice_info().wallet
-
-
-@pytest.fixture
-def alice(alice_wallet):  # alias to alice_wallet
-    return alice_wallet
-
-
-@pytest.fixture
-def alice_ocean():
-    return alice_info().ocean
-
-
-@pytest.fixture
-def ocean(alice_ocean):  # alias for alice_ocean
-    return alice_ocean
-
-
-@pytest.fixture
-def bob_private_key():
-    return bob_info().private_key
-
-
-@pytest.fixture
-def bob_address():
-    return bob_info().address
-
-
-@pytest.fixture
-def bob_wallet():
-    return bob_info().wallet
-
-
-@pytest.fixture
-def bob(bob_wallet):  # alias to bob_wallet
-    return bob_wallet
-
-
-@pytest.fixture
-def bob_ocean():
-    return bob_info().ocean
-
-
-@pytest.fixture
-def T1():  # 'TOK1' with 1000.0 held by Alice
-    return alice_info().T1
-
-
-@pytest.fixture
-def T2():  # 'TOK2' with 1000.0 held by Alice
-    return alice_info().T2
-
-
-def alice_info():
-    global AliceInfo
-    if AliceInfo is None:
-        AliceInfo = make_info("Alice", "TEST_PRIVATE_KEY1")
-    return AliceInfo
-
-
-def bob_info():
-    global BobInfo
-    if BobInfo is None:
-        BobInfo = make_info("Bob", "TEST_PRIVATE_KEY2")
-    return BobInfo
-
-
-def make_info(name, private_key_name):
-    # assume that this account has ETH with gas.
-    class _Info:
-        pass
-
-    info = _Info()
-    config = get_config_dict()
-
-    info.private_key = os.environ.get(private_key_name)
-    info.wallet = accounts.add(info.private_key)
-    info.address = info.wallet.address
-    wallet = get_ganache_wallet()
-    if wallet:
-        assert accounts.at(wallet.address).balance() >= Web3.toWei(
-            "4", "ether"
-        ), "Ether balance less than 4."
-        if accounts.at(info.address).balance() < Web3.toWei("2", "ether"):
-            wallet.transfer(info.address, "4 ether")
-
-    from ocean_lib.ocean.ocean import Ocean
-
-    info.ocean = Ocean(config)
-
-    return info
-=======
-from conftest_ganache import *
->>>>>>> 236b8856
