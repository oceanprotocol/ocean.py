--- conflicted
+++ resolved
@@ -56,15 +56,9 @@
         from_wallet=alice_wallet,
     )
 
-<<<<<<< HEAD
-    OCEAN_token = BToken(OCEAN_address)
+    OCEAN_token = BToken(web3, OCEAN_address)
     txid = OCEAN_token.approve(pool_address, to_wei(10), from_wallet=alice_wallet)
-    r = OCEAN_token.get_tx_receipt(txid)
-=======
-    OCEAN_token = BToken(web3, OCEAN_address)
-    txid = OCEAN_token.approve(pool_address, to_base_18(10.0), from_wallet=alice_wallet)
     r = OCEAN_token.get_tx_receipt(web3, txid)
->>>>>>> 5e9670b1
     assert r and r.status == 1, f"approve failed, receipt={r}"
     pool.bind(
         OCEAN_address,
