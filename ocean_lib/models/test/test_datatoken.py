--- conflicted
+++ resolved
@@ -7,13 +7,12 @@
 import time
 
 import pytest
-from web3.exceptions import TimeExhausted, TransactionNotFound
-
 from ocean_lib.common.ddo.ddo import DDO
 from ocean_lib.models.data_token import DataToken
 from ocean_lib.web3_internal.constants import ZERO_ADDRESS
 from ocean_lib.web3_internal.currency import from_wei, to_wei
 from tests.resources.ddo_helpers import get_resource_path
+from web3.exceptions import TimeExhausted, TransactionNotFound
 
 
 def test_ERC20(alice_ocean, alice_wallet, alice_address, bob_wallet, bob_address):
@@ -272,13 +271,7 @@
     token = alice_ocean.create_data_token(
         "DataToken1", "DT1", from_wallet=alice_wallet, blob="foo_blob"
     )
-<<<<<<< HEAD
     token.mint(alice_address, to_wei(100), from_wallet=alice_wallet)
     block = alice_ocean.web3.eth.blockNumber
     token_holders = token.calculate_token_holders(block - 1, block + 1, to_wei(1))
-=======
-    token.mint(alice_address, to_base_18(100.0), from_wallet=alice_wallet)
-    block = alice_ocean.web3.eth.block_number
-    token_holders = token.calculate_token_holders(block - 1, block + 1, 1.0)
->>>>>>> 00238c15
     assert len(token_holders) == 1