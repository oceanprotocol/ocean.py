--- conflicted
+++ resolved
@@ -47,14 +47,14 @@
     dispenser = Dispenser(web3, get_address_of_type(config, "Dispenser"))
 
     _, erc20_token = deploy_erc721_erc20(
-        web3, config, publisher_wallet, publisher_wallet, cap=to_wei(50)
+        web3, config, publisher_wallet, publisher_wallet, cap=to_wei("50")
     )
 
     # Tests publisher creates a dispenser with minter role
     dispenser_data = DispenserData(
         dispenser_address=dispenser.address,
-        max_balance=to_wei(1),
-        max_tokens=to_wei(1),
+        max_balance=to_wei("1"),
+        max_tokens=to_wei("1"),
         allowed_swapper=ZERO_ADDRESS,
     )
     tx = erc20_token.create_dispenser(
@@ -73,13 +73,8 @@
     # Tests consumer requests more datatokens then allowed transaction reverts
     with pytest.raises(exceptions.ContractLogicError) as err:
         dispenser.dispense(
-<<<<<<< HEAD
-            data_token=erc20_token.address,
-            amount=to_wei(20),
-=======
-            datatoken=erc20_token.address,
-            amount=web3.toWei(20, "ether"),
->>>>>>> f634c889
+            datatoken=erc20_token.address,
+            amount=to_wei("20"),
             destination=consumer_wallet.address,
             from_wallet=consumer_wallet,
         )
@@ -90,13 +85,8 @@
 
     # Tests consumer requests data tokens
     tx = dispenser.dispense(
-<<<<<<< HEAD
-        data_token=erc20_token.address,
-        amount=to_wei(1),
-=======
         datatoken=erc20_token.address,
-        amount=web3.toWei(1, "ether"),
->>>>>>> f634c889
+        amount=to_wei("1"),
         destination=consumer_wallet.address,
         from_wallet=consumer_wallet,
     )
@@ -106,13 +96,8 @@
     # Tests consumer requests more datatokens then exceeds maxBalance
     with pytest.raises(exceptions.ContractLogicError) as err:
         dispenser.dispense(
-<<<<<<< HEAD
-            data_token=erc20_token.address,
-            amount=to_wei(1),
-=======
-            datatoken=erc20_token.address,
-            amount=web3.toWei(1, "ether"),
->>>>>>> f634c889
+            datatoken=erc20_token.address,
+            amount=to_wei("1"),
             destination=consumer_wallet.address,
             from_wallet=consumer_wallet,
         )
@@ -129,13 +114,8 @@
     # Tests factory deployer should fail to get data tokens
     with pytest.raises(exceptions.ContractLogicError) as err:
         dispenser.dispense(
-<<<<<<< HEAD
-            data_token=erc20_token.address,
+            datatoken=erc20_token.address,
             amount=to_wei("0.00001"),
-=======
-            datatoken=erc20_token.address,
-            amount=web3.toWei("0.00001", "ether"),
->>>>>>> f634c889
             destination=factory_deployer_wallet.address,
             from_wallet=factory_deployer_wallet,
         )
@@ -148,15 +128,9 @@
     # Tests consumer should fail to activate a dispenser for a token for he is not a minter
     with pytest.raises(exceptions.ContractLogicError) as err:
         dispenser.activate(
-<<<<<<< HEAD
-            data_token=erc20_token.address,
-            max_tokens=to_wei(1),
-            max_balance=to_wei(1),
-=======
-            datatoken=erc20_token.address,
-            max_tokens=web3.toWei(1, "ether"),
-            max_balance=web3.toWei(1, "ether"),
->>>>>>> f634c889
+            datatoken=erc20_token.address,
+            max_tokens=to_wei("1"),
+            max_balance=to_wei("1"),
             from_wallet=consumer_wallet,
         )
 
@@ -168,13 +142,13 @@
     # Tests publisher creates a dispenser without minter role
 
     _, erc20_token = deploy_erc721_erc20(
-        web3, config, publisher_wallet, publisher_wallet, cap=to_wei(50)
+        web3, config, publisher_wallet, publisher_wallet, cap=to_wei("50")
     )
 
     dispenser_data = DispenserData(
         dispenser_address=dispenser.address,
-        max_balance=to_wei(1),
-        max_tokens=to_wei(1),
+        max_balance=to_wei("1"),
+        max_tokens=to_wei("1"),
         allowed_swapper=ZERO_ADDRESS,
     )
 
@@ -185,13 +159,8 @@
     # Tests consumer requests data tokens but they are not minted
     with pytest.raises(exceptions.ContractLogicError) as err:
         dispenser.dispense(
-<<<<<<< HEAD
-            data_token=erc20_token.address,
-            amount=to_wei(1),
-=======
-            datatoken=erc20_token.address,
-            amount=web3.toWei(1, "ether"),
->>>>>>> f634c889
+            datatoken=erc20_token.address,
+            amount=to_wei("1"),
             destination=consumer_wallet.address,
             from_wallet=consumer_wallet,
         )
@@ -205,18 +174,13 @@
     erc20_token.mint(
         from_wallet=publisher_wallet,
         account_address=dispenser.address,
-        value=to_wei(1),
+        value=to_wei("1"),
     )
 
     # Tests consumer requests data tokens
     dispenser.dispense(
-<<<<<<< HEAD
-        data_token=erc20_token.address,
-        amount=to_wei(1),
-=======
         datatoken=erc20_token.address,
-        amount=web3.toWei(1, "ether"),
->>>>>>> f634c889
+        amount=to_wei("1"),
         destination=consumer_wallet.address,
         from_wallet=consumer_wallet,
     )
