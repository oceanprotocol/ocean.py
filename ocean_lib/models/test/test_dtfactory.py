#
# Copyright 2021 Ocean Protocol Foundation
# SPDX-License-Identifier: Apache-2.0
#
import pytest
from ocean_lib.models.data_token import DataToken
from ocean_lib.models.dtfactory import DTFactory
<<<<<<< HEAD
from ocean_lib.web3_internal.currency import to_wei
=======
from ocean_lib.ocean.util import to_base_18
>>>>>>> 5e9670b1
from web3.exceptions import TimeExhausted


def test_data_token_creation(web3, alice_wallet, dtfactory_address):
    """Tests that a data token can be created using a DTFactory object."""
    dtfactory = DTFactory(web3, dtfactory_address)

    dt_address = dtfactory.createToken(
        "foo_blob", "DT1", "DT1", to_wei(1000), from_wallet=alice_wallet
    )
    dt = DataToken(web3, dtfactory.get_token_address(dt_address))
    assert isinstance(dt, DataToken)
    assert dt.blob() == "foo_blob"
    assert dtfactory.verify_data_token(dt.address)


def test_data_token_event_registered(
    web3, alice_wallet, dtfactory_address, alice_ocean
):
    """Tests that a token registration event is created and can be retrieved."""
    dtfactory = DTFactory(web3, dtfactory_address)

    dt_address = dtfactory.createToken(
        "foo_blob", "DT1", "DT1", to_wei(1000), from_wallet=alice_wallet
    )
    dt = DataToken(web3, dtfactory.get_token_address(dt_address))
    block = alice_ocean.web3.eth.block_number

    # with explicit address
    registered_event = dtfactory.get_token_registered_event(
        block - 1, block + 1, token_address=dt.address
    )

    assert registered_event.args.tokenAddress == dt.address


def test_get_token_address_fails(web3, dtfactory_address):
    """Tests the failure case for get_token_address."""
    dtfactory = DTFactory(web3, dtfactory_address)
    # Transaction 0x is not in the chain
    with pytest.raises(TimeExhausted):
        dtfactory.get_token_address("")


def test_get_token_minter(web3, alice_wallet, dtfactory_address, alice_address):
    """Tests proper retrieval of token minter from DTFactory."""
    dtfactory = DTFactory(web3, dtfactory_address)

    dt_address = dtfactory.createToken(
        "foo_blob", "DT1", "DT1", to_wei(1000), from_wallet=alice_wallet
    )
<<<<<<< HEAD
    dt = DataToken(dtfactory.get_token_address(dt_address))
    dt.mint(alice_address, to_wei(10), from_wallet=alice_wallet)
=======
    dt = DataToken(web3, dtfactory.get_token_address(dt_address))
    dt.mint(alice_address, to_base_18(10.0), from_wallet=alice_wallet)
>>>>>>> 5e9670b1
    assert dtfactory.get_token_minter(dt.address) == alice_address<|MERGE_RESOLUTION|>--- conflicted
+++ resolved
@@ -5,11 +5,7 @@
 import pytest
 from ocean_lib.models.data_token import DataToken
 from ocean_lib.models.dtfactory import DTFactory
-<<<<<<< HEAD
 from ocean_lib.web3_internal.currency import to_wei
-=======
-from ocean_lib.ocean.util import to_base_18
->>>>>>> 5e9670b1
 from web3.exceptions import TimeExhausted
 
 
@@ -61,11 +57,6 @@
     dt_address = dtfactory.createToken(
         "foo_blob", "DT1", "DT1", to_wei(1000), from_wallet=alice_wallet
     )
-<<<<<<< HEAD
-    dt = DataToken(dtfactory.get_token_address(dt_address))
+    dt = DataToken(web3, dtfactory.get_token_address(dt_address))
     dt.mint(alice_address, to_wei(10), from_wallet=alice_wallet)
-=======
-    dt = DataToken(web3, dtfactory.get_token_address(dt_address))
-    dt.mint(alice_address, to_base_18(10.0), from_wallet=alice_wallet)
->>>>>>> 5e9670b1
     assert dtfactory.get_token_minter(dt.address) == alice_address