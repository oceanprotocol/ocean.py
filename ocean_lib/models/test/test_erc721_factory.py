--- conflicted
+++ resolved
@@ -10,10 +10,7 @@
 from ocean_lib.models.models_structures import ErcCreateData, OrderData
 from ocean_lib.web3_internal.constants import ZERO_ADDRESS
 from ocean_lib.web3_internal.currency import to_wei
-<<<<<<< HEAD
-=======
 from ocean_lib.web3_internal.utils import split_signature
->>>>>>> f634c889
 from tests.resources.helper_functions import get_address_of_type
 from web3 import exceptions
 from web3.main import Web3
@@ -490,11 +487,7 @@
             publisher_wallet.address,
             ZERO_ADDRESS,
         ],
-<<<<<<< HEAD
-        [to_wei("0.5"), 0],
-=======
         [to_wei("2"), 0],
->>>>>>> f634c889
         [b""],
     )
     tx_result = erc721_token.create_erc20(erc_create_data, consumer_wallet)
@@ -523,11 +516,7 @@
 
     # Tests starting multiple token orders successfully
     erc20_token = ERC20Token(web3, erc20_address)
-<<<<<<< HEAD
-    dt_amount = to_wei("0.05")
-=======
     dt_amount = to_wei("2")
->>>>>>> f634c889
     mock_dai_contract_address = get_address_of_type(config, "MockDAI")
     assert erc20_token.balanceOf(consumer_wallet.address) == 0
 
