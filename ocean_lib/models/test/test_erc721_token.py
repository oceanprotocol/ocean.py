#
# Copyright 2022 Ocean Protocol Foundation
# SPDX-License-Identifier: Apache-2.0
#
import pytest
from web3 import exceptions

from ocean_lib.models.bpool import BPool
from ocean_lib.models.erc20_token import ERC20Token
from ocean_lib.models.erc721_factory import ERC721FactoryContract
from ocean_lib.models.erc721_nft import ERC721NFT, ERC721Permissions
from ocean_lib.models.fixed_rate_exchange import (
    FixedRateExchange,
    FixedRateExchangeDetails,
)
from ocean_lib.ocean.mint_fake_ocean import mint_fake_OCEAN
from ocean_lib.web3_internal.constants import BLOB, ZERO_ADDRESS
from ocean_lib.web3_internal.currency import to_wei
from tests.resources.helper_functions import deploy_erc721_erc20, get_address_of_type


@pytest.mark.unit
def test_properties(web3, config):
    """Tests the events' properties."""
    erc721_token_address = get_address_of_type(
        config=config, address_type=ERC721NFT.CONTRACT_NAME
    )
    erc721_nft = ERC721NFT(web3=web3, address=erc721_token_address)

    assert erc721_nft.event_TokenCreated.abi["name"] == ERC721NFT.EVENT_TOKEN_CREATED
    assert (
        erc721_nft.event_TokenURIUpdate.abi["name"] == ERC721NFT.EVENT_TOKEN_URI_UPDATED
    )
    assert (
        erc721_nft.event_MetadataCreated.abi["name"] == ERC721NFT.EVENT_METADATA_CREATED
    )
    assert (
        erc721_nft.event_MetadataUpdated.abi["name"] == ERC721NFT.EVENT_METADATA_UPDATED
    )
    assert (
        erc721_nft.event_MetadataValidated.abi["name"]
        == ERC721NFT.EVENT_METADATA_VALIDATED
    )


@pytest.mark.unit
def test_permissions(
    web3, config, publisher_wallet, consumer_wallet, another_consumer_wallet
):
    """Tests permissions' functions."""
    erc721_nft = deploy_erc721_erc20(
        web3=web3, config=config, erc721_publisher=publisher_wallet
    )
    assert erc721_nft.contract.caller.name() == "NFT"
    assert erc721_nft.symbol() == "NFTSYMBOL"
    assert erc721_nft.balance_of(account=publisher_wallet.address) == 1

    # Tests if the NFT was initialized
    assert erc721_nft.is_initialized() is True

    # Tests adding a manager successfully
    erc721_nft.add_manager(
        manager_address=consumer_wallet.address, from_wallet=publisher_wallet
    )
    assert (
        erc721_nft.get_permissions(user=consumer_wallet.address)[
            ERC721Permissions.MANAGER
        ]
        is True
    )

    assert erc721_nft.token_uri(1) == "https://oceanprotocol.com/nft/"

    # Tests failing clearing permissions
    with pytest.raises(exceptions.ContractLogicError) as err:
        erc721_nft.clean_permissions(from_wallet=another_consumer_wallet)
    assert (
        err.value.args[0]
        == "execution reverted: VM Exception while processing transaction: revert ERC721Template: not NFTOwner"
    )

    # Tests clearing permissions
    erc721_nft.add_to_create_erc20_list(
        allowed_address=publisher_wallet.address, from_wallet=publisher_wallet
    )
    erc721_nft.add_to_create_erc20_list(
        allowed_address=another_consumer_wallet.address, from_wallet=publisher_wallet
    )
    assert (
        erc721_nft.get_permissions(user=publisher_wallet.address)[
            ERC721Permissions.DEPLOY_ERC20
        ]
        is True
    )
    assert (
        erc721_nft.get_permissions(user=another_consumer_wallet.address)[
            ERC721Permissions.DEPLOY_ERC20
        ]
        is True
    )
    # Still is not the NFT owner, cannot clear permissions then
    with pytest.raises(exceptions.ContractLogicError) as err:
        erc721_nft.clean_permissions(from_wallet=another_consumer_wallet)
    assert (
        err.value.args[0]
        == "execution reverted: VM Exception while processing transaction: revert ERC721Template: not NFTOwner"
    )

    erc721_nft.clean_permissions(from_wallet=publisher_wallet)

    assert (
        erc721_nft.get_permissions(user=publisher_wallet.address)[
            ERC721Permissions.DEPLOY_ERC20
        ]
        is False
    )
    assert (
        erc721_nft.get_permissions(user=consumer_wallet.address)[
            ERC721Permissions.MANAGER
        ]
        is False
    )
    assert (
        erc721_nft.get_permissions(user=another_consumer_wallet.address)[
            ERC721Permissions.DEPLOY_ERC20
        ]
        is False
    )

    # Tests failing adding a new manager by another user different from the NFT owner
    erc721_nft.add_manager(
        manager_address=publisher_wallet.address, from_wallet=publisher_wallet
    )
    assert (
        erc721_nft.get_permissions(user=publisher_wallet.address)[
            ERC721Permissions.MANAGER
        ]
        is True
    )
    assert (
        erc721_nft.get_permissions(user=consumer_wallet.address)[
            ERC721Permissions.MANAGER
        ]
        is False
    )
    with pytest.raises(exceptions.ContractLogicError) as err:
        erc721_nft.add_manager(
            manager_address=another_consumer_wallet.address, from_wallet=consumer_wallet
        )
    assert (
        err.value.args[0]
        == "execution reverted: VM Exception while processing transaction: revert ERC721Template: not NFTOwner"
    )
    assert (
        erc721_nft.get_permissions(user=another_consumer_wallet.address)[
            ERC721Permissions.MANAGER
        ]
        is False
    )

    # Tests removing manager
    erc721_nft.add_manager(
        manager_address=consumer_wallet.address, from_wallet=publisher_wallet
    )
    assert (
        erc721_nft.get_permissions(user=consumer_wallet.address)[
            ERC721Permissions.MANAGER
        ]
        is True
    )
    erc721_nft.remove_manager(
        manager_address=consumer_wallet.address, from_wallet=publisher_wallet
    )
    assert (
        erc721_nft.get_permissions(user=consumer_wallet.address)[
            ERC721Permissions.MANAGER
        ]
        is False
    )

    # Tests failing removing a manager if it has not the NFT owner role
    erc721_nft.add_manager(
        manager_address=consumer_wallet.address, from_wallet=publisher_wallet
    )
    assert (
        erc721_nft.get_permissions(user=consumer_wallet.address)[
            ERC721Permissions.MANAGER
        ]
        is True
    )
    with pytest.raises(exceptions.ContractLogicError) as err:
        erc721_nft.remove_manager(
            manager_address=publisher_wallet.address, from_wallet=consumer_wallet
        )
    assert (
        err.value.args[0]
        == "execution reverted: VM Exception while processing transaction: revert ERC721Template: not NFTOwner"
    )
    assert (
        erc721_nft.get_permissions(user=publisher_wallet.address)[
            ERC721Permissions.MANAGER
        ]
        is True
    )

    # Tests removing the NFT owner from the manager role
    erc721_nft.remove_manager(
        manager_address=publisher_wallet.address, from_wallet=publisher_wallet
    )
    assert (
        erc721_nft.get_permissions(user=publisher_wallet.address)[
            ERC721Permissions.MANAGER
        ]
        is False
    )
    erc721_nft.add_manager(
        manager_address=publisher_wallet.address, from_wallet=publisher_wallet
    )
    assert (
        erc721_nft.get_permissions(user=publisher_wallet.address)[
            ERC721Permissions.MANAGER
        ]
        is True
    )

    # Tests failing calling execute_call function if the user is not manager
    assert (
        erc721_nft.get_permissions(user=another_consumer_wallet.address)[
            ERC721Permissions.MANAGER
        ]
        is False
    )
    with pytest.raises(exceptions.ContractLogicError) as err:
        erc721_nft.execute_call(
            operation=0,
            to=consumer_wallet.address,
            value=10,
            data=web3.toHex(text="SomeData"),
            from_wallet=another_consumer_wallet,
        )
    assert (
        err.value.args[0]
        == "execution reverted: VM Exception while processing transaction: revert ERC721RolesAddress: NOT MANAGER"
    )

    # Tests calling execute_call with a manager role
    assert (
        erc721_nft.get_permissions(user=publisher_wallet.address)[
            ERC721Permissions.MANAGER
        ]
        is True
    )
    tx = erc721_nft.execute_call(
        operation=0,
        to=consumer_wallet.address,
        value=10,
        data=web3.toHex(text="SomeData"),
        from_wallet=consumer_wallet,
    )
    assert tx, "Could not execute call to consumer."

    # Tests setting new data
    erc721_nft.add_to_725_store_list(
        allowed_address=consumer_wallet.address, from_wallet=publisher_wallet
    )
    assert (
        erc721_nft.get_permissions(user=consumer_wallet.address)[
            ERC721Permissions.STORE
        ]
        is True
    )
    erc721_nft.set_new_data(
        key=web3.keccak(text="ARBITRARY_KEY"),
        value=web3.toHex(text="SomeData"),
        from_wallet=consumer_wallet,
    )
    assert erc721_nft.get_data(key=web3.keccak(text="ARBITRARY_KEY")) == b"SomeData"

    # Tests failing setting new data if user has not STORE UPDATER role.
    assert (
        erc721_nft.get_permissions(user=another_consumer_wallet.address)[
            ERC721Permissions.STORE
        ]
        is False
    )
    with pytest.raises(exceptions.ContractLogicError) as err:
        erc721_nft.set_new_data(
            key=web3.keccak(text="ARBITRARY_KEY"),
            value=web3.toHex(text="SomeData"),
            from_wallet=another_consumer_wallet,
        )

    assert (
        err.value.args[0]
        == "execution reverted: VM Exception while processing transaction: revert ERC721Template: NOT STORE UPDATER"
    )

    # Tests failing setting ERC20 data
    with pytest.raises(exceptions.ContractLogicError) as err:
        erc721_nft.set_data_erc20(
            key=web3.keccak(text="FOO_KEY"),
            value=web3.toHex(text="SomeData"),
            from_wallet=consumer_wallet,
        )
    assert (
        err.value.args[0]
        == "execution reverted: VM Exception while processing transaction: revert ERC721Template: NOT ERC20 Contract"
    )
    assert erc721_nft.get_data(key=web3.keccak(text="FOO_KEY")) == b""


@pytest.mark.unit
def test_success_update_metadata(web3, config, publisher_wallet, consumer_wallet):
    """Tests updating the metadata flow."""
    erc721_nft = deploy_erc721_erc20(
        web3=web3, config=config, erc721_publisher=publisher_wallet
    )
    assert (
        erc721_nft.get_permissions(user=consumer_wallet.address)[
            ERC721Permissions.UPDATE_METADATA
        ]
        is False
    )
    erc721_nft.add_to_metadata_list(
        allowed_address=consumer_wallet.address, from_wallet=publisher_wallet
    )
    metadata_info = erc721_nft.get_metadata()
    assert metadata_info[3] is False

    tx = erc721_nft.set_metadata(
        metadata_state=1,
        metadata_decryptor_url="http://myprovider:8030",
        metadata_decryptor_address="0x123",
        flags=web3.toBytes(hexstr=BLOB),
        data=web3.toBytes(hexstr=BLOB),
        data_hash=web3.toBytes(hexstr=BLOB),
        metadata_proofs=[],
        from_wallet=consumer_wallet,
    )
    tx_receipt = web3.eth.wait_for_transaction_receipt(tx)
    create_metadata_event = erc721_nft.get_event_log(
        event_name="MetadataCreated",
        from_block=tx_receipt.blockNumber,
        to_block=web3.eth.block_number,
        filters=None,
    )
    assert create_metadata_event, "Cannot find MetadataCreated event."
    assert create_metadata_event[0].args.decryptorUrl == "http://myprovider:8030"

    metadata_info = erc721_nft.get_metadata()
    assert metadata_info[3] is True
    assert metadata_info[0] == "http://myprovider:8030"

    tx = erc721_nft.set_metadata(
        metadata_state=1,
        metadata_decryptor_url="http://foourl",
        metadata_decryptor_address="0x123",
        flags=web3.toBytes(hexstr=BLOB),
        data=web3.toBytes(hexstr=BLOB),
        data_hash=web3.toBytes(hexstr=BLOB),
        metadata_proofs=[],
        from_wallet=consumer_wallet,
    )
    tx_receipt = web3.eth.wait_for_transaction_receipt(tx)
    update_metadata_event = erc721_nft.get_event_log(
        event_name="MetadataUpdated",
        from_block=tx_receipt.blockNumber,
        to_block=web3.eth.block_number,
        filters=None,
    )
    assert update_metadata_event, "Cannot find MetadataUpdated event."
    assert update_metadata_event[0].args.decryptorUrl == "http://foourl"

    metadata_info = erc721_nft.get_metadata()
    assert metadata_info[3] is True
    assert metadata_info[0] == "http://foourl"

    # Update tokenURI and set metadata in one call
    tx = erc721_nft.set_metadata_token_uri(
        metadata_state=1,
        metadata_decryptor_url="http://foourl",
        metadata_decryptor_address="0x123",
        flags=web3.toBytes(hexstr=BLOB),
        data=web3.toBytes(hexstr=BLOB),
        data_hash=web3.toBytes(hexstr=BLOB),
        token_id=1,
        token_uri="https://anothernewurl.com/nft/",
        metadata_proofs=[],
        from_wallet=publisher_wallet,
    )

    tx_receipt = web3.eth.wait_for_transaction_receipt(tx)
    update_token_uri_event = erc721_nft.get_event_log(
        event_name="TokenURIUpdate",
        from_block=tx_receipt.blockNumber,
        to_block=web3.eth.block_number,
        filters=None,
    )
    assert update_token_uri_event, "Cannot find TokenURIUpdate event."
    assert update_token_uri_event[0].args.tokenURI == "https://anothernewurl.com/nft/"
    assert update_token_uri_event[0].args.updatedBy == publisher_wallet.address

    update_metadata_event = erc721_nft.get_event_log(
        event_name="MetadataUpdated",
        from_block=tx_receipt.blockNumber,
        to_block=web3.eth.block_number,
        filters=None,
    )

    assert update_metadata_event, "Cannot find MetadataUpdated event."
    assert update_metadata_event[0].args.decryptorUrl == "http://foourl"

    metadata_info = erc721_nft.get_metadata()
    assert metadata_info[3] is True
    assert metadata_info[0] == "http://foourl"


def test_fails_update_metadata(web3, config, publisher_wallet, consumer_wallet):
    """Tests failure of calling update metadata function when the role of the user is not METADATA UPDATER."""
    erc721_nft = deploy_erc721_erc20(
        web3=web3, config=config, erc721_publisher=publisher_wallet
    )
    assert (
        erc721_nft.get_permissions(user=consumer_wallet.address)[
            ERC721Permissions.UPDATE_METADATA
        ]
        is False
    )

    with pytest.raises(exceptions.ContractLogicError) as err:
        erc721_nft.set_metadata(
            metadata_state=1,
            metadata_decryptor_url="http://myprovider:8030",
            metadata_decryptor_address="0x123",
            flags=web3.toBytes(hexstr=BLOB),
            data=web3.toBytes(hexstr=BLOB),
            data_hash=web3.toBytes(hexstr=BLOB),
            metadata_proofs=[],
            from_wallet=consumer_wallet,
        )

    assert (
        err.value.args[0]
        == "execution reverted: VM Exception while processing transaction: revert ERC721Template: NOT METADATA_ROLE"
    )


@pytest.mark.unit
def test_create_erc20(web3, config, publisher_wallet, consumer_wallet):
    """Tests calling create an ERC20 by the owner."""
    erc721_nft = deploy_erc721_erc20(
        web3=web3, config=config, erc721_publisher=publisher_wallet
    )
    assert (
        erc721_nft.get_permissions(user=publisher_wallet.address)[
            ERC721Permissions.DEPLOY_ERC20
        ]
        is True
    )

    tx = erc721_nft.create_erc20(
        template_index=1,
        name="ERC20DT1",
        symbol="ERC20DT1Symbol",
        minter=publisher_wallet.address,
        fee_manager=consumer_wallet.address,
        publish_market_order_fee_address=publisher_wallet.address,
        publish_market_order_fee_token=ZERO_ADDRESS,
        cap=to_wei("0.5"),
        publish_market_order_fee_amount=0,
        bytess=[b""],
        from_wallet=publisher_wallet,
    )
    assert tx, "Could not create ERC20."


@pytest.mark.unit
def test_fail_creating_erc20(web3, config, publisher_wallet, consumer_wallet):
    """Tests failure for creating ERC20 token."""
    erc721_nft = deploy_erc721_erc20(
        web3=web3, config=config, erc721_publisher=publisher_wallet
    )
    assert (
        erc721_nft.get_permissions(consumer_wallet.address)[
            ERC721Permissions.DEPLOY_ERC20
        ]
        is False
    )
    with pytest.raises(exceptions.ContractLogicError) as err:
        erc721_nft.create_erc20(
            template_index=1,
            name="ERC20DT1",
            symbol="ERC20DT1Symbol",
            minter=publisher_wallet.address,
            fee_manager=consumer_wallet.address,
            publish_market_order_fee_address=publisher_wallet.address,
            publish_market_order_fee_token=ZERO_ADDRESS,
            cap=to_wei("0.5"),
            publish_market_order_fee_amount=0,
            bytess=[b""],
            from_wallet=consumer_wallet,
        )
    assert (
        err.value.args[0]
        == "execution reverted: VM Exception while processing transaction: revert ERC721Template: NOT "
        "ERC20DEPLOYER_ROLE"
    )


@pytest.mark.unit
def test_erc721_datatoken_functions(web3, config, publisher_wallet, consumer_wallet):
    """Tests ERC721 Template functions for ERC20 tokens."""
    erc721_nft, erc20_token = deploy_erc721_erc20(
        web3=web3,
        config=config,
        erc721_publisher=publisher_wallet,
        erc20_minter=publisher_wallet,
    )
    assert len(erc721_nft.get_tokens_list()) == 1
    assert erc721_nft.is_deployed(datatoken=erc20_token.address) is True

    erc721_token_v2 = deploy_erc721_erc20(
        web3=web3, config=config, erc721_publisher=publisher_wallet
    )
    assert erc721_token_v2.is_deployed(datatoken=consumer_wallet.address) is False
    tx = erc721_nft.set_token_uri(
        token_id=1,
        new_token_uri="https://newurl.com/nft/",
        from_wallet=publisher_wallet,
    )
    tx_receipt = web3.eth.wait_for_transaction_receipt(tx)
    assert tx_receipt.status == 1
    registered_event = erc721_nft.get_event_log(
        event_name=ERC721NFT.EVENT_TOKEN_URI_UPDATED,
        from_block=tx_receipt.blockNumber,
        to_block=web3.eth.block_number,
        filters=None,
    )
    assert registered_event, "Cannot find TokenURIUpdate event."
    assert registered_event[0].args.updatedBy == publisher_wallet.address
    assert registered_event[0].args.tokenID == 1
    assert registered_event[0].args.blockNumber == tx_receipt.blockNumber
    assert erc721_nft.token_uri(token_id=1) == "https://newurl.com/nft/"
    assert erc721_nft.token_uri(token_id=1) == registered_event[0].args.tokenURI

    # Tests failing setting token URI by another user
    with pytest.raises(exceptions.ContractLogicError) as err:
        erc721_nft.set_token_uri(
            token_id=1,
            new_token_uri="https://foourl.com/nft/",
            from_wallet=consumer_wallet,
        )
    assert (
        err.value.args[0]
        == "execution reverted: VM Exception while processing transaction: revert ERC721Template: not NFTOwner"
    )

    # Tests transfer functions
    erc20_token.mint(
        account_address=consumer_wallet.address,
        value=to_wei("0.2"),
        from_wallet=publisher_wallet,
    )
    assert erc20_token.balanceOf(account=consumer_wallet.address) == to_wei("0.2")
    assert erc721_nft.owner_of(token_id=1) == publisher_wallet.address

    erc721_nft.transfer_from(
        from_address=publisher_wallet.address,
        to_address=consumer_wallet.address,
        token_id=1,
        from_wallet=publisher_wallet,
    )
    assert erc721_nft.balance_of(account=publisher_wallet.address) == 0
    assert erc721_nft.owner_of(token_id=1) == consumer_wallet.address
    assert (
        erc721_nft.get_permissions(user=consumer_wallet.address)[
            ERC721Permissions.DEPLOY_ERC20
        ]
        is True
    )
    erc721_nft.create_erc20(
        template_index=1,
        name="ERC20DT1",
        symbol="ERC20DT1Symbol",
        minter=publisher_wallet.address,
        fee_manager=consumer_wallet.address,
        publish_market_order_fee_address=publisher_wallet.address,
        publish_market_order_fee_token=ZERO_ADDRESS,
        cap=to_wei("0.5"),
        publish_market_order_fee_amount=0,
        bytess=[b""],
        from_wallet=consumer_wallet,
    )
    with pytest.raises(exceptions.ContractLogicError) as err:
        erc20_token.mint(
            account_address=consumer_wallet.address,
            value=to_wei("1"),
            from_wallet=consumer_wallet,
        )
    assert (
        err.value.args[0]
        == "execution reverted: VM Exception while processing transaction: revert ERC20Template: NOT MINTER"
    )

    erc20_token.add_minter(
        minter_address=consumer_wallet.address, from_wallet=consumer_wallet
    )
    erc20_token.mint(
        account_address=consumer_wallet.address,
        value=to_wei("0.2"),
        from_wallet=consumer_wallet,
    )
    assert erc20_token.balanceOf(account=consumer_wallet.address) == to_wei("0.4")


@pytest.mark.unit
def test_fail_transfer_function(web3, config, publisher_wallet, consumer_wallet):
    """Tests failure of using the transfer functions."""
    erc721_nft = deploy_erc721_erc20(
        web3=web3, config=config, erc721_publisher=publisher_wallet
    )
    with pytest.raises(exceptions.ContractLogicError) as err:
        erc721_nft.transfer_from(
            from_address=publisher_wallet.address,
            to_address=consumer_wallet.address,
            token_id=1,
            from_wallet=consumer_wallet,
        )
    assert (
        err.value.args[0]
        == "execution reverted: VM Exception while processing transaction: revert ERC721: transfer caller is not "
        "owner nor approved"
    )

    # Tests for safe transfer as well
    with pytest.raises(exceptions.ContractLogicError) as err:
        erc721_nft.safe_transfer_from(
            from_address=publisher_wallet.address,
            to_address=consumer_wallet.address,
            token_id=1,
            from_wallet=consumer_wallet,
        )
    assert (
        err.value.args[0]
        == "execution reverted: VM Exception while processing transaction: revert ERC721: transfer caller is not "
        "owner nor approved"
    )


def test_transfer_nft(web3, config, publisher_wallet, consumer_wallet, factory_router):
    """Tests transferring the NFT before deploying an ERC20"""
    erc721_factory_address = get_address_of_type(
        config, ERC721FactoryContract.CONTRACT_NAME
    )
    erc721_factory = ERC721FactoryContract(web3, erc721_factory_address)

    tx = erc721_factory.deploy_erc721_contract(
        name="NFT to TRANSFER",
        symbol="NFTtT",
        template_index=1,
        additional_metadata_updater=ZERO_ADDRESS,
        additional_erc20_deployer=consumer_wallet.address,
        token_uri="https://oceanprotocol.com/nft/",
        from_wallet=publisher_wallet,
    )
    tx_receipt = web3.eth.wait_for_transaction_receipt(tx)
    registered_event = erc721_factory.get_event_log(
        ERC721FactoryContract.EVENT_NFT_CREATED,
        tx_receipt.blockNumber,
        web3.eth.block_number,
        None,
    )
    assert registered_event[0].event == "NFTCreated"
    assert registered_event[0].args.admin == publisher_wallet.address
    token_address = registered_event[0].args.newTokenAddress
    erc721_nft = ERC721NFT(web3, token_address)
    assert erc721_nft.contract.caller.name() == "NFT to TRANSFER"
    assert erc721_nft.symbol() == "NFTtT"

    tx = erc721_nft.safe_transfer_from(
        publisher_wallet.address,
        consumer_wallet.address,
        token_id=1,
        from_wallet=publisher_wallet,
    )
    tx_receipt = web3.eth.wait_for_transaction_receipt(tx)
    transfer_event = erc721_nft.get_event_log(
        ERC721FactoryContract.EVENT_TRANSFER,
        tx_receipt.blockNumber,
        web3.eth.block_number,
        None,
    )
    assert transfer_event[0].event == "Transfer"
    assert transfer_event[0].args["from"] == publisher_wallet.address
    assert transfer_event[0].args.to == consumer_wallet.address
    assert erc721_nft.balance_of(consumer_wallet.address) == 1
    assert erc721_nft.balance_of(publisher_wallet.address) == 0
    assert erc721_nft.is_erc20_deployer(consumer_wallet.address) is True
    assert erc721_nft.owner_of(1) == consumer_wallet.address

    # Consumer is not the additional ERC20 deployer, but will be after the NFT transfer
    tx = erc721_factory.deploy_erc721_contract(
        name="NFT1",
        symbol="NFT",
        template_index=1,
        additional_metadata_updater=ZERO_ADDRESS,
        additional_erc20_deployer=ZERO_ADDRESS,
        token_uri="https://oceanprotocol.com/nft/",
        from_wallet=publisher_wallet,
    )
    tx_receipt = web3.eth.wait_for_transaction_receipt(tx)
    registered_event = erc721_factory.get_event_log(
        ERC721FactoryContract.EVENT_NFT_CREATED,
        tx_receipt.blockNumber,
        web3.eth.block_number,
        None,
    )
    token_address = registered_event[0].args.newTokenAddress
    erc721_nft = ERC721NFT(web3, token_address)
    tx = erc721_nft.safe_transfer_from(
        publisher_wallet.address,
        consumer_wallet.address,
        token_id=1,
        from_wallet=publisher_wallet,
    )
    tx_receipt = web3.eth.wait_for_transaction_receipt(tx)
    transfer_event = erc721_nft.get_event_log(
        ERC721FactoryContract.EVENT_TRANSFER,
        tx_receipt.blockNumber,
        web3.eth.block_number,
        None,
    )
    assert transfer_event[0].event == "Transfer"
    assert transfer_event[0].args["from"] == publisher_wallet.address
    assert transfer_event[0].args.to == consumer_wallet.address
    assert erc721_nft.is_erc20_deployer(consumer_wallet.address)

    # Creates an ERC20
    tx_result = erc721_nft.create_erc20(
        template_index=1,
        name="ERC20DT1",
        symbol="ERC20DT1Symbol",
        minter=consumer_wallet.address,
        fee_manager=consumer_wallet.address,
        publish_market_order_fee_address=publisher_wallet.address,
        publish_market_order_fee_token=ZERO_ADDRESS,
        cap=to_wei(200),
        publish_market_order_fee_amount=0,
        bytess=[b""],
        from_wallet=consumer_wallet,
    )
    assert tx_result, "Failed to create ERC20 token."
    tx_receipt = web3.eth.wait_for_transaction_receipt(tx_result)
    registered_token_event = erc721_factory.get_event_log(
        ERC721FactoryContract.EVENT_TOKEN_CREATED,
        tx_receipt.blockNumber,
        web3.eth.block_number,
        None,
    )
    assert registered_token_event, "Cannot find TokenCreated event."
    erc20_address = registered_token_event[0].args.newTokenAddress
    erc20_token = ERC20Token(web3, erc20_address)

    assert erc20_token.is_minter(publisher_wallet.address) is False
    assert erc20_token.is_minter(consumer_wallet.address) is True
    erc20_token.add_minter(publisher_wallet.address, consumer_wallet)
    assert (
        erc20_token.get_permissions(publisher_wallet.address)[0] is True
    )  # publisher is minter now

    _, base_token = deploy_erc721_erc20(
        web3, config, consumer_wallet, consumer_wallet, cap=to_wei(250)
    )

    # Make consumer the publish_market_order_fee_address instead of publisher
    tx_result = erc20_token.set_publishing_market_fee(
        consumer_wallet.address, base_token.address, to_wei(1), publisher_wallet
    )

    assert tx_result, "Failed to set the publish fee."
    tx_receipt = web3.eth.wait_for_transaction_receipt(tx_result)
    set_publishing_fee_event = erc20_token.get_event_log(
        ERC20Token.EVENT_PUBLISH_MARKET_FEE_CHANGED,
        tx_receipt.blockNumber,
        web3.eth.block_number,
        None,
    )
    assert set_publishing_fee_event, "Cannot find PublishMarketFeeChanged event."
    publish_fees = erc20_token.get_publishing_market_fee()
    assert publish_fees[0] == consumer_wallet.address
    assert publish_fees[1] == base_token.address
    assert publish_fees[2] == to_wei(1)


def test_nft_transfer_with_pool(
    web3, config, publisher_wallet, consumer_wallet, factory_router
):
    """Tests transferring the NFT before deploying an ERC20, a pool."""
    erc721_nft, erc20_token = deploy_erc721_erc20(
        web3=web3,
        config=config,
        erc721_publisher=publisher_wallet,
        erc20_minter=publisher_wallet,
        cap=to_wei(200),
    )

    tx = erc721_nft.safe_transfer_from(
        publisher_wallet.address,
        consumer_wallet.address,
        token_id=1,
        from_wallet=publisher_wallet,
    )
    tx_receipt = web3.eth.wait_for_transaction_receipt(tx)
    transfer_event = erc721_nft.get_event_log(
        ERC721FactoryContract.EVENT_TRANSFER,
        tx_receipt.blockNumber,
        web3.eth.block_number,
        None,
    )
    assert transfer_event[0].event == "Transfer"
    assert transfer_event[0].args["from"] == publisher_wallet.address
    assert transfer_event[0].args.to == consumer_wallet.address
    assert erc721_nft.balance_of(consumer_wallet.address) == 1
    assert erc721_nft.balance_of(publisher_wallet.address) == 0
    assert erc721_nft.is_erc20_deployer(consumer_wallet.address) is True
    assert erc721_nft.owner_of(1) == consumer_wallet.address

    _, base_token = deploy_erc721_erc20(
        web3, config, consumer_wallet, consumer_wallet, cap=to_wei(250)
    )

    # The newest owner of the NFT (consumer wallet) can deploy a pool
    base_token.mint(consumer_wallet.address, to_wei(200), consumer_wallet)
    initial_balance = base_token.balanceOf(consumer_wallet.address)
    assert base_token.balanceOf(consumer_wallet.address) == to_wei(200)
    base_token.approve(factory_router.address, to_wei(10000), consumer_wallet)
    tx = erc20_token.deploy_pool(
        rate=to_wei(1),
        base_token_decimals=base_token.decimals(),
        vesting_amount=to_wei(10),
        vesting_blocks=2500000,
        base_token_amount=to_wei(100),
        lp_swap_fee_amount=to_wei("0.003"),
        publish_market_swap_fee_amount=to_wei("0.001"),
        ss_contract=get_address_of_type(config, "Staking"),
        base_token_address=base_token.address,
        base_token_sender=consumer_wallet.address,
        publisher_address=consumer_wallet.address,
        publish_market_swap_fee_collector=publisher_wallet.address,
        pool_template_address=get_address_of_type(config, "poolTemplate"),
        from_wallet=consumer_wallet,
    )
    tx_receipt = web3.eth.wait_for_transaction_receipt(tx)
    pool_event = factory_router.get_event_log(
        ERC721FactoryContract.EVENT_NEW_POOL,
        tx_receipt.blockNumber,
        web3.eth.block_number,
        None,
    )
    assert pool_event[0].event == "NewPool"
    bpool_address = pool_event[0].args.poolAddress
    bpool = BPool(web3, bpool_address)
    assert bpool.is_finalized() is True
    assert bpool.opc_fee() == to_wei("0.002")
    assert bpool.get_swap_fee() == to_wei("0.003")
    assert bpool.community_fee(base_token.address) == 0
    assert bpool.community_fee(erc20_token.address) == 0
    assert bpool.publish_market_fee(base_token.address) == 0
    assert bpool.publish_market_fee(erc20_token.address) == 0
    assert base_token.balanceOf(consumer_wallet.address) == initial_balance - to_wei(
        100
    )

    base_token.approve(bpool_address, to_wei(1000000), consumer_wallet)
    tx = bpool.join_swap_extern_amount_in(
        token_amount_in=to_wei(10),
        min_pool_amount_out=to_wei(1),
        from_wallet=consumer_wallet,
    )

    tx_receipt = web3.eth.wait_for_transaction_receipt(tx)
    join_event = bpool.get_event_log(
        BPool.EVENT_LOG_JOIN,
        tx_receipt.blockNumber,
        web3.eth.block_number,
        None,
    )
    assert join_event[0].args.caller == consumer_wallet.address
    assert join_event[0].args.tokenIn == base_token.address
    assert join_event[0].args.tokenAmountIn == to_wei(10)

    bpt_event = bpool.get_event_log(
        BPool.EVENT_LOG_BPT, tx_receipt.blockNumber, web3.eth.block_number, None
    )
    assert bpt_event[0].args.bptAmount  # amount in pool shares
    assert bpool.get_balance(base_token.address) == to_wei(100) + to_wei(10)
    assert base_token.balanceOf(consumer_wallet.address) == initial_balance - to_wei(
        100
    ) - to_wei(10)

    amount_out = bpool.get_amount_out_exact_in(
        base_token.address, erc20_token.address, to_wei(20), to_wei("0.01")
    )[0]
    tx = bpool.swap_exact_amount_in(
        token_in=base_token.address,
        token_out=erc20_token.address,
        consume_market_swap_fee_address=consumer_wallet.address,
        token_amount_in=to_wei(20),
        min_amount_out=to_wei(5),
        max_price=to_wei(1000000),
        consume_market_swap_fee_amount=to_wei("0.01"),
        from_wallet=consumer_wallet,
    )
    tx_receipt = web3.eth.wait_for_transaction_receipt(tx)
    swap_event = bpool.get_event_log(
        BPool.EVENT_LOG_SWAP,
        tx_receipt.blockNumber,
        web3.eth.block_number,
        None,
    )

    assert swap_event[0].args.caller == consumer_wallet.address
    assert swap_event[0].args.tokenIn == base_token.address
    assert swap_event[0].args.tokenAmountIn == to_wei(20)
    assert swap_event[0].args.tokenAmountOut == amount_out

    tx = bpool.exit_swap_pool_amount_in(
        pool_amount_in=bpt_event[0].args.bptAmount,
        min_amount_out=to_wei(10),
        from_wallet=consumer_wallet,
    )
    tx_receipt = web3.eth.wait_for_transaction_receipt(tx)
    exit_event = bpool.get_event_log(
        BPool.EVENT_LOG_EXIT,
        tx_receipt.blockNumber,
        web3.eth.block_number,
        None,
    )
    assert exit_event[0].args.caller == consumer_wallet.address
    assert exit_event[0].args.tokenOut == base_token.address

    bpt_event = bpool.get_event_log(
        BPool.EVENT_LOG_BPT, tx_receipt.blockNumber, web3.eth.block_number, None
    )
    assert bpt_event[0].args.bptAmount  # amount in pool shares


def test_nft_transfer_with_fre(web3, config, publisher_wallet, consumer_wallet):
    """Tests transferring the NFT before deploying an ERC20, a FRE."""
    erc721_nft, erc20_token = deploy_erc721_erc20(
        web3=web3,
        config=config,
        erc721_publisher=publisher_wallet,
        erc20_minter=publisher_wallet,
        cap=to_wei(200),
    )

    tx = erc721_nft.safe_transfer_from(
        publisher_wallet.address,
        consumer_wallet.address,
        token_id=1,
        from_wallet=publisher_wallet,
    )
    tx_receipt = web3.eth.wait_for_transaction_receipt(tx)
    transfer_event = erc721_nft.get_event_log(
        ERC721FactoryContract.EVENT_TRANSFER,
        tx_receipt.blockNumber,
        web3.eth.block_number,
        None,
    )
    assert transfer_event[0].event == "Transfer"
    assert transfer_event[0].args["from"] == publisher_wallet.address
    assert transfer_event[0].args.to == consumer_wallet.address
    assert erc721_nft.balance_of(consumer_wallet.address) == 1
    assert erc721_nft.balance_of(publisher_wallet.address) == 0
    assert erc721_nft.is_erc20_deployer(consumer_wallet.address) is True
    assert erc721_nft.owner_of(1) == consumer_wallet.address

    OCEAN_token = ERC20Token(web3, get_address_of_type(config, "Ocean"))
    # The newest owner of the NFT (consumer wallet) has ERC20 deployer role & can deploy a FRE
    fixed_exchange = FixedRateExchange(web3, get_address_of_type(config, "FixedPrice"))
    number_of_exchanges = fixed_exchange.get_number_of_exchanges()
    tx = erc20_token.create_fixed_rate(
        fixed_price_address=fixed_exchange.address,
<<<<<<< HEAD
        basetoken_address=OCEAN_token.address,
=======
        base_token_address=base_token.address,
>>>>>>> b00d12bc
        owner=consumer_wallet.address,
        publish_market_swap_fee_collector=consumer_wallet.address,
        allowed_swapper=ZERO_ADDRESS,
<<<<<<< HEAD
        basetoken_decimals=OCEAN_token.decimals(),
        datatoken_decimals=erc20_token.decimals(),
        fixed_rate=to_wei(1),
        market_fee=to_wei("0.001"),
        with_mint=1,
=======
        base_token_decimals=18,
        datatoken_decimals=18,
        fixed_rate=to_wei(1),
        publish_market_swap_fee_amount=to_wei("0.001"),
        with_mint=0,
>>>>>>> b00d12bc
        from_wallet=consumer_wallet,
    )

    tx_receipt = web3.eth.wait_for_transaction_receipt(tx)

    fre_event = erc20_token.get_event_log(
        event_name=ERC721FactoryContract.EVENT_NEW_FIXED_RATE,
        from_block=tx_receipt.blockNumber,
        to_block=web3.eth.block_number,
        filters=None,
    )

    assert fixed_exchange.get_number_of_exchanges() == number_of_exchanges + 1
    assert fre_event[0].args.owner == consumer_wallet.address

    exchange_id = fre_event[0].args.exchangeId

    # Exchange should have supply and fees setup
    exchange_details = fixed_exchange.get_exchange(exchange_id)
    assert (
        exchange_details[FixedRateExchangeDetails.EXCHANGE_OWNER]
        == consumer_wallet.address
    )
    assert exchange_details[FixedRateExchangeDetails.DATATOKEN] == erc20_token.address
    assert (
        exchange_details[FixedRateExchangeDetails.DT_DECIMALS] == erc20_token.decimals()
    )
    assert exchange_details[FixedRateExchangeDetails.BASE_TOKEN] == OCEAN_token.address
    assert (
        exchange_details[FixedRateExchangeDetails.BT_DECIMALS] == OCEAN_token.decimals()
    )
    assert exchange_details[FixedRateExchangeDetails.FIXED_RATE] == to_wei(1)
    assert exchange_details[FixedRateExchangeDetails.ACTIVE] is True
    assert exchange_details[FixedRateExchangeDetails.DT_BALANCE] == 0
    assert exchange_details[FixedRateExchangeDetails.BT_BALANCE] == 0
    assert exchange_details[FixedRateExchangeDetails.WITH_MINT] is True

    erc20_token.approve(fixed_exchange.address, to_wei(100), consumer_wallet)
    OCEAN_token.approve(fixed_exchange.address, to_wei(100), consumer_wallet)
    amount_dt_bought = to_wei(2)
    fixed_exchange.buy_dt(
        exchange_id=exchange_id,
        datatoken_amount=amount_dt_bought,
        max_base_token_amount=to_wei(5),
        consume_market_address=ZERO_ADDRESS,
        consume_market_swap_fee_amount=0,
        from_wallet=consumer_wallet,
    )
    assert (
        fixed_exchange.get_dt_supply(exchange_id)
        == exchange_details[FixedRateExchangeDetails.DT_SUPPLY] - amount_dt_bought
    )
    assert erc20_token.balanceOf(consumer_wallet.address) == amount_dt_bought
    fixed_exchange.sell_dt(
        exchange_id=exchange_id,
        datatoken_amount=to_wei(2),
        min_base_token_amount=to_wei(1),
        consume_market_address=ZERO_ADDRESS,
        consume_market_swap_fee_amount=0,
        from_wallet=consumer_wallet,
    )
    assert (
        fixed_exchange.get_dt_supply(exchange_id)
        == exchange_details[FixedRateExchangeDetails.DT_SUPPLY] - amount_dt_bought
    )
    assert erc20_token.balanceOf(consumer_wallet.address) == 0
    fixed_exchange.collect_dt(
        exchange_id=exchange_id, amount=to_wei(1), from_wallet=consumer_wallet
    )
    assert erc20_token.balanceOf(consumer_wallet.address) == to_wei(1)


def test_transfer_nft_with_erc20_pool_fre(
    web3, config, publisher_wallet, consumer_wallet, factory_router
):
    """Tests transferring the NFT after deploying an ERC20, a pool, a FRE."""
    erc721_factory_address = get_address_of_type(
        config, ERC721FactoryContract.CONTRACT_NAME
    )
    erc721_factory = ERC721FactoryContract(web3, erc721_factory_address)

    tx = erc721_factory.deploy_erc721_contract(
        name="NFT to TRANSFER",
        symbol="NFTtT",
        template_index=1,
        additional_metadata_updater=ZERO_ADDRESS,
        additional_erc20_deployer=consumer_wallet.address,
        token_uri="https://oceanprotocol.com/nft/",
        from_wallet=publisher_wallet,
    )
    tx_receipt = web3.eth.wait_for_transaction_receipt(tx)
    registered_event = erc721_factory.get_event_log(
        ERC721FactoryContract.EVENT_NFT_CREATED,
        tx_receipt.blockNumber,
        web3.eth.block_number,
        None,
    )
    assert registered_event[0].event == "NFTCreated"
    assert registered_event[0].args.admin == publisher_wallet.address
    token_address = registered_event[0].args.newTokenAddress
    erc721_nft = ERC721NFT(web3, token_address)
    assert erc721_nft.contract.caller.name() == "NFT to TRANSFER"
    assert erc721_nft.symbol() == "NFTtT"

    # Creates an ERC20
    tx_result = erc721_nft.create_erc20(
        template_index=1,
        name="ERC20DT1",
        symbol="ERC20DT1Symbol",
        minter=publisher_wallet.address,
        fee_manager=publisher_wallet.address,
        publish_market_order_fee_address=publisher_wallet.address,
        publish_market_order_fee_token=ZERO_ADDRESS,
        cap=to_wei(200),
        publish_market_order_fee_amount=0,
        bytess=[b""],
        from_wallet=publisher_wallet,
    )
    assert tx_result, "Failed to create ERC20 token."
    tx_receipt = web3.eth.wait_for_transaction_receipt(tx_result)
    registered_token_event = erc721_factory.get_event_log(
        ERC721FactoryContract.EVENT_TOKEN_CREATED,
        tx_receipt.blockNumber,
        web3.eth.block_number,
        None,
    )
    assert registered_token_event, "Cannot find TokenCreated event."
    erc20_address = registered_token_event[0].args.newTokenAddress
    erc20_token = ERC20Token(web3, erc20_address)

    assert erc20_token.is_minter(publisher_wallet.address) is True

    _, base_token = deploy_erc721_erc20(
        web3, config, publisher_wallet, publisher_wallet, cap=to_wei(250)
    )

    # The owner of the NFT (publisher wallet) has ERC20 deployer role & can deploy a pool
    base_token.mint(publisher_wallet.address, to_wei(200), publisher_wallet)
    assert base_token.balanceOf(publisher_wallet.address) == to_wei(200)
    base_token.approve(factory_router.address, to_wei(10000), publisher_wallet)
    tx = erc20_token.deploy_pool(
        rate=to_wei(1),
        base_token_decimals=base_token.decimals(),
        vesting_amount=to_wei(10),
        vesting_blocks=2500000,
        base_token_amount=to_wei(100),
        lp_swap_fee_amount=to_wei("0.003"),
        publish_market_swap_fee_amount=to_wei("0.001"),
        ss_contract=get_address_of_type(config, "Staking"),
        base_token_address=base_token.address,
        base_token_sender=publisher_wallet.address,
        publisher_address=publisher_wallet.address,
        publish_market_swap_fee_collector=publisher_wallet.address,
        pool_template_address=get_address_of_type(config, "poolTemplate"),
        from_wallet=publisher_wallet,
    )
    tx_receipt = web3.eth.wait_for_transaction_receipt(tx)
    pool_event = factory_router.get_event_log(
        ERC721FactoryContract.EVENT_NEW_POOL,
        tx_receipt.blockNumber,
        web3.eth.block_number,
        None,
    )
    assert pool_event[0].event == "NewPool"
    bpool_address = pool_event[0].args.poolAddress
    bpool = BPool(web3, bpool_address)
    assert bpool.is_finalized() is True
    assert bpool.opc_fee() == to_wei("0.002")
    assert bpool.get_swap_fee() == to_wei("0.003")
    assert bpool.community_fee(base_token.address) == 0
    assert bpool.community_fee(erc20_token.address) == 0
    assert bpool.publish_market_fee(base_token.address) == 0
    assert bpool.publish_market_fee(erc20_token.address) == 0

    base_token.approve(bpool_address, to_wei(1000000), publisher_wallet)
    tx = bpool.join_swap_extern_amount_in(
        token_amount_in=to_wei(10),
        min_pool_amount_out=to_wei(1),
        from_wallet=publisher_wallet,
    )

    tx_receipt = web3.eth.wait_for_transaction_receipt(tx)
    join_event = bpool.get_event_log(
        BPool.EVENT_LOG_JOIN,
        tx_receipt.blockNumber,
        web3.eth.block_number,
        None,
    )
    assert join_event[0].args.caller == publisher_wallet.address
    assert join_event[0].args.tokenIn == base_token.address
    assert join_event[0].args.tokenAmountIn == to_wei(10)

    bpt_event = bpool.get_event_log(
        BPool.EVENT_LOG_BPT, tx_receipt.blockNumber, web3.eth.block_number, None
    )
    assert bpt_event[0].args.bptAmount  # amount in pool shares
    assert bpool.get_balance(base_token.address) == to_wei(100) + to_wei(10)

    # The owner of the NFT (publisher wallet) has ERC20 deployer role & can deploy a FRE
    fixed_exchange = FixedRateExchange(web3, get_address_of_type(config, "FixedPrice"))
    number_of_exchanges = fixed_exchange.get_number_of_exchanges()
    tx = erc20_token.create_fixed_rate(
        fixed_price_address=fixed_exchange.address,
        base_token_address=base_token.address,
        owner=publisher_wallet.address,
        publish_market_swap_fee_collector=publisher_wallet.address,
        allowed_swapper=ZERO_ADDRESS,
        base_token_decimals=18,
        datatoken_decimals=18,
        fixed_rate=to_wei(1),
        publish_market_swap_fee_amount=to_wei("0.001"),
        with_mint=0,
        from_wallet=publisher_wallet,
    )

    tx_receipt = web3.eth.wait_for_transaction_receipt(tx)

    fre_event = erc20_token.get_event_log(
        event_name=ERC721FactoryContract.EVENT_NEW_FIXED_RATE,
        from_block=tx_receipt.blockNumber,
        to_block=web3.eth.block_number,
        filters=None,
    )

    assert fixed_exchange.get_number_of_exchanges() == number_of_exchanges + 1
    assert fre_event[0].args.owner == publisher_wallet.address

    exchange_id = fre_event[0].args.exchangeId

    exchange_details = fixed_exchange.get_exchange(exchange_id)
    assert (
        exchange_details[FixedRateExchangeDetails.EXCHANGE_OWNER]
        == publisher_wallet.address
    )
    assert exchange_details[FixedRateExchangeDetails.DATATOKEN] == erc20_token.address
    assert (
        exchange_details[FixedRateExchangeDetails.DT_DECIMALS] == erc20_token.decimals()
    )
    assert exchange_details[FixedRateExchangeDetails.BASE_TOKEN] == base_token.address
    assert (
        exchange_details[FixedRateExchangeDetails.BT_DECIMALS] == base_token.decimals()
    )
    assert exchange_details[FixedRateExchangeDetails.FIXED_RATE] == to_wei(1)
    assert exchange_details[FixedRateExchangeDetails.ACTIVE] is True
    assert exchange_details[FixedRateExchangeDetails.DT_SUPPLY] == 0
    assert exchange_details[FixedRateExchangeDetails.BT_SUPPLY] == 0
    assert exchange_details[FixedRateExchangeDetails.DT_BALANCE] == 0
    assert exchange_details[FixedRateExchangeDetails.BT_BALANCE] == 0
    assert exchange_details[FixedRateExchangeDetails.WITH_MINT] is False

    tx = erc721_nft.safe_transfer_from(
        publisher_wallet.address,
        consumer_wallet.address,
        token_id=1,
        from_wallet=publisher_wallet,
    )
    tx_receipt = web3.eth.wait_for_transaction_receipt(tx)
    transfer_event = erc721_nft.get_event_log(
        ERC721FactoryContract.EVENT_TRANSFER,
        tx_receipt.blockNumber,
        web3.eth.block_number,
        None,
    )
    assert transfer_event[0].event == "Transfer"
    assert transfer_event[0].args["from"] == publisher_wallet.address
    assert transfer_event[0].args.to == consumer_wallet.address
    assert erc721_nft.balance_of(consumer_wallet.address) == 1
    assert erc721_nft.balance_of(publisher_wallet.address) == 0
    assert erc721_nft.is_erc20_deployer(consumer_wallet.address) is True
    assert erc721_nft.owner_of(1) == consumer_wallet.address
    permissions = erc20_token.get_permissions(consumer_wallet.address)
    assert permissions[0] is False  # the newest owner is not the minter
    erc20_token.add_minter(consumer_wallet.address, consumer_wallet)
    assert erc20_token.permissions(consumer_wallet.address)[0] is True

    # Consumer wallet is not the publish market fee collector
    with pytest.raises(exceptions.ContractLogicError) as err:
        bpool.update_publish_market_fee(
            consumer_wallet.address, to_wei("0.1"), consumer_wallet
        )
    assert (
        err.value.args[0]
        == "execution reverted: VM Exception while processing transaction: revert ONLY MARKET COLLECTOR"
    )

    # Consumer wallet has not become the owner of the publisher's exchange
    exchange_details = fixed_exchange.get_exchange(exchange_id)
    assert (
        exchange_details[FixedRateExchangeDetails.EXCHANGE_OWNER]
        == publisher_wallet.address
    )
    assert exchange_details[FixedRateExchangeDetails.ACTIVE] is True<|MERGE_RESOLUTION|>--- conflicted
+++ resolved
@@ -982,27 +982,15 @@
     number_of_exchanges = fixed_exchange.get_number_of_exchanges()
     tx = erc20_token.create_fixed_rate(
         fixed_price_address=fixed_exchange.address,
-<<<<<<< HEAD
-        basetoken_address=OCEAN_token.address,
-=======
-        base_token_address=base_token.address,
->>>>>>> b00d12bc
+        base_token_address=OCEAN_token.address,
         owner=consumer_wallet.address,
         publish_market_swap_fee_collector=consumer_wallet.address,
         allowed_swapper=ZERO_ADDRESS,
-<<<<<<< HEAD
-        basetoken_decimals=OCEAN_token.decimals(),
+        base_token_decimals=OCEAN_token.decimals(),
         datatoken_decimals=erc20_token.decimals(),
         fixed_rate=to_wei(1),
-        market_fee=to_wei("0.001"),
+        publish_market_swap_fee_amount=to_wei("0.001"),
         with_mint=1,
-=======
-        base_token_decimals=18,
-        datatoken_decimals=18,
-        fixed_rate=to_wei(1),
-        publish_market_swap_fee_amount=to_wei("0.001"),
-        with_mint=0,
->>>>>>> b00d12bc
         from_wallet=consumer_wallet,
     )
 
