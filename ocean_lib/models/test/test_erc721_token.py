#
# Copyright 2022 Ocean Protocol Foundation
# SPDX-License-Identifier: Apache-2.0
#
import pytest
from web3 import Web3, exceptions

from ocean_lib.config import Config
from ocean_lib.models.bpool import BPool
from ocean_lib.models.erc20_token import ERC20Token
from ocean_lib.models.erc721_factory import ERC721FactoryContract
from ocean_lib.models.erc721_nft import ERC721NFT, ERC721Permissions
from ocean_lib.models.fixed_rate_exchange import (
    FixedRateExchange,
    FixedRateExchangeDetails,
)
<<<<<<< HEAD
=======
from ocean_lib.models.test.test_factory_router import OPC_SWAP_FEE_APPROVED
>>>>>>> f66bec70
from ocean_lib.web3_internal.constants import BLOB, MAX_UINT256, ZERO_ADDRESS
from ocean_lib.web3_internal.currency import to_wei
from ocean_lib.web3_internal.wallet import Wallet
from tests.resources.helper_functions import get_address_of_type


@pytest.mark.unit
def test_properties(web3, config):
    """Tests the events' properties."""
    erc721_token_address = get_address_of_type(
        config=config, address_type=ERC721NFT.CONTRACT_NAME
    )
    erc721_nft = ERC721NFT(web3=web3, address=erc721_token_address)

    assert erc721_nft.event_TokenCreated.abi["name"] == ERC721NFT.EVENT_TOKEN_CREATED
    assert (
        erc721_nft.event_TokenURIUpdate.abi["name"] == ERC721NFT.EVENT_TOKEN_URI_UPDATED
    )
    assert (
        erc721_nft.event_MetadataCreated.abi["name"] == ERC721NFT.EVENT_METADATA_CREATED
    )
    assert (
        erc721_nft.event_MetadataUpdated.abi["name"] == ERC721NFT.EVENT_METADATA_UPDATED
    )
    assert (
        erc721_nft.event_MetadataValidated.abi["name"]
        == ERC721NFT.EVENT_METADATA_VALIDATED
    )


@pytest.mark.unit
def test_permissions(
    web3,
    publisher_wallet,
    consumer_wallet,
    another_consumer_wallet,
    publisher_addr,
    consumer_addr,
    another_consumer_addr,
    erc721_nft,
):
    """Tests permissions' functions."""
    assert erc721_nft.contract.caller.name() == "NFT"
    assert erc721_nft.symbol() == "NFTSYMBOL"
    assert erc721_nft.balance_of(account=publisher_addr) == 1

    # Tests if the NFT was initialized
    assert erc721_nft.is_initialized()

    # Tests adding a manager successfully
    erc721_nft.add_manager(manager_address=consumer_addr, from_wallet=publisher_wallet)
    assert erc721_nft.get_permissions(user=consumer_addr)[ERC721Permissions.MANAGER]

    assert erc721_nft.token_uri(1) == "https://oceanprotocol.com/nft/"

    # Tests failing clearing permissions
    with pytest.raises(exceptions.ContractLogicError) as err:
        erc721_nft.clean_permissions(from_wallet=another_consumer_wallet)
    assert (
        err.value.args[0]
        == "execution reverted: VM Exception while processing transaction: revert ERC721Template: not NFTOwner"
    )

    # Tests clearing permissions
    erc721_nft.add_to_create_erc20_list(
        allowed_address=publisher_addr, from_wallet=publisher_wallet
    )
    erc721_nft.add_to_create_erc20_list(
        allowed_address=another_consumer_addr, from_wallet=publisher_wallet
    )
    assert erc721_nft.get_permissions(user=publisher_addr)[
        ERC721Permissions.DEPLOY_ERC20
    ]
    assert erc721_nft.get_permissions(user=another_consumer_addr)[
        ERC721Permissions.DEPLOY_ERC20
    ]
    # Still is not the NFT owner, cannot clear permissions then
    with pytest.raises(exceptions.ContractLogicError) as err:
        erc721_nft.clean_permissions(from_wallet=another_consumer_wallet)
    assert (
        err.value.args[0]
        == "execution reverted: VM Exception while processing transaction: revert ERC721Template: not NFTOwner"
    )

    erc721_nft.clean_permissions(from_wallet=publisher_wallet)

    assert not (
        erc721_nft.get_permissions(user=publisher_addr)[ERC721Permissions.DEPLOY_ERC20]
    )
    assert not (
        erc721_nft.get_permissions(user=consumer_addr)[ERC721Permissions.MANAGER]
    )
    assert not (
        erc721_nft.get_permissions(user=another_consumer_addr)[
            ERC721Permissions.DEPLOY_ERC20
        ]
    )

    # Tests failing adding a new manager by another user different from the NFT owner
    erc721_nft.add_manager(manager_address=publisher_addr, from_wallet=publisher_wallet)
    assert erc721_nft.get_permissions(user=publisher_addr)[ERC721Permissions.MANAGER]
    assert not (
        erc721_nft.get_permissions(user=consumer_addr)[ERC721Permissions.MANAGER]
    )
    with pytest.raises(exceptions.ContractLogicError) as err:
        erc721_nft.add_manager(
            manager_address=another_consumer_addr, from_wallet=consumer_wallet
        )
    assert (
        err.value.args[0]
        == "execution reverted: VM Exception while processing transaction: revert ERC721Template: not NFTOwner"
    )
    assert not (
        erc721_nft.get_permissions(user=another_consumer_addr)[
            ERC721Permissions.MANAGER
        ]
    )

    # Tests removing manager
    erc721_nft.add_manager(manager_address=consumer_addr, from_wallet=publisher_wallet)
    assert erc721_nft.get_permissions(user=consumer_addr)[ERC721Permissions.MANAGER]
    erc721_nft.remove_manager(
        manager_address=consumer_addr, from_wallet=publisher_wallet
    )
    assert not (
        erc721_nft.get_permissions(user=consumer_addr)[ERC721Permissions.MANAGER]
    )

    # Tests failing removing a manager if it has not the NFT owner role
    erc721_nft.add_manager(manager_address=consumer_addr, from_wallet=publisher_wallet)
    assert erc721_nft.get_permissions(user=consumer_addr)[ERC721Permissions.MANAGER]
    with pytest.raises(exceptions.ContractLogicError) as err:
        erc721_nft.remove_manager(
            manager_address=publisher_addr, from_wallet=consumer_wallet
        )
    assert (
        err.value.args[0]
        == "execution reverted: VM Exception while processing transaction: revert ERC721Template: not NFTOwner"
    )
    assert erc721_nft.get_permissions(user=publisher_addr)[ERC721Permissions.MANAGER]

    # Tests removing the NFT owner from the manager role
    erc721_nft.remove_manager(
        manager_address=publisher_addr, from_wallet=publisher_wallet
    )
    assert not (
        erc721_nft.get_permissions(user=publisher_addr)[ERC721Permissions.MANAGER]
    )
    erc721_nft.add_manager(manager_address=publisher_addr, from_wallet=publisher_wallet)
    assert erc721_nft.get_permissions(user=publisher_addr)[ERC721Permissions.MANAGER]

    # Tests failing calling execute_call function if the user is not manager
    assert not (
        erc721_nft.get_permissions(user=another_consumer_addr)[
            ERC721Permissions.MANAGER
        ]
    )
    with pytest.raises(exceptions.ContractLogicError) as err:
        erc721_nft.execute_call(
            operation=0,
            to=consumer_addr,
            value=10,
            data=web3.toHex(text="SomeData"),
            from_wallet=another_consumer_wallet,
        )
    assert (
        err.value.args[0]
        == "execution reverted: VM Exception while processing transaction: revert ERC721RolesAddress: NOT MANAGER"
    )

    # Tests calling execute_call with a manager role
    assert erc721_nft.get_permissions(user=publisher_addr)[ERC721Permissions.MANAGER]
    tx = erc721_nft.execute_call(
        operation=0,
        to=consumer_addr,
        value=10,
        data=web3.toHex(text="SomeData"),
        from_wallet=consumer_wallet,
    )
    assert tx, "Could not execute call to consumer."

    # Tests setting new data
    erc721_nft.add_to_725_store_list(
        allowed_address=consumer_addr, from_wallet=publisher_wallet
    )
    assert erc721_nft.get_permissions(user=consumer_addr)[ERC721Permissions.STORE]
    erc721_nft.set_new_data(
        key=web3.keccak(text="ARBITRARY_KEY"),
        value=web3.toHex(text="SomeData"),
        from_wallet=consumer_wallet,
    )
    assert erc721_nft.get_data(key=web3.keccak(text="ARBITRARY_KEY")) == b"SomeData"

    # Tests failing setting new data if user has not STORE UPDATER role.
    assert not (
        erc721_nft.get_permissions(user=another_consumer_addr)[ERC721Permissions.STORE]
    )
    with pytest.raises(exceptions.ContractLogicError) as err:
        erc721_nft.set_new_data(
            key=web3.keccak(text="ARBITRARY_KEY"),
            value=web3.toHex(text="SomeData"),
            from_wallet=another_consumer_wallet,
        )

    assert (
        err.value.args[0]
        == "execution reverted: VM Exception while processing transaction: revert ERC721Template: NOT STORE UPDATER"
    )

    # Tests failing setting ERC20 data
    with pytest.raises(exceptions.ContractLogicError) as err:
        erc721_nft.set_data_erc20(
            key=web3.keccak(text="FOO_KEY"),
            value=web3.toHex(text="SomeData"),
            from_wallet=consumer_wallet,
        )
    assert (
        err.value.args[0]
        == "execution reverted: VM Exception while processing transaction: revert ERC721Template: NOT ERC20 Contract"
    )
    assert erc721_nft.get_data(key=web3.keccak(text="FOO_KEY")) == b""


def test_add_and_remove_permissions(
    publisher_wallet: Wallet, consumer_wallet: Wallet, erc721_nft: ERC721NFT
):
    # Assert consumer has no permissions
    permissions = erc721_nft.get_permissions(consumer_wallet.address)
    assert not permissions[ERC721Permissions.MANAGER]
    assert not permissions[ERC721Permissions.DEPLOY_ERC20]
    assert not permissions[ERC721Permissions.UPDATE_METADATA]
    assert not permissions[ERC721Permissions.STORE]

    # Grant consumer all permissions, one by one
    erc721_nft.add_manager(consumer_wallet.address, publisher_wallet)
    erc721_nft.add_to_create_erc20_list(consumer_wallet.address, publisher_wallet)
    erc721_nft.add_to_metadata_list(consumer_wallet.address, publisher_wallet)
    erc721_nft.add_to_725_store_list(consumer_wallet.address, publisher_wallet)

    # Assert consumer has all permissions
    permissions = erc721_nft.get_permissions(consumer_wallet.address)
    assert permissions[ERC721Permissions.MANAGER]
    assert permissions[ERC721Permissions.DEPLOY_ERC20]
    assert permissions[ERC721Permissions.UPDATE_METADATA]
    assert permissions[ERC721Permissions.STORE]

    # Revoke all consumer permissions, one by one
    erc721_nft.remove_manager(consumer_wallet.address, publisher_wallet)
    erc721_nft.remove_from_create_erc20_list(consumer_wallet.address, publisher_wallet)
    erc721_nft.remove_from_metadata_list(consumer_wallet.address, publisher_wallet)
    erc721_nft.remove_from_725_store_list(consumer_wallet.address, publisher_wallet)

    # Assert consumer has no permissions
    permissions = erc721_nft.get_permissions(consumer_wallet.address)
    assert not permissions[ERC721Permissions.MANAGER]
    assert not permissions[ERC721Permissions.DEPLOY_ERC20]
    assert not permissions[ERC721Permissions.UPDATE_METADATA]
    assert not permissions[ERC721Permissions.STORE]


@pytest.mark.unit
def test_success_update_metadata(
    web3: Web3,
    publisher_wallet: Wallet,
    consumer_wallet: Wallet,
    publisher_addr: str,
    consumer_addr: str,
    erc721_nft: ERC721NFT,
):
    """Tests updating the metadata flow."""
    assert not (
        erc721_nft.get_permissions(user=consumer_addr)[
            ERC721Permissions.UPDATE_METADATA
        ]
    )
    erc721_nft.add_to_metadata_list(
        allowed_address=consumer_addr, from_wallet=publisher_wallet
    )
    metadata_info = erc721_nft.get_metadata()
    assert not metadata_info[3]

    tx = erc721_nft.set_metadata(
        metadata_state=1,
        metadata_decryptor_url="http://myprovider:8030",
        metadata_decryptor_address="0x123",
        flags=web3.toBytes(hexstr=BLOB),
        data=web3.toBytes(hexstr=BLOB),
        data_hash=web3.toBytes(hexstr=BLOB),
        metadata_proofs=[],
        from_wallet=consumer_wallet,
    )
    tx_receipt = web3.eth.wait_for_transaction_receipt(tx)
    create_metadata_event = erc721_nft.get_event_log(
        event_name="MetadataCreated",
        from_block=tx_receipt.blockNumber,
        to_block=web3.eth.block_number,
        filters=None,
    )
    assert create_metadata_event, "Cannot find MetadataCreated event."
    assert create_metadata_event[0].args.decryptorUrl == "http://myprovider:8030"

    metadata_info = erc721_nft.get_metadata()
    assert metadata_info[3]
    assert metadata_info[0] == "http://myprovider:8030"

    tx = erc721_nft.set_metadata(
        metadata_state=1,
        metadata_decryptor_url="http://foourl",
        metadata_decryptor_address="0x123",
        flags=web3.toBytes(hexstr=BLOB),
        data=web3.toBytes(hexstr=BLOB),
        data_hash=web3.toBytes(hexstr=BLOB),
        metadata_proofs=[],
        from_wallet=consumer_wallet,
    )
    tx_receipt = web3.eth.wait_for_transaction_receipt(tx)
    update_metadata_event = erc721_nft.get_event_log(
        event_name="MetadataUpdated",
        from_block=tx_receipt.blockNumber,
        to_block=web3.eth.block_number,
        filters=None,
    )
    assert update_metadata_event, "Cannot find MetadataUpdated event."
    assert update_metadata_event[0].args.decryptorUrl == "http://foourl"

    metadata_info = erc721_nft.get_metadata()
    assert metadata_info[3]
    assert metadata_info[0] == "http://foourl"

    # Update tokenURI and set metadata in one call
    tx = erc721_nft.set_metadata_token_uri(
        metadata_state=1,
        metadata_decryptor_url="http://foourl",
        metadata_decryptor_address="0x123",
        flags=web3.toBytes(hexstr=BLOB),
        data=web3.toBytes(hexstr=BLOB),
        data_hash=web3.toBytes(hexstr=BLOB),
        token_id=1,
        token_uri="https://anothernewurl.com/nft/",
        metadata_proofs=[],
        from_wallet=publisher_wallet,
    )

    tx_receipt = web3.eth.wait_for_transaction_receipt(tx)
    update_token_uri_event = erc721_nft.get_event_log(
        event_name="TokenURIUpdate",
        from_block=tx_receipt.blockNumber,
        to_block=web3.eth.block_number,
        filters=None,
    )
    assert update_token_uri_event, "Cannot find TokenURIUpdate event."
    assert update_token_uri_event[0].args.tokenURI == "https://anothernewurl.com/nft/"
    assert update_token_uri_event[0].args.updatedBy == publisher_addr

    update_metadata_event = erc721_nft.get_event_log(
        event_name="MetadataUpdated",
        from_block=tx_receipt.blockNumber,
        to_block=web3.eth.block_number,
        filters=None,
    )

    assert update_metadata_event, "Cannot find MetadataUpdated event."
    assert update_metadata_event[0].args.decryptorUrl == "http://foourl"

    metadata_info = erc721_nft.get_metadata()
    assert metadata_info[3]
    assert metadata_info[0] == "http://foourl"

    # Consumer self-revokes permission to update metadata
    erc721_nft.remove_from_metadata_list(consumer_wallet.address, consumer_wallet)
    assert not erc721_nft.get_permissions(consumer_wallet.address)[
        ERC721Permissions.UPDATE_METADATA
    ]


def test_fails_update_metadata(web3, consumer_wallet, consumer_addr, erc721_nft):
    """Tests failure of calling update metadata function when the role of the user is not METADATA UPDATER."""
    assert not (
        erc721_nft.get_permissions(user=consumer_addr)[
            ERC721Permissions.UPDATE_METADATA
        ]
    )

    with pytest.raises(exceptions.ContractLogicError) as err:
        erc721_nft.set_metadata(
            metadata_state=1,
            metadata_decryptor_url="http://myprovider:8030",
            metadata_decryptor_address="0x123",
            flags=web3.toBytes(hexstr=BLOB),
            data=web3.toBytes(hexstr=BLOB),
            data_hash=web3.toBytes(hexstr=BLOB),
            metadata_proofs=[],
            from_wallet=consumer_wallet,
        )

    assert (
        err.value.args[0]
        == "execution reverted: VM Exception while processing transaction: revert ERC721Template: NOT METADATA_ROLE"
    )


@pytest.mark.unit
def test_create_erc20(
    web3: Web3,
    publisher_wallet: Wallet,
    publisher_addr,
    consumer_addr,
    erc721_nft: ERC721NFT,
    erc721_factory: ERC721FactoryContract,
):
    """Tests calling create an ERC20 by the owner."""
    assert erc721_nft.get_permissions(user=publisher_addr)[
        ERC721Permissions.DEPLOY_ERC20
    ]

    tx = erc721_nft.create_erc20(
        template_index=1,
        name="ERC20DT1",
        symbol="ERC20DT1Symbol",
        minter=publisher_addr,
        fee_manager=consumer_addr,
        publish_market_order_fee_address=publisher_addr,
        publish_market_order_fee_token=ZERO_ADDRESS,
        publish_market_order_fee_amount=0,
        bytess=[b""],
        from_wallet=publisher_wallet,
    )
    assert tx, "Could not create ERC20."

<<<<<<< HEAD
    with pytest.raises(Exception, match="Cap is needed for ERC20 Enterprise"):
        erc721_nft.create_erc20(
            template_index=2,
            name="ERC20EnterpriseDT1",
            symbol="ERC20EenterpriseDT1Symbol",
            minter=publisher_addr,
            fee_manager=consumer_addr,
            publish_market_order_fee_address=publisher_addr,
            publish_market_order_fee_token=ZERO_ADDRESS,
            publish_market_order_fee_amount=0,
            bytess=[b""],
            from_wallet=publisher_wallet,
        )

    with pytest.raises(Exception, match="Cap is needed for ERC20 Enterprise"):
        erc721_nft.create_datatoken(
            template_index=2,
            name="ERC20EnterpriseDT1",
            symbol="ERC20EenterpriseDT1Symbol",
            from_wallet=publisher_wallet,
        )

    tx = erc721_nft.create_erc20(
        template_index=2,
        name="ERC20EnterpriseDT1",
        symbol="ERC20EnterpriseDT1Symbol",
        minter=publisher_addr,
        fee_manager=consumer_addr,
        publish_market_order_fee_address=publisher_addr,
        publish_market_order_fee_token=ZERO_ADDRESS,
        publish_market_order_fee_amount=0,
        bytess=[b""],
        from_wallet=publisher_wallet,
        datatoken_cap=to_wei("0.1"),
    )
    assert tx, "Could not create ERC20 Enterprise."

    tx = erc721_nft.create_datatoken(
        template_index=2,
        name="ERC20EnterpriseDT1",
        symbol="ERC20EenterpriseDT1Symbol",
        datatoken_cap=to_wei("0.1"),
        from_wallet=publisher_wallet,
    )
    assert tx, "Could not create ERC20 Enterprise using create_datatoken."
=======
    tx_receipt = web3.eth.wait_for_transaction_receipt(tx)
    registered_token_event = erc721_factory.get_event_log(
        ERC721FactoryContract.EVENT_TOKEN_CREATED,
        tx_receipt.blockNumber,
        web3.eth.block_number,
        None,
    )
    assert registered_token_event, "Cannot find TokenCreated event."


def test_create_erc20_with_usdc_order_fee(
    web3: Web3,
    config: Config,
    publisher_wallet: Wallet,
    erc721_nft: ERC721NFT,
    erc721_factory: ERC721FactoryContract,
):
    """Create an ERC20 with order fees ( 5 USDC, going to publishMarketAddress)"""
    usdc = ERC20Token(web3, get_address_of_type(config, "MockUSDC"))
    publish_market_order_fee_amount_in_wei = to_wei(5)
    tx = erc721_nft.create_erc20(
        template_index=1,
        name="ERC20DT1",
        symbol="ERC20DT1Symbol",
        minter=publisher_wallet.address,
        fee_manager=publisher_wallet.address,
        publish_market_order_fee_address=publisher_wallet.address,
        publish_market_order_fee_token=usdc.address,
        publish_market_order_fee_amount=publish_market_order_fee_amount_in_wei,
        bytess=[b""],
        from_wallet=publisher_wallet,
    )
    tx_receipt = web3.eth.wait_for_transaction_receipt(tx)

    event = erc721_factory.get_event_log(
        ERC721FactoryContract.EVENT_TOKEN_CREATED,
        tx_receipt.blockNumber,
        web3.eth.block_number,
        None,
    )

    erc20_address = event[0].args.newTokenAddress
    erc20 = ERC20Token(web3, erc20_address)

    # Check publish fee info
    (
        publish_market_order_fee_address,
        publish_market_order_fee_token,
        publish_market_order_fee_amount,
    ) = erc20.get_publishing_market_fee()
    assert publish_market_order_fee_address == publisher_wallet.address
    assert publish_market_order_fee_token == usdc.address
    assert publish_market_order_fee_amount == publish_market_order_fee_amount_in_wei


@pytest.mark.unit
def test_create_erc20_with_non_owner(
    web3: Web3,
    publisher_wallet: Wallet,
    consumer_wallet: Wallet,
    erc721_nft: ERC721NFT,
    erc721_factory: ERC721FactoryContract,
):
    """Tests creating an ERC20 token by wallet other than nft owner"""

    # Assert consumer cannot create ERC20
    assert not erc721_nft.get_permissions(consumer_wallet.address)[
        ERC721Permissions.DEPLOY_ERC20
    ]

    # Grant consumer permission to create ERC20
    erc721_nft.add_to_create_erc20_list(consumer_wallet.address, publisher_wallet)
    assert erc721_nft.get_permissions(consumer_wallet.address)[
        ERC721Permissions.DEPLOY_ERC20
    ]

    # Consumer creates ERC20
    tx = erc721_nft.create_erc20(
        template_index=1,
        name="ERC20DT1",
        symbol="ERC20DT1Symbol",
        minter=publisher_wallet.address,
        fee_manager=publisher_wallet.address,
        publish_market_order_fee_address=publisher_wallet.address,
        publish_market_order_fee_token=ZERO_ADDRESS,
        publish_market_order_fee_amount=0,
        bytess=[b""],
        from_wallet=consumer_wallet,
    )
    assert tx, "Failed to create ERC20 token."

    tx_receipt = web3.eth.wait_for_transaction_receipt(tx)
    registered_token_event = erc721_factory.get_event_log(
        ERC721FactoryContract.EVENT_TOKEN_CREATED,
        tx_receipt.blockNumber,
        web3.eth.block_number,
        None,
    )
    assert registered_token_event, "Cannot find TokenCreated event."

    # Consumer self-revokes permission to create ERC20
    erc721_nft.remove_from_create_erc20_list(consumer_wallet.address, consumer_wallet)
    assert not erc721_nft.get_permissions(consumer_wallet.address)[
        ERC721Permissions.DEPLOY_ERC20
    ]
>>>>>>> f66bec70


@pytest.mark.unit
def test_fail_creating_erc20(
    consumer_wallet, publisher_addr, consumer_addr, erc721_nft
):
    """Tests failure for creating ERC20 token."""
    assert not (
        erc721_nft.get_permissions(consumer_addr)[ERC721Permissions.DEPLOY_ERC20]
    )
    with pytest.raises(exceptions.ContractLogicError) as err:
        erc721_nft.create_erc20(
            template_index=1,
            name="ERC20DT1",
            symbol="ERC20DT1Symbol",
            minter=publisher_addr,
            fee_manager=consumer_addr,
            publish_market_order_fee_address=publisher_addr,
            publish_market_order_fee_token=ZERO_ADDRESS,
            publish_market_order_fee_amount=0,
            bytess=[b""],
            from_wallet=consumer_wallet,
        )
    assert (
        err.value.args[0]
        == "execution reverted: VM Exception while processing transaction: revert ERC721Template: NOT "
        "ERC20DEPLOYER_ROLE"
    )


@pytest.mark.unit
def test_erc721_datatoken_functions(
    web3,
    publisher_wallet,
    consumer_wallet,
    publisher_addr,
    consumer_addr,
    erc721_nft,
    erc20_token,
):
    """Tests ERC721 Template functions for ERC20 tokens."""
    assert len(erc721_nft.get_tokens_list()) == 1
    assert erc721_nft.is_deployed(datatoken=erc20_token.address)

    assert not erc721_nft.is_deployed(datatoken=consumer_addr)
    tx = erc721_nft.set_token_uri(
        token_id=1,
        new_token_uri="https://newurl.com/nft/",
        from_wallet=publisher_wallet,
    )
    tx_receipt = web3.eth.wait_for_transaction_receipt(tx)
    assert tx_receipt.status == 1
    registered_event = erc721_nft.get_event_log(
        event_name=ERC721NFT.EVENT_TOKEN_URI_UPDATED,
        from_block=tx_receipt.blockNumber,
        to_block=web3.eth.block_number,
        filters=None,
    )
    assert registered_event, "Cannot find TokenURIUpdate event."
    assert registered_event[0].args.updatedBy == publisher_addr
    assert registered_event[0].args.tokenID == 1
    assert registered_event[0].args.blockNumber == tx_receipt.blockNumber
    assert erc721_nft.token_uri(token_id=1) == "https://newurl.com/nft/"
    assert erc721_nft.token_uri(token_id=1) == registered_event[0].args.tokenURI

    # Tests failing setting token URI by another user
    with pytest.raises(exceptions.ContractLogicError) as err:
        erc721_nft.set_token_uri(
            token_id=1,
            new_token_uri="https://foourl.com/nft/",
            from_wallet=consumer_wallet,
        )
    assert (
        err.value.args[0]
        == "execution reverted: VM Exception while processing transaction: revert ERC721Template: not NFTOwner"
    )

    # Tests transfer functions
    erc20_token.mint(
        account_address=consumer_addr,
        value=to_wei("0.2"),
        from_wallet=publisher_wallet,
    )
    assert erc20_token.balanceOf(account=consumer_addr) == to_wei("0.2")
    assert erc721_nft.owner_of(token_id=1) == publisher_addr

    erc721_nft.transfer_from(
        from_address=publisher_addr,
        to_address=consumer_addr,
        token_id=1,
        from_wallet=publisher_wallet,
    )
    assert erc721_nft.balance_of(account=publisher_addr) == 0
    assert erc721_nft.owner_of(token_id=1) == consumer_addr
    assert erc721_nft.get_permissions(user=consumer_addr)[
        ERC721Permissions.DEPLOY_ERC20
    ]
    erc721_nft.create_erc20(
        template_index=1,
        name="ERC20DT1",
        symbol="ERC20DT1Symbol",
        minter=publisher_addr,
        fee_manager=consumer_addr,
        publish_market_order_fee_address=publisher_addr,
        publish_market_order_fee_token=ZERO_ADDRESS,
        publish_market_order_fee_amount=0,
        bytess=[b""],
        from_wallet=consumer_wallet,
    )
    with pytest.raises(exceptions.ContractLogicError) as err:
        erc20_token.mint(
            account_address=consumer_addr,
            value=to_wei("1"),
            from_wallet=consumer_wallet,
        )
    assert (
        err.value.args[0]
        == "execution reverted: VM Exception while processing transaction: revert ERC20Template: NOT MINTER"
    )

    erc20_token.add_minter(minter_address=consumer_addr, from_wallet=consumer_wallet)
    erc20_token.mint(
        account_address=consumer_addr,
        value=to_wei("0.2"),
        from_wallet=consumer_wallet,
    )
    assert erc20_token.balanceOf(account=consumer_addr) == to_wei("0.4")


@pytest.mark.unit
def test_fail_transfer_function(
    consumer_wallet, publisher_addr, consumer_addr, erc721_nft
):
    """Tests failure of using the transfer functions."""
    with pytest.raises(exceptions.ContractLogicError) as err:
        erc721_nft.transfer_from(
            from_address=publisher_addr,
            to_address=consumer_addr,
            token_id=1,
            from_wallet=consumer_wallet,
        )
    assert (
        err.value.args[0]
        == "execution reverted: VM Exception while processing transaction: revert ERC721: transfer caller is not "
        "owner nor approved"
    )

    # Tests for safe transfer as well
    with pytest.raises(exceptions.ContractLogicError) as err:
        erc721_nft.safe_transfer_from(
            from_address=publisher_addr,
            to_address=consumer_addr,
            token_id=1,
            from_wallet=consumer_wallet,
        )
    assert (
        err.value.args[0]
        == "execution reverted: VM Exception while processing transaction: revert ERC721: transfer caller is not "
        "owner nor approved"
    )


def test_transfer_nft(
    web3,
    publisher_wallet,
    consumer_wallet,
    publisher_addr,
    consumer_addr,
    factory_router,
    erc721_factory,
    publisher_ocean_instance,
):
    """Tests transferring the NFT before deploying an ERC20, a pool, a FRE."""

    tx = erc721_factory.deploy_erc721_contract(
        name="NFT to TRANSFER",
        symbol="NFTtT",
        template_index=1,
        additional_metadata_updater=ZERO_ADDRESS,
        additional_erc20_deployer=consumer_addr,
        token_uri="https://oceanprotocol.com/nft/",
        transferable=True,
        owner=publisher_addr,
        from_wallet=publisher_wallet,
    )
    tx_receipt = web3.eth.wait_for_transaction_receipt(tx)
    registered_event = erc721_factory.get_event_log(
        ERC721FactoryContract.EVENT_NFT_CREATED,
        tx_receipt.blockNumber,
        web3.eth.block_number,
        None,
    )
    assert registered_event[0].event == "NFTCreated"
    assert registered_event[0].args.admin == publisher_wallet.address
    token_address = registered_event[0].args.newTokenAddress
    erc721_nft = ERC721NFT(web3, token_address)
    assert erc721_nft.contract.caller.name() == "NFT to TRANSFER"
    assert erc721_nft.symbol() == "NFTtT"

    tx = erc721_nft.safe_transfer_from(
        publisher_addr,
        consumer_addr,
        token_id=1,
        from_wallet=publisher_wallet,
    )
    tx_receipt = web3.eth.wait_for_transaction_receipt(tx)
    transfer_event = erc721_nft.get_event_log(
        ERC721FactoryContract.EVENT_TRANSFER,
        tx_receipt.blockNumber,
        web3.eth.block_number,
        None,
    )
    assert transfer_event[0].event == "Transfer"
    assert transfer_event[0].args["from"] == publisher_addr
    assert transfer_event[0].args.to == consumer_addr
    assert erc721_nft.balance_of(consumer_addr) == 1
    assert erc721_nft.balance_of(publisher_addr) == 0
    assert erc721_nft.is_erc20_deployer(consumer_addr)
    assert erc721_nft.owner_of(1) == consumer_addr

    # Consumer is not the additional ERC20 deployer, but will be after the NFT transfer
    tx = erc721_factory.deploy_erc721_contract(
        name="NFT1",
        symbol="NFT",
        template_index=1,
        additional_metadata_updater=ZERO_ADDRESS,
        additional_erc20_deployer=ZERO_ADDRESS,
        token_uri="https://oceanprotocol.com/nft/",
        transferable=True,
        owner=publisher_addr,
        from_wallet=publisher_wallet,
    )
    tx_receipt = web3.eth.wait_for_transaction_receipt(tx)
    registered_event = erc721_factory.get_event_log(
        ERC721FactoryContract.EVENT_NFT_CREATED,
        tx_receipt.blockNumber,
        web3.eth.block_number,
        None,
    )
    token_address = registered_event[0].args.newTokenAddress
    erc721_nft = ERC721NFT(web3, token_address)
    tx = erc721_nft.safe_transfer_from(
        publisher_addr,
        consumer_addr,
        token_id=1,
        from_wallet=publisher_wallet,
    )
    tx_receipt = web3.eth.wait_for_transaction_receipt(tx)
    transfer_event = erc721_nft.get_event_log(
        ERC721FactoryContract.EVENT_TRANSFER,
        tx_receipt.blockNumber,
        web3.eth.block_number,
        None,
    )
    assert transfer_event[0].event == "Transfer"
    assert transfer_event[0].args["from"] == publisher_addr
    assert transfer_event[0].args.to == consumer_addr
    assert erc721_nft.is_erc20_deployer(consumer_addr)

    # Creates an ERC20
    tx_result = erc721_nft.create_erc20(
        template_index=1,
        name="ERC20DT1",
        symbol="ERC20DT1Symbol",
        minter=consumer_addr,
        fee_manager=consumer_addr,
        publish_market_order_fee_address=publisher_addr,
        publish_market_order_fee_token=ZERO_ADDRESS,
        publish_market_order_fee_amount=0,
        bytess=[b""],
        from_wallet=consumer_wallet,
    )
    assert tx_result, "Failed to create ERC20 token."
    tx_receipt = web3.eth.wait_for_transaction_receipt(tx_result)
    registered_token_event = erc721_factory.get_event_log(
        ERC721FactoryContract.EVENT_TOKEN_CREATED,
        tx_receipt.blockNumber,
        web3.eth.block_number,
        None,
    )
    assert registered_token_event, "Cannot find TokenCreated event."
    erc20_address = registered_token_event[0].args.newTokenAddress
    erc20_token = ERC20Token(web3, erc20_address)

    assert not erc20_token.is_minter(publisher_addr)
    assert erc20_token.is_minter(consumer_addr)
    erc20_token.add_minter(publisher_addr, consumer_wallet)
    assert erc20_token.get_permissions(publisher_addr)[0]  # publisher is minter now

    ocean_token = publisher_ocean_instance.OCEAN_token
    ocean_token.approve(factory_router.address, to_wei(10000), consumer_wallet)

    # Make consumer the publish_market_order_fee_address instead of publisher
    tx_result = erc20_token.set_publishing_market_fee(
        consumer_addr, ocean_token.address, to_wei(1), publisher_wallet
    )

    assert tx_result, "Failed to set the publish fee."
    tx_receipt = web3.eth.wait_for_transaction_receipt(tx_result)
    set_publishing_fee_event = erc20_token.get_event_log(
        ERC20Token.EVENT_PUBLISH_MARKET_FEE_CHANGED,
        tx_receipt.blockNumber,
        web3.eth.block_number,
        None,
    )
    assert set_publishing_fee_event, "Cannot find PublishMarketFeeChanged event."
    publish_fees = erc20_token.get_publishing_market_fee()
    assert publish_fees[0] == consumer_addr
    assert publish_fees[1] == ocean_token.address
    assert publish_fees[2] == to_wei(1)


def test_nft_transfer_with_pool(
    web3,
    config,
    ocean_token,
    publisher_wallet,
    consumer_wallet,
    factory_router,
    erc721_nft,
    erc20_token,
    publisher_addr,
    consumer_addr,
):
    """Tests transferring the NFT before deploying an ERC20, a pool."""

    tx = erc721_nft.safe_transfer_from(
        publisher_wallet.address,
        consumer_wallet.address,
        token_id=1,
        from_wallet=publisher_wallet,
    )
    tx_receipt = web3.eth.wait_for_transaction_receipt(tx)
    transfer_event = erc721_nft.get_event_log(
        ERC721FactoryContract.EVENT_TRANSFER,
        tx_receipt.blockNumber,
        web3.eth.block_number,
        None,
    )
    assert transfer_event[0].event == "Transfer"
    assert transfer_event[0].args["from"] == publisher_wallet.address
    assert transfer_event[0].args.to == consumer_wallet.address
    assert erc721_nft.balance_of(consumer_wallet.address) == 1
    assert erc721_nft.balance_of(publisher_wallet.address) == 0
    assert erc721_nft.is_erc20_deployer(consumer_wallet.address) is True
    assert erc721_nft.owner_of(1) == consumer_wallet.address

    ocean_token.approve(factory_router.address, to_wei(10000), consumer_wallet)

    tx = erc20_token.deploy_pool(
        rate=to_wei(1),
        base_token_decimals=ocean_token.decimals(),
        base_token_amount=to_wei(100),
        lp_swap_fee_amount=to_wei("0.003"),
        publish_market_swap_fee_amount=to_wei("0.001"),
        ss_contract=get_address_of_type(config, "Staking"),
        base_token_address=ocean_token.address,
        base_token_sender=consumer_addr,
        publisher_address=consumer_addr,
        publish_market_swap_fee_collector=publisher_addr,
        pool_template_address=get_address_of_type(config, "poolTemplate"),
        from_wallet=consumer_wallet,
    )
    tx_receipt = web3.eth.wait_for_transaction_receipt(tx)
    pool_event = factory_router.get_event_log(
        ERC721FactoryContract.EVENT_NEW_POOL,
        tx_receipt.blockNumber,
        web3.eth.block_number,
        None,
    )
    assert pool_event[0].event == "NewPool"
    bpool_address = pool_event[0].args.poolAddress
    bpool = BPool(web3, bpool_address)
    assert bpool.is_finalized()
    assert bpool.get_opc_fee() == OPC_SWAP_FEE_APPROVED
    assert bpool.get_swap_fee() == to_wei("0.003")
    assert bpool.community_fee(ocean_token.address) == 0
    assert bpool.community_fee(erc20_token.address) == 0
    assert bpool.publish_market_fee(ocean_token.address) == 0
    assert bpool.publish_market_fee(erc20_token.address) == 0

    ocean_token.approve(bpool_address, to_wei(1000000), consumer_wallet)
    tx = bpool.join_swap_extern_amount_in(
        token_amount_in=to_wei(10),
        min_pool_amount_out=to_wei(1),
        from_wallet=consumer_wallet,
    )

    tx_receipt = web3.eth.wait_for_transaction_receipt(tx)
    join_event = bpool.get_event_log(
        BPool.EVENT_LOG_JOIN,
        tx_receipt.blockNumber,
        web3.eth.block_number,
        None,
    )
    assert join_event[0].args.caller == consumer_addr
    assert join_event[0].args.tokenIn == ocean_token.address
    assert join_event[0].args.tokenAmountIn == to_wei(10)

    bpt_event = bpool.get_event_log(
        BPool.EVENT_LOG_BPT, tx_receipt.blockNumber, web3.eth.block_number, None
    )
    assert bpt_event[0].args.bptAmount  # amount in pool shares
    assert bpool.get_balance(ocean_token.address) == to_wei(100) + to_wei(10)

    amount_out = bpool.get_amount_out_exact_in(
        ocean_token.address, erc20_token.address, to_wei(20), to_wei("0.01")
    )[0]
    tx = bpool.swap_exact_amount_in(
        token_in=ocean_token.address,
        token_out=erc20_token.address,
        consume_market_swap_fee_address=consumer_addr,
        token_amount_in=to_wei(20),
        min_amount_out=to_wei(5),
        max_price=to_wei(1000000),
        consume_market_swap_fee_amount=to_wei("0.01"),
        from_wallet=consumer_wallet,
    )
    tx_receipt = web3.eth.wait_for_transaction_receipt(tx)
    swap_event = bpool.get_event_log(
        BPool.EVENT_LOG_SWAP,
        tx_receipt.blockNumber,
        web3.eth.block_number,
        None,
    )

    assert swap_event[0].args.caller == consumer_addr
    assert swap_event[0].args.tokenIn == ocean_token.address
    assert swap_event[0].args.tokenAmountIn == to_wei(20)
    assert swap_event[0].args.tokenAmountOut == amount_out

    tx = bpool.exit_swap_pool_amount_in(
        pool_amount_in=bpt_event[0].args.bptAmount,
        min_amount_out=to_wei(10),
        from_wallet=consumer_wallet,
    )
    tx_receipt = web3.eth.wait_for_transaction_receipt(tx)
    exit_event = bpool.get_event_log(
        BPool.EVENT_LOG_EXIT,
        tx_receipt.blockNumber,
        web3.eth.block_number,
        None,
    )
    assert exit_event[0].args.caller == consumer_addr
    assert exit_event[0].args.tokenOut == ocean_token.address

    bpt_event = bpool.get_event_log(
        BPool.EVENT_LOG_BPT, tx_receipt.blockNumber, web3.eth.block_number, None
    )
    assert bpt_event[0].args.bptAmount  # amount in pool shares


def test_nft_transfer_with_fre(
    web3,
    config,
    ocean_token,
    publisher_wallet,
    consumer_wallet,
    erc721_nft,
    erc20_token,
    consumer_addr,
):
    """Tests transferring the NFT before deploying an ERC20, a FRE."""

    tx = erc721_nft.safe_transfer_from(
        publisher_wallet.address,
        consumer_wallet.address,
        token_id=1,
        from_wallet=publisher_wallet,
    )
    tx_receipt = web3.eth.wait_for_transaction_receipt(tx)
    transfer_event = erc721_nft.get_event_log(
        ERC721FactoryContract.EVENT_TRANSFER,
        tx_receipt.blockNumber,
        web3.eth.block_number,
        None,
    )
    assert transfer_event[0].event == "Transfer"
    assert transfer_event[0].args["from"] == publisher_wallet.address
    assert transfer_event[0].args.to == consumer_wallet.address
    assert erc721_nft.balance_of(consumer_wallet.address) == 1
    assert erc721_nft.balance_of(publisher_wallet.address) == 0
    assert erc721_nft.is_erc20_deployer(consumer_wallet.address) is True
    assert erc721_nft.owner_of(1) == consumer_wallet.address

    # The newest owner of the NFT (consumer wallet) has ERC20 deployer role & can deploy a FRE
    fixed_exchange = FixedRateExchange(web3, get_address_of_type(config, "FixedPrice"))
    number_of_exchanges = fixed_exchange.get_number_of_exchanges()
    tx = erc20_token.create_fixed_rate(
        fixed_price_address=fixed_exchange.address,
        base_token_address=ocean_token.address,
        owner=consumer_wallet.address,
        publish_market_swap_fee_collector=consumer_wallet.address,
        allowed_swapper=ZERO_ADDRESS,
        base_token_decimals=ocean_token.decimals(),
        datatoken_decimals=erc20_token.decimals(),
        fixed_rate=to_wei(1),
        publish_market_swap_fee_amount=to_wei("0.001"),
        with_mint=1,
        from_wallet=consumer_wallet,
    )

    tx_receipt = web3.eth.wait_for_transaction_receipt(tx)

    fre_event = erc20_token.get_event_log(
        event_name=ERC721FactoryContract.EVENT_NEW_FIXED_RATE,
        from_block=tx_receipt.blockNumber,
        to_block=web3.eth.block_number,
        filters=None,
    )

    assert fixed_exchange.get_number_of_exchanges() == number_of_exchanges + 1
    assert fre_event[0].args.owner == consumer_addr

    exchange_id = fre_event[0].args.exchangeId

    # Exchange should have supply and fees setup
    exchange_details = fixed_exchange.get_exchange(exchange_id)
    assert exchange_details[FixedRateExchangeDetails.EXCHANGE_OWNER] == consumer_addr
    assert exchange_details[FixedRateExchangeDetails.DATATOKEN] == erc20_token.address
    assert (
        exchange_details[FixedRateExchangeDetails.DT_DECIMALS] == erc20_token.decimals()
    )
    assert exchange_details[FixedRateExchangeDetails.BASE_TOKEN] == ocean_token.address
    assert (
        exchange_details[FixedRateExchangeDetails.BT_DECIMALS] == ocean_token.decimals()
    )
    assert exchange_details[FixedRateExchangeDetails.FIXED_RATE] == to_wei(1)
    assert exchange_details[FixedRateExchangeDetails.ACTIVE]
    assert exchange_details[FixedRateExchangeDetails.DT_SUPPLY] == MAX_UINT256
    assert exchange_details[FixedRateExchangeDetails.DT_BALANCE] == 0
    assert exchange_details[FixedRateExchangeDetails.BT_BALANCE] == 0
    assert exchange_details[FixedRateExchangeDetails.WITH_MINT]

    erc20_token.approve(fixed_exchange.address, to_wei(100), consumer_wallet)
    ocean_token.approve(fixed_exchange.address, to_wei(100), consumer_wallet)
    amount_dt_bought = to_wei(2)
    fixed_exchange.buy_dt(
        exchange_id=exchange_id,
        datatoken_amount=amount_dt_bought,
        max_base_token_amount=to_wei(5),
        consume_market_swap_fee_address=ZERO_ADDRESS,
        consume_market_swap_fee_amount=0,
        from_wallet=consumer_wallet,
    )
    assert (
        fixed_exchange.get_dt_supply(exchange_id)
        == exchange_details[FixedRateExchangeDetails.DT_SUPPLY] - amount_dt_bought
    )
    assert erc20_token.balanceOf(consumer_addr) == amount_dt_bought
    fixed_exchange.sell_dt(
        exchange_id=exchange_id,
        datatoken_amount=to_wei(2),
        min_base_token_amount=to_wei(1),
        consume_market_swap_fee_address=ZERO_ADDRESS,
        consume_market_swap_fee_amount=0,
        from_wallet=consumer_wallet,
    )
    assert (
        fixed_exchange.get_dt_supply(exchange_id)
        == exchange_details[FixedRateExchangeDetails.DT_SUPPLY] - amount_dt_bought
    )
    assert erc20_token.balanceOf(consumer_addr) == 0
    fixed_exchange.collect_dt(
        exchange_id=exchange_id, amount=to_wei(1), from_wallet=consumer_wallet
    )
    assert erc20_token.balanceOf(consumer_addr) == to_wei(1)


def test_transfer_nft_with_erc20_pool_fre(
    web3,
    config,
    publisher_wallet,
    consumer_wallet,
    publisher_addr,
    consumer_addr,
    factory_router,
    publisher_ocean_instance,
    erc721_factory,
):
    """Tests transferring the NFT after deploying an ERC20, a pool, a FRE."""

    tx = erc721_factory.deploy_erc721_contract(
        name="NFT to TRANSFER",
        symbol="NFTtT",
        template_index=1,
        additional_metadata_updater=ZERO_ADDRESS,
        additional_erc20_deployer=consumer_addr,
        token_uri="https://oceanprotocol.com/nft/",
        transferable=True,
        owner=publisher_addr,
        from_wallet=publisher_wallet,
    )
    tx_receipt = web3.eth.wait_for_transaction_receipt(tx)
    registered_event = erc721_factory.get_event_log(
        ERC721FactoryContract.EVENT_NFT_CREATED,
        tx_receipt.blockNumber,
        web3.eth.block_number,
        None,
    )
    assert registered_event[0].event == "NFTCreated"
    assert registered_event[0].args.admin == publisher_addr
    token_address = registered_event[0].args.newTokenAddress
    erc721_nft = ERC721NFT(web3, token_address)
    assert erc721_nft.contract.caller.name() == "NFT to TRANSFER"
    assert erc721_nft.symbol() == "NFTtT"

    # Creates an ERC20
    tx_result = erc721_nft.create_erc20(
        template_index=1,
        name="ERC20DT1",
        symbol="ERC20DT1Symbol",
        minter=publisher_addr,
        fee_manager=publisher_addr,
        publish_market_order_fee_address=publisher_addr,
        publish_market_order_fee_token=ZERO_ADDRESS,
        publish_market_order_fee_amount=0,
        bytess=[b""],
        from_wallet=publisher_wallet,
    )
    assert tx_result, "Failed to create ERC20 token."
    tx_receipt = web3.eth.wait_for_transaction_receipt(tx_result)
    registered_token_event = erc721_factory.get_event_log(
        ERC721FactoryContract.EVENT_TOKEN_CREATED,
        tx_receipt.blockNumber,
        web3.eth.block_number,
        None,
    )
    assert registered_token_event, "Cannot find TokenCreated event."
    erc20_address = registered_token_event[0].args.newTokenAddress
    erc20_token = ERC20Token(web3, erc20_address)

    assert erc20_token.is_minter(publisher_addr)

    ocean_token = publisher_ocean_instance.OCEAN_token

    # The owner of the NFT (publisher wallet) has ERC20 deployer role & can deploy a pool
    ocean_token.approve(factory_router.address, to_wei(10000), publisher_wallet)
    tx = erc20_token.deploy_pool(
        rate=to_wei(1),
        base_token_decimals=ocean_token.decimals(),
        base_token_amount=to_wei(100),
        lp_swap_fee_amount=to_wei("0.003"),
        publish_market_swap_fee_amount=to_wei("0.001"),
        ss_contract=get_address_of_type(config, "Staking"),
        base_token_address=ocean_token.address,
        base_token_sender=publisher_addr,
        publisher_address=publisher_addr,
        publish_market_swap_fee_collector=publisher_addr,
        pool_template_address=get_address_of_type(config, "poolTemplate"),
        from_wallet=publisher_wallet,
    )
    tx_receipt = web3.eth.wait_for_transaction_receipt(tx)
    pool_event = factory_router.get_event_log(
        ERC721FactoryContract.EVENT_NEW_POOL,
        tx_receipt.blockNumber,
        web3.eth.block_number,
        None,
    )
    assert pool_event[0].event == "NewPool"
    bpool_address = pool_event[0].args.poolAddress
    bpool = BPool(web3, bpool_address)
    assert bpool.is_finalized()
    assert bpool.get_opc_fee() == OPC_SWAP_FEE_APPROVED
    assert bpool.get_swap_fee() == to_wei("0.003")
    assert bpool.community_fee(ocean_token.address) == 0
    assert bpool.community_fee(erc20_token.address) == 0
    assert bpool.publish_market_fee(ocean_token.address) == 0
    assert bpool.publish_market_fee(erc20_token.address) == 0

    ocean_token.approve(bpool_address, to_wei(1000000), publisher_wallet)
    tx = bpool.join_swap_extern_amount_in(
        token_amount_in=to_wei(10),
        min_pool_amount_out=to_wei(1),
        from_wallet=publisher_wallet,
    )

    tx_receipt = web3.eth.wait_for_transaction_receipt(tx)
    join_event = bpool.get_event_log(
        BPool.EVENT_LOG_JOIN,
        tx_receipt.blockNumber,
        web3.eth.block_number,
        None,
    )
    assert join_event[0].args.caller == publisher_addr
    assert join_event[0].args.tokenIn == ocean_token.address
    assert join_event[0].args.tokenAmountIn == to_wei(10)

    bpt_event = bpool.get_event_log(
        BPool.EVENT_LOG_BPT, tx_receipt.blockNumber, web3.eth.block_number, None
    )
    assert bpt_event[0].args.bptAmount  # amount in pool shares
    assert bpool.get_balance(ocean_token.address) == to_wei(100) + to_wei(10)

    # The owner of the NFT (publisher wallet) has ERC20 deployer role & can deploy a FRE
    fixed_exchange = FixedRateExchange(web3, get_address_of_type(config, "FixedPrice"))
    number_of_exchanges = fixed_exchange.get_number_of_exchanges()
    tx = erc20_token.create_fixed_rate(
        fixed_price_address=fixed_exchange.address,
        base_token_address=ocean_token.address,
        owner=publisher_addr,
        publish_market_swap_fee_collector=publisher_addr,
        allowed_swapper=ZERO_ADDRESS,
        base_token_decimals=ocean_token.decimals(),
        datatoken_decimals=erc20_token.decimals(),
        fixed_rate=to_wei(1),
        publish_market_swap_fee_amount=to_wei("0.001"),
        with_mint=0,
        from_wallet=publisher_wallet,
    )

    tx_receipt = web3.eth.wait_for_transaction_receipt(tx)

    fre_event = erc20_token.get_event_log(
        event_name=ERC721FactoryContract.EVENT_NEW_FIXED_RATE,
        from_block=tx_receipt.blockNumber,
        to_block=web3.eth.block_number,
        filters=None,
    )

    assert fixed_exchange.get_number_of_exchanges() == number_of_exchanges + 1
    assert fre_event[0].args.owner == publisher_addr

    exchange_id = fre_event[0].args.exchangeId

    exchange_details = fixed_exchange.get_exchange(exchange_id)
    assert exchange_details[FixedRateExchangeDetails.EXCHANGE_OWNER] == publisher_addr
    assert exchange_details[FixedRateExchangeDetails.DATATOKEN] == erc20_token.address
    assert (
        exchange_details[FixedRateExchangeDetails.DT_DECIMALS] == erc20_token.decimals()
    )
    assert exchange_details[FixedRateExchangeDetails.BASE_TOKEN] == ocean_token.address
    assert (
        exchange_details[FixedRateExchangeDetails.BT_DECIMALS] == ocean_token.decimals()
    )
    assert exchange_details[FixedRateExchangeDetails.FIXED_RATE] == to_wei(1)
    assert exchange_details[FixedRateExchangeDetails.ACTIVE]
    assert exchange_details[FixedRateExchangeDetails.DT_SUPPLY] == 0
    assert exchange_details[FixedRateExchangeDetails.BT_SUPPLY] == 0
    assert exchange_details[FixedRateExchangeDetails.DT_BALANCE] == 0
    assert exchange_details[FixedRateExchangeDetails.BT_BALANCE] == 0
    assert not exchange_details[FixedRateExchangeDetails.WITH_MINT]

    tx = erc721_nft.safe_transfer_from(
        publisher_addr,
        consumer_addr,
        token_id=1,
        from_wallet=publisher_wallet,
    )
    tx_receipt = web3.eth.wait_for_transaction_receipt(tx)
    transfer_event = erc721_nft.get_event_log(
        ERC721FactoryContract.EVENT_TRANSFER,
        tx_receipt.blockNumber,
        web3.eth.block_number,
        None,
    )
    assert transfer_event[0].event == "Transfer"
    assert transfer_event[0].args["from"] == publisher_addr
    assert transfer_event[0].args.to == consumer_addr
    assert erc721_nft.balance_of(consumer_addr) == 1
    assert erc721_nft.balance_of(publisher_addr) == 0
    assert erc721_nft.is_erc20_deployer(consumer_addr)
    assert erc721_nft.owner_of(1) == consumer_addr
    permissions = erc20_token.get_permissions(consumer_addr)
    assert not permissions[0]  # the newest owner is not the minter
    erc20_token.add_minter(consumer_addr, consumer_wallet)
    assert erc20_token.permissions(consumer_addr)[0]

    # Consumer wallet is not the publish market fee collector
    with pytest.raises(exceptions.ContractLogicError) as err:
        bpool.update_publish_market_fee(consumer_addr, to_wei("0.1"), consumer_wallet)
    assert (
        err.value.args[0]
        == "execution reverted: VM Exception while processing transaction: revert ONLY MARKET COLLECTOR"
    )

    # Consumer wallet has not become the owner of the publisher's exchange
    exchange_details = fixed_exchange.get_exchange(exchange_id)
    assert exchange_details[FixedRateExchangeDetails.EXCHANGE_OWNER] == publisher_addr
    assert exchange_details[FixedRateExchangeDetails.ACTIVE]<|MERGE_RESOLUTION|>--- conflicted
+++ resolved
@@ -14,10 +14,7 @@
     FixedRateExchange,
     FixedRateExchangeDetails,
 )
-<<<<<<< HEAD
-=======
 from ocean_lib.models.test.test_factory_router import OPC_SWAP_FEE_APPROVED
->>>>>>> f66bec70
 from ocean_lib.web3_internal.constants import BLOB, MAX_UINT256, ZERO_ADDRESS
 from ocean_lib.web3_internal.currency import to_wei
 from ocean_lib.web3_internal.wallet import Wallet
@@ -447,7 +444,15 @@
     )
     assert tx, "Could not create ERC20."
 
-<<<<<<< HEAD
+    tx_receipt = web3.eth.wait_for_transaction_receipt(tx)
+    registered_token_event = erc721_factory.get_event_log(
+        ERC721FactoryContract.EVENT_TOKEN_CREATED,
+        tx_receipt.blockNumber,
+        web3.eth.block_number,
+        None,
+    )
+    assert registered_token_event, "Cannot find TokenCreated event."
+
     with pytest.raises(Exception, match="Cap is needed for ERC20 Enterprise"):
         erc721_nft.create_erc20(
             template_index=2,
@@ -493,15 +498,6 @@
         from_wallet=publisher_wallet,
     )
     assert tx, "Could not create ERC20 Enterprise using create_datatoken."
-=======
-    tx_receipt = web3.eth.wait_for_transaction_receipt(tx)
-    registered_token_event = erc721_factory.get_event_log(
-        ERC721FactoryContract.EVENT_TOKEN_CREATED,
-        tx_receipt.blockNumber,
-        web3.eth.block_number,
-        None,
-    )
-    assert registered_token_event, "Cannot find TokenCreated event."
 
 
 def test_create_erc20_with_usdc_order_fee(
@@ -599,7 +595,6 @@
     assert not erc721_nft.get_permissions(consumer_wallet.address)[
         ERC721Permissions.DEPLOY_ERC20
     ]
->>>>>>> f66bec70
 
 
 @pytest.mark.unit
