--- conflicted
+++ resolved
@@ -17,106 +17,8 @@
 
 def test_is_ocean_token_mapping(config, factory_router):
     """Tests that Ocean token has been added to the mapping"""
-<<<<<<< HEAD
-    ocean_tokens = factory_router.ocean_tokens(get_address_of_type(config, "Ocean"))
-    assert ocean_tokens is True
-
-
-def test_add_token(web3, factory_router, factory_deployer_wallet):
-    """Tests adding a new token address to the mapping if Router Owner"""
-    new_token_address = _create_new_token(web3, factory_deployer_wallet)
-
-    assert factory_router.ocean_tokens(new_token_address) is False
-    factory_router.add_ocean_token(new_token_address, factory_deployer_wallet)
-    assert factory_router.ocean_tokens(new_token_address) is True
-
-
-def test_fail_add_token(config, factory_router, another_consumer_wallet):
-    """Tests that if it fails to add a new token address to the mapping if NOT Router Owner"""
-    new_token_address = get_address_of_type(config, ERC20Token.CONTRACT_NAME)
-    with pytest.raises(exceptions.ContractLogicError):
-        factory_router.add_ocean_token(new_token_address, another_consumer_wallet)
-
-
-def test_remove_token(web3, factory_router, factory_deployer_wallet, publisher_wallet):
-    """Tests remove a token previously added if Router Owner, check OPF fee updates properly"""
-    new_token_address = _create_new_token(web3, publisher_wallet)
-    assert factory_router.get_opf_fee(new_token_address) == to_wei("0.001")
-
-    factory_router.add_ocean_token(new_token_address, factory_deployer_wallet)
-
-    assert factory_router.get_opf_fee(new_token_address) == 0
-
-    assert factory_router.ocean_tokens(new_token_address) is True
-    factory_router.remove_ocean_token(new_token_address, factory_deployer_wallet)
-    assert factory_router.ocean_tokens(new_token_address) is False
-    assert factory_router.get_opf_fee(new_token_address) == to_wei("0.001")
-
-
-def test_fail_remove_token(
-    web3, factory_router, factory_deployer_wallet, consumer_wallet, publisher_wallet
-):
-    """Tests that if it fails to remove a token address to the mapping if NOT Router Owner"""
-    new_token_address = _create_new_token(web3, publisher_wallet)
-
-    factory_router.add_ocean_token(new_token_address, factory_deployer_wallet)
-    assert factory_router.ocean_tokens(new_token_address) is True
-    with pytest.raises(exceptions.ContractLogicError) as err:
-        factory_router.remove_ocean_token(new_token_address, consumer_wallet)
-    assert (
-        err.value.args[0]
-        == "execution reverted: VM Exception while processing transaction: revert OceanRouter: NOT OWNER"
-    )
-
-
-def test_update_opf_fee(
-    web3, factory_router, factory_deployer_wallet, publisher_wallet
-):
-    """Tests if owner can update the opf fee"""
-
-    factory_router.update_opf_fee(to_wei("0.001"), factory_deployer_wallet)
-
-    new_token_address = _create_new_token(web3, publisher_wallet)
-
-    assert factory_router.ocean_tokens(new_token_address) is False
-    assert factory_router.get_opf_fee(new_token_address) == to_wei("0.001")
-    assert factory_router.swap_ocean_fee() == to_wei("0.001")
-
-    factory_router.update_opf_fee(to_wei("0.01"), factory_deployer_wallet)
-
-    assert factory_router.ocean_tokens(new_token_address) is False
-    assert factory_router.get_opf_fee(new_token_address) == to_wei("0.01")
-    assert factory_router.swap_ocean_fee() == to_wei("0.01")
-
-
-def test_fail_update_opf_fee(
-    web3, factory_router, consumer_wallet, factory_deployer_wallet, publisher_wallet
-):
-    """Tests that if it fails to update the opf fee if NOT Router Owner"""
-
-    factory_router.update_opf_fee(to_wei("0.001"), factory_deployer_wallet)
-
-    new_token_address = _create_new_token(web3, publisher_wallet)
-
-    assert factory_router.ocean_tokens(new_token_address) is False
-    assert factory_router.get_opf_fee(new_token_address) == to_wei("0.001")
-    assert factory_router.swap_ocean_fee() == to_wei("0.001")
-
-    with pytest.raises(exceptions.ContractLogicError) as err:
-        factory_router.update_opf_fee(to_wei("0.01"), consumer_wallet)
-
-    assert (
-        err.value.args[0]
-        == "execution reverted: VM Exception while processing transaction: revert OceanRouter: NOT OWNER"
-    )
-
-    assert factory_router.ocean_tokens(new_token_address) is False
-    assert factory_router.get_opf_fee(new_token_address) == to_wei("0.001")
-    assert factory_router.swap_ocean_fee() == to_wei("0.001")
-=======
     is_ocean_token = factory_router.is_ocean_token(get_address_of_type(config, "Ocean"))
     assert is_ocean_token is True
->>>>>>> f634c889
 
 
 def test_mapping_ss_contracts(config, factory_router):
@@ -173,7 +75,7 @@
             factory_deployer_wallet.address,
             ZERO_ADDRESS,
         ],
-        "uints": [to_wei(1000000), 0],
+        "uints": [to_wei("1000000"), 0],
         "bytess": [],
     }
 
@@ -230,7 +132,7 @@
             factory_deployer_wallet.address,
             ZERO_ADDRESS,
         ],
-        "uints": [to_wei(1000000), 0],
+        "uints": [to_wei("1000000"), 0],
         "bytess": [],
     }
 
@@ -244,11 +146,11 @@
             get_address_of_type(config, "poolTemplate"),
         ],
         "ssParams": [
-            to_wei(1),
+            to_wei("1"),
             ocean_contract.decimals(),
-            to_wei(10000),
+            to_wei("10000"),
             2500000,
-            to_wei(2),
+            to_wei("2"),
         ],
         "swapFees": [to_wei("0.001"), to_wei("0.001")],
     }
@@ -276,10 +178,10 @@
         "source": pool1,
         "operation": 0,
         "tokenIn": get_address_of_type(config, "Ocean"),
-        "amountsIn": to_wei(1),
+        "amountsIn": to_wei("1"),
         "tokenOut": erc_token,
         "amountsOut": to_wei("0.1"),
-        "maxPrice": to_wei(10),
+        "maxPrice": to_wei("10"),
         "swapMarketFee": 0,
         "marketFeeAddress": another_consumer_wallet.address,
     }
@@ -289,10 +191,10 @@
         "source": pool2,
         "operation": 0,
         "tokenIn": get_address_of_type(config, "Ocean"),
-        "amountsIn": to_wei(1),
+        "amountsIn": to_wei("1"),
         "tokenOut": erc_token2,
         "amountsOut": to_wei("0.1"),
-        "maxPrice": to_wei(10),
+        "maxPrice": to_wei("10"),
         "swapMarketFee": 0,
         "marketFeeAddress": another_consumer_wallet.address,
     }
