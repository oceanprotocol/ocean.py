#
# Copyright 2022 Ocean Protocol Foundation
# SPDX-License-Identifier: Apache-2.0
#
import pytest
from web3 import exceptions

from ocean_lib.models.erc20_token import ERC20Token
from ocean_lib.models.erc721_factory import ERC721FactoryContract
from ocean_lib.models.fixed_rate_exchange import (
    FixedExchangeBaseInOutData,
    FixedRateExchange,
    FixedRateExchangeDetails,
    FixedRateExchangeFeesInfo,
)
from ocean_lib.web3_internal.constants import ZERO_ADDRESS
from ocean_lib.web3_internal.currency import to_wei
from tests.resources.helper_functions import get_address_of_type


@pytest.mark.unit
def test_properties(web3, config):
    """Tests the events' properties."""

    fixed_exchange = FixedRateExchange(web3, get_address_of_type(config, "FixedPrice"))

    assert (
        fixed_exchange.event_ExchangeCreated.abi["name"]
        == FixedRateExchange.EVENT_EXCHANGE_CREATED
    )
    assert (
        fixed_exchange.event_ExchangeRateChanged.abi["name"]
        == FixedRateExchange.EVENT_EXCHANGE_RATE_CHANGED
    )
    assert (
        fixed_exchange.event_ExchangeActivated.abi["name"]
        == FixedRateExchange.EVENT_EXCHANGE_ACTIVATED
    )
    assert (
        fixed_exchange.event_ExchangeDeactivated.abi["name"]
        == FixedRateExchange.EVENT_EXCHANGE_DEACTIVATED
    )
    assert fixed_exchange.event_Swapped.abi["name"] == FixedRateExchange.EVENT_SWAPPED
    assert (
        fixed_exchange.event_TokenCollected.abi["name"]
        == FixedRateExchange.EVENT_TOKEN_COLLECTED
    )
    assert (
        fixed_exchange.event_OceanFeeCollected.abi["name"]
        == FixedRateExchange.EVENT_OCEAN_FEE_COLLECTED
    )
    assert (
        fixed_exchange.event_MarketFeeCollected.abi["name"]
        == FixedRateExchange.EVENT_MARKET_FEE_COLLECTED
    )
    assert (
        fixed_exchange.event_ConsumeMarketFee.abi["name"]
        == FixedRateExchange.EVENT_CONSUME_MARKET_FEE
    )
    assert (
        fixed_exchange.event_PublishMarketFeeChanged.abi["name"]
        == FixedRateExchange.EVENT_PUBLISH_MARKET_FEE_CHANGED
    )
    assert (
        fixed_exchange.event_SWAP_FEES.abi["name"]
        == FixedRateExchange.EVENT_LOG_SWAP_FEES
    )


@pytest.mark.unit
def test_exchange_rate_creation(
    web3,
    config,
    publisher_wallet,
    consumer_wallet,
    another_consumer_wallet,
    erc721_nft,
    erc20_token,
):
    """Test exchange with baseToken(OCEAN) 18 Decimals and dataToken 18 Decimals, RATE = 1"""
    cap = to_wei("100000")
    amount_dt_to_sell = to_wei("100")
    no_limit = to_wei("100000000000000000000")
    rate = to_wei("1")
    publish_market_swap_fee = int(1e15)  # 0.1%
    ocean_token = ERC20Token(web3, get_address_of_type(config, "Ocean"))

    fixed_exchange = FixedRateExchange(web3, get_address_of_type(config, "FixedPrice"))

    erc20_token.mint(consumer_wallet.address, cap, publisher_wallet)
    assert erc20_token.balanceOf(consumer_wallet.address) == cap
    number_of_exchanges_before = fixed_exchange.get_number_of_exchanges()

    tx = erc20_token.create_fixed_rate(
        fixed_price_address=get_address_of_type(config, "FixedPrice"),
        base_token_address=get_address_of_type(config, "Ocean"),
        owner=consumer_wallet.address,
        publish_market_swap_fee_collector=another_consumer_wallet.address,
        allowed_swapper=ZERO_ADDRESS,
        base_token_decimals=18,
        datatoken_decimals=18,
        fixed_rate=rate,
        publish_market_swap_fee_amount=publish_market_swap_fee,
        with_mint=0,
        from_wallet=publisher_wallet,
    )

    tx_receipt = web3.eth.wait_for_transaction_receipt(tx)

    registered_event = erc20_token.get_event_log(
        event_name=ERC721FactoryContract.EVENT_NEW_FIXED_RATE,
        from_block=tx_receipt.blockNumber,
        to_block=web3.eth.block_number,
        filters=None,
    )

    assert fixed_exchange.get_number_of_exchanges() == (number_of_exchanges_before + 1)
    assert registered_event[0].args.owner == consumer_wallet.address
    assert len(fixed_exchange.get_exchanges()) == (number_of_exchanges_before + 1)

    exchange_id = registered_event[0].args.exchangeId

    # Generate exchange id works
    generated_exchange_id = fixed_exchange.generate_exchange_id(
        base_token=get_address_of_type(config, "Ocean"), datatoken=erc20_token.address
    )
    assert generated_exchange_id == exchange_id

    # Exchange is active
    is_active = fixed_exchange.is_active(exchange_id)
    assert is_active, "Exchange was not activated correctly!"

    # Exchange should not have supply yet
    exchange_details = fixed_exchange.get_exchange(exchange_id)

    assert (exchange_details[FixedRateExchangeDetails.DT_SUPPLY]) == 0
    assert (
        exchange_details[FixedRateExchangeDetails.BT_SUPPLY]
    ) == ocean_token.allowance(
        exchange_details[FixedRateExchangeDetails.EXCHANGE_OWNER],
        fixed_exchange.address,
    )

    # Consumer_wallet approves how many DT tokens wants to sell
    # Consumer_wallet only approves an exact amount so we can check supply etc later in the test
    erc20_token.approve(fixed_exchange.address, amount_dt_to_sell, consumer_wallet)
    # Another_consumer_wallet approves a big amount so that we don't need to re-approve during test
    ocean_token.approve(
        fixed_exchange.address, to_wei("1000000"), another_consumer_wallet
    )

    # Exchange should have supply and fees setup
    fee_info = fixed_exchange.get_fees_info(exchange_id)

    assert fee_info[FixedRateExchangeFeesInfo.MARKET_FEE] == publish_market_swap_fee
    assert (
        fee_info[FixedRateExchangeFeesInfo.MARKET_FEE_COLLECTOR]
        == another_consumer_wallet.address
    )
    # token is approved, so 0.001
    assert fee_info[FixedRateExchangeFeesInfo.OPC_FEE] == to_wei("0.001")
    assert fee_info[FixedRateExchangeFeesInfo.MARKET_FEE_AVAILABLE] == 0
    assert fee_info[FixedRateExchangeFeesInfo.OCEAN_FEE_AVAILABLE] == 0

    # Get exchange info
    # Get swapOceanFee
    # token address is not approved, so 0.002
    assert fixed_exchange.get_opc_fee(ZERO_ADDRESS) == to_wei("0.002")

    # Should get the exchange rate
    exchange_rate = fixed_exchange.get_rate(exchange_id)

    assert rate == exchange_rate

    # Buy should fail if price is too high
    with pytest.raises(exceptions.ContractLogicError) as err:
        fixed_exchange.buy_dt(
            exchange_id, amount_dt_to_sell, 1, ZERO_ADDRESS, 0, another_consumer_wallet
        )
    assert (
        err.value.args[0]
        == "execution reverted: VM Exception while processing transaction: revert FixedRateExchange: Too many base tokens"
    )

    ocean_token.transfer(
        another_consumer_wallet.address,
        ocean_token.balanceOf(consumer_wallet.address),
        consumer_wallet,
    )

    # Test buy DT workflow
    ocean_balance_publisher_before_swap = ocean_token.balanceOf(consumer_wallet.address)
    erc20_dt_balance_consumer_before_swap = erc20_token.balanceOf(
        another_consumer_wallet.address
    )

    assert ocean_balance_publisher_before_swap == 0
    assert erc20_dt_balance_consumer_before_swap == 0

    receipt = fixed_exchange.buy_dt(
        exchange_id,
        amount_dt_to_sell,
        no_limit,
        consumer_wallet.address,
        to_wei("0.1"),
        another_consumer_wallet,
    )
    tx_receipt = web3.eth.wait_for_transaction_receipt(receipt)

    event_log = fixed_exchange.get_event_log(
        event_name=FixedRateExchange.EVENT_SWAPPED,
        from_block=tx_receipt.blockNumber,
        to_block=web3.eth.block_number,
        filters=None,
    )

    # Check fixed rate exchange outputs. Rate = 1
    assert (
        event_log[0].args.baseTokenSwappedAmount
        - event_log[0].args.marketFeeAmount
        - event_log[0].args.oceanFeeAmount
        - event_log[0].args.consumeMarketFeeAmount
        == event_log[0].args.datatokenSwappedAmount
    )

    assert erc20_token.balanceOf(another_consumer_wallet.address) == amount_dt_to_sell
    assert (
        ocean_token.balanceOf(consumer_wallet.address)
        > ocean_balance_publisher_before_swap
    )
    # Test sell DT workflow
    erc20_dt_balance_consumer_before_swap = erc20_token.balanceOf(
        another_consumer_wallet.address
    )
    erc20_token.approve(
        fixed_exchange.address, erc20_dt_balance_consumer_before_swap, consumer_wallet
    )
    erc20_balance_before = erc20_token.balanceOf(consumer_wallet.address)
    ocean_balance_before = ocean_token.balanceOf(consumer_wallet.address)
    fixed_exchange.sell_dt(
        exchange_id, amount_dt_to_sell, 0, ZERO_ADDRESS, 0, consumer_wallet
    )

    # Base balance incremented as expect after selling data tokens
    assert (
        ocean_token.balanceOf(consumer_wallet.address)
        == fixed_exchange.calc_base_out_given_in_dt(
            exchange_id=exchange_id,
            datatoken_amount=amount_dt_to_sell,
            consume_market_swap_fee_amount=0,
        )[FixedExchangeBaseInOutData.BASE_TOKEN_AMOUNT]
        + ocean_balance_before
    )

    assert (
        erc20_token.balanceOf(consumer_wallet.address)
        == erc20_balance_before - amount_dt_to_sell
    )

    exchange_details = fixed_exchange.get_exchange(exchange_id)

    assert (exchange_details[FixedRateExchangeDetails.DT_SUPPLY]) == amount_dt_to_sell
    assert (
        exchange_details[FixedRateExchangeDetails.BT_SUPPLY]
    ) == ocean_token.allowance(
        exchange_details[FixedRateExchangeDetails.EXCHANGE_OWNER],
        fixed_exchange.address,
    )

    # Fixed Rate Exchange owner withdraws DT balance

    erc20_balance_before = erc20_token.balanceOf(erc20_token.get_payment_collector())

    tx = fixed_exchange.collect_dt(
        exchange_id,
        exchange_details[FixedRateExchangeDetails.DT_BALANCE],
        consumer_wallet,
    )
    tx_receipt = web3.eth.wait_for_transaction_receipt(tx)

    logs = fixed_exchange.get_event_log(
        event_name=FixedRateExchange.EVENT_TOKEN_COLLECTED,
        from_block=tx_receipt.blockNumber,
        to_block=web3.eth.block_number,
        filters=None,
    )

    assert (
        erc20_token.balanceOf(erc20_token.get_payment_collector())
        == erc20_balance_before + logs[0].args.amount
    )

    # Fixed Rate Exchange owner withdraws BT balance
    # Needs to buy because he sold all the DT amount and BT balance will be 0.
    erc20.approve(fixed_exchange.address, to_wei(10), consumer_wallet)

<<<<<<< HEAD
    bt_balance_before = ocean_token.balanceOf(erc20_token.get_payment_collector())
=======
    fixed_exchange.buy_dt(
        exchange_id,
        to_wei(10),
        no_limit,
        consumer_wallet.address,
        to_wei("0.1"),
        another_consumer_wallet,
    )
    assert erc20.balanceOf(
        another_consumer_wallet.address
    ) == amount_dt_to_sell + to_wei(10)
    bt_balance_before = ocean_token.balanceOf(erc20.get_payment_collector())
>>>>>>> 8e851601

    tx = fixed_exchange.collect_bt(
        exchange_id,
        exchange_details[FixedRateExchangeDetails.BT_BALANCE],
        consumer_wallet,
    )
    tx_receipt = web3.eth.wait_for_transaction_receipt(tx)

    logs = fixed_exchange.get_event_log(
        event_name=FixedRateExchange.EVENT_TOKEN_COLLECTED,
        from_block=tx_receipt.blockNumber,
        to_block=web3.eth.block_number,
        filters=None,
    )

    assert (
        ocean_token.balanceOf(erc20_token.get_payment_collector())
        == bt_balance_before + logs[0].args.amount
    )

    # Exchange should have fees available and claimable
    # Market fee collector bt balance
    bt_balance_before = ocean_token.balanceOf(another_consumer_wallet.address)

    fee_info = fixed_exchange.get_fees_info(exchange_id)

    assert fee_info[FixedRateExchangeFeesInfo.MARKET_FEE] == publish_market_swap_fee
    assert (
        fee_info[FixedRateExchangeFeesInfo.MARKET_FEE_COLLECTOR]
        == another_consumer_wallet.address
    )
    assert fee_info[FixedRateExchangeFeesInfo.OPC_FEE] == to_wei("0.001")
    assert fee_info[FixedRateExchangeFeesInfo.MARKET_FEE_AVAILABLE] > 0
    assert fee_info[FixedRateExchangeFeesInfo.OCEAN_FEE_AVAILABLE] > 0

    fixed_exchange.collect_market_fee(exchange_id, another_consumer_wallet)

    assert (
        ocean_token.balanceOf(another_consumer_wallet.address)
        == bt_balance_before + fee_info[FixedRateExchangeFeesInfo.MARKET_FEE_AVAILABLE]
    )

    # Market fee collector update
    # Only market fee collector should be able to update market_fee_collector
    with pytest.raises(exceptions.ContractLogicError) as err:
        fixed_exchange.update_market_fee_collector(
            exchange_id, consumer_wallet.address, consumer_wallet
        )
    assert (
        err.value.args[0]
        == "execution reverted: VM Exception while processing transaction: revert not marketFeeCollector"
    )

    fixed_exchange.update_market_fee_collector(
        exchange_id, consumer_wallet.address, another_consumer_wallet
    )

    # Deactive exchange should work
    fixed_exchange.toggle_exchange_state(exchange_id, publisher_wallet)
    assert not fixed_exchange.is_active(exchange_id)
    fixed_exchange.toggle_exchange_state(exchange_id, publisher_wallet)

    # Set exchange rate exchange should work
    fixed_exchange.set_rate(exchange_id, to_wei("1.1"), publisher_wallet)
    assert fixed_exchange.get_rate(exchange_id) == to_wei("1.1")<|MERGE_RESOLUTION|>--- conflicted
+++ resolved
@@ -74,6 +74,8 @@
     publisher_wallet,
     consumer_wallet,
     another_consumer_wallet,
+    consumer_addr,
+    another_consumer_addr,
     erc721_nft,
     erc20_token,
 ):
@@ -83,19 +85,20 @@
     no_limit = to_wei("100000000000000000000")
     rate = to_wei("1")
     publish_market_swap_fee = int(1e15)  # 0.1%
+    pmt_collector = erc20_token.get_payment_collector()
     ocean_token = ERC20Token(web3, get_address_of_type(config, "Ocean"))
 
     fixed_exchange = FixedRateExchange(web3, get_address_of_type(config, "FixedPrice"))
 
-    erc20_token.mint(consumer_wallet.address, cap, publisher_wallet)
-    assert erc20_token.balanceOf(consumer_wallet.address) == cap
+    erc20_token.mint(consumer_addr, cap, publisher_wallet)
+    assert erc20_token.balanceOf(consumer_addr) == cap
     number_of_exchanges_before = fixed_exchange.get_number_of_exchanges()
 
     tx = erc20_token.create_fixed_rate(
         fixed_price_address=get_address_of_type(config, "FixedPrice"),
         base_token_address=get_address_of_type(config, "Ocean"),
-        owner=consumer_wallet.address,
-        publish_market_swap_fee_collector=another_consumer_wallet.address,
+        owner=consumer_addr,
+        publish_market_swap_fee_collector=another_consumer_addr,
         allowed_swapper=ZERO_ADDRESS,
         base_token_decimals=18,
         datatoken_decimals=18,
@@ -115,7 +118,7 @@
     )
 
     assert fixed_exchange.get_number_of_exchanges() == (number_of_exchanges_before + 1)
-    assert registered_event[0].args.owner == consumer_wallet.address
+    assert registered_event[0].args.owner == consumer_addr
     assert len(fixed_exchange.get_exchanges()) == (number_of_exchanges_before + 1)
 
     exchange_id = registered_event[0].args.exchangeId
@@ -155,7 +158,7 @@
     assert fee_info[FixedRateExchangeFeesInfo.MARKET_FEE] == publish_market_swap_fee
     assert (
         fee_info[FixedRateExchangeFeesInfo.MARKET_FEE_COLLECTOR]
-        == another_consumer_wallet.address
+        == another_consumer_addr
     )
     # token is approved, so 0.001
     assert fee_info[FixedRateExchangeFeesInfo.OPC_FEE] == to_wei("0.001")
@@ -183,16 +186,14 @@
     )
 
     ocean_token.transfer(
-        another_consumer_wallet.address,
-        ocean_token.balanceOf(consumer_wallet.address),
+        another_consumer_addr,
+        ocean_token.balanceOf(consumer_addr),
         consumer_wallet,
     )
 
     # Test buy DT workflow
-    ocean_balance_publisher_before_swap = ocean_token.balanceOf(consumer_wallet.address)
-    erc20_dt_balance_consumer_before_swap = erc20_token.balanceOf(
-        another_consumer_wallet.address
-    )
+    ocean_balance_publisher_before_swap = ocean_token.balanceOf(consumer_addr)
+    erc20_dt_balance_consumer_before_swap = erc20_token.balanceOf(another_consumer_addr)
 
     assert ocean_balance_publisher_before_swap == 0
     assert erc20_dt_balance_consumer_before_swap == 0
@@ -201,7 +202,7 @@
         exchange_id,
         amount_dt_to_sell,
         no_limit,
-        consumer_wallet.address,
+        consumer_addr,
         to_wei("0.1"),
         another_consumer_wallet,
     )
@@ -223,27 +224,22 @@
         == event_log[0].args.datatokenSwappedAmount
     )
 
-    assert erc20_token.balanceOf(another_consumer_wallet.address) == amount_dt_to_sell
-    assert (
-        ocean_token.balanceOf(consumer_wallet.address)
-        > ocean_balance_publisher_before_swap
-    )
+    assert erc20_token.balanceOf(another_consumer_addr) == amount_dt_to_sell
+    assert ocean_token.balanceOf(consumer_addr) > ocean_balance_publisher_before_swap
     # Test sell DT workflow
-    erc20_dt_balance_consumer_before_swap = erc20_token.balanceOf(
-        another_consumer_wallet.address
-    )
+    erc20_dt_balance_consumer_before_swap = erc20_token.balanceOf(another_consumer_addr)
     erc20_token.approve(
         fixed_exchange.address, erc20_dt_balance_consumer_before_swap, consumer_wallet
     )
-    erc20_balance_before = erc20_token.balanceOf(consumer_wallet.address)
-    ocean_balance_before = ocean_token.balanceOf(consumer_wallet.address)
+    erc20_balance_before = erc20_token.balanceOf(consumer_addr)
+    ocean_balance_before = ocean_token.balanceOf(consumer_addr)
     fixed_exchange.sell_dt(
         exchange_id, amount_dt_to_sell, 0, ZERO_ADDRESS, 0, consumer_wallet
     )
 
     # Base balance incremented as expect after selling data tokens
     assert (
-        ocean_token.balanceOf(consumer_wallet.address)
+        ocean_token.balanceOf(consumer_addr)
         == fixed_exchange.calc_base_out_given_in_dt(
             exchange_id=exchange_id,
             datatoken_amount=amount_dt_to_sell,
@@ -253,8 +249,7 @@
     )
 
     assert (
-        erc20_token.balanceOf(consumer_wallet.address)
-        == erc20_balance_before - amount_dt_to_sell
+        erc20_token.balanceOf(consumer_addr) == erc20_balance_before - amount_dt_to_sell
     )
 
     exchange_details = fixed_exchange.get_exchange(exchange_id)
@@ -269,7 +264,7 @@
 
     # Fixed Rate Exchange owner withdraws DT balance
 
-    erc20_balance_before = erc20_token.balanceOf(erc20_token.get_payment_collector())
+    erc20_balance_before = erc20_token.balanceOf(pmt_collector)
 
     tx = fixed_exchange.collect_dt(
         exchange_id,
@@ -286,30 +281,26 @@
     )
 
     assert (
-        erc20_token.balanceOf(erc20_token.get_payment_collector())
+        erc20_token.balanceOf(pmt_collector)
         == erc20_balance_before + logs[0].args.amount
     )
 
     # Fixed Rate Exchange owner withdraws BT balance
     # Needs to buy because he sold all the DT amount and BT balance will be 0.
-    erc20.approve(fixed_exchange.address, to_wei(10), consumer_wallet)
-
-<<<<<<< HEAD
-    bt_balance_before = ocean_token.balanceOf(erc20_token.get_payment_collector())
-=======
+    erc20_token.approve(fixed_exchange.address, to_wei(10), consumer_wallet)
+
     fixed_exchange.buy_dt(
         exchange_id,
         to_wei(10),
         no_limit,
-        consumer_wallet.address,
+        consumer_addr,
         to_wei("0.1"),
         another_consumer_wallet,
     )
-    assert erc20.balanceOf(
-        another_consumer_wallet.address
-    ) == amount_dt_to_sell + to_wei(10)
-    bt_balance_before = ocean_token.balanceOf(erc20.get_payment_collector())
->>>>>>> 8e851601
+    assert erc20_token.balanceOf(another_consumer_addr) == amount_dt_to_sell + to_wei(
+        10
+    )
+    bt_balance_before = ocean_token.balanceOf(pmt_collector)
 
     tx = fixed_exchange.collect_bt(
         exchange_id,
@@ -326,20 +317,19 @@
     )
 
     assert (
-        ocean_token.balanceOf(erc20_token.get_payment_collector())
-        == bt_balance_before + logs[0].args.amount
+        ocean_token.balanceOf(pmt_collector) == bt_balance_before + logs[0].args.amount
     )
 
     # Exchange should have fees available and claimable
     # Market fee collector bt balance
-    bt_balance_before = ocean_token.balanceOf(another_consumer_wallet.address)
+    bt_balance_before = ocean_token.balanceOf(another_consumer_addr)
 
     fee_info = fixed_exchange.get_fees_info(exchange_id)
 
     assert fee_info[FixedRateExchangeFeesInfo.MARKET_FEE] == publish_market_swap_fee
     assert (
         fee_info[FixedRateExchangeFeesInfo.MARKET_FEE_COLLECTOR]
-        == another_consumer_wallet.address
+        == another_consumer_addr
     )
     assert fee_info[FixedRateExchangeFeesInfo.OPC_FEE] == to_wei("0.001")
     assert fee_info[FixedRateExchangeFeesInfo.MARKET_FEE_AVAILABLE] > 0
@@ -348,7 +338,7 @@
     fixed_exchange.collect_market_fee(exchange_id, another_consumer_wallet)
 
     assert (
-        ocean_token.balanceOf(another_consumer_wallet.address)
+        ocean_token.balanceOf(another_consumer_addr)
         == bt_balance_before + fee_info[FixedRateExchangeFeesInfo.MARKET_FEE_AVAILABLE]
     )
 
@@ -356,7 +346,7 @@
     # Only market fee collector should be able to update market_fee_collector
     with pytest.raises(exceptions.ContractLogicError) as err:
         fixed_exchange.update_market_fee_collector(
-            exchange_id, consumer_wallet.address, consumer_wallet
+            exchange_id, consumer_addr, consumer_wallet
         )
     assert (
         err.value.args[0]
@@ -364,7 +354,7 @@
     )
 
     fixed_exchange.update_market_fee_collector(
-        exchange_id, consumer_wallet.address, another_consumer_wallet
+        exchange_id, consumer_addr, another_consumer_wallet
     )
 
     # Deactive exchange should work
