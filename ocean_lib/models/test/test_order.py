#
# Copyright 2021 Ocean Protocol Foundation
# SPDX-License-Identifier: Apache-2.0
#
import os

from eth_utils import remove_0x_prefix
from ocean_lib.common.agreements.service_agreement import ServiceAgreement
from ocean_lib.common.agreements.service_types import ServiceTypes
from ocean_lib.models.data_token import DataToken
from ocean_lib.models.order import Order
from tests.resources.ddo_helpers import get_metadata, get_registered_ddo


def test_order(web3, alice_ocean, alice_wallet):
    asset = get_registered_ddo(alice_ocean, get_metadata(), alice_wallet)
    dt = DataToken(web3, asset.data_token_address)

    service = asset.get_service(service_type=ServiceTypes.ASSET_ACCESS)
    sa = ServiceAgreement.from_json(service.as_dictionary())

    order_requirements = alice_ocean.assets.order(
        asset.did, alice_wallet.address, sa.index
    )
    assert order_requirements, "Order was unsuccessful."

    _order_tx_id = alice_ocean.assets.pay_for_service(
        web3,
        order_requirements.amount,
        order_requirements.data_token_address,
        asset.did,
        service.index,
        alice_wallet.address,
        alice_wallet,
<<<<<<< HEAD
        sa.get_provider_address(),
    ]
    _order_tx_id = alice_ocean.assets.pay_for_service(*args)
=======
    )
>>>>>>> ba90550f

    asset_folder = alice_ocean.assets.download(
        asset.did,
        sa.index,
        alice_wallet,
        _order_tx_id,
        alice_ocean.config.downloads_path,
    )

    assert len(os.listdir(asset_folder)) >= 1, "The asset folder is empty."
    for order_log in dt.get_start_order_logs():
        order_log_dict = dict(order_log.args.items())
        order_log_dict["amount"] = int(order_log.args.amount)
        order_log_dict["marketFee"] = int(order_log.args.marketFee)

        order_args = [
            order_log.address,
            order_log_dict["amount"],
            order_log_dict["timestamp"],
            order_log.transactionHash,
            f"did:op:{remove_0x_prefix(order_log.address)}",
            order_log_dict["payer"],
            order_log_dict["consumer"],
            order_log_dict["serviceId"],
            None,
        ]

        order = Order(*order_args)
        assert order, "The order does not exist."
        assert isinstance(order, tuple), "Order is not a tuple."
        assert (
            order[0] == asset.data_token_address
        ), "The order data token address is different."
        assert order[5] == alice_wallet.address, "The payer is not the supposed one."
        assert (
            order[6] == sa.get_provider_address()
        ), "The consumer is not the supposed one."
        assert len(order) == 9, "Different number of args."<|MERGE_RESOLUTION|>--- conflicted
+++ resolved
@@ -32,13 +32,8 @@
         service.index,
         alice_wallet.address,
         alice_wallet,
-<<<<<<< HEAD
         sa.get_provider_address(),
-    ]
-    _order_tx_id = alice_ocean.assets.pay_for_service(*args)
-=======
     )
->>>>>>> ba90550f
 
     asset_folder = alice_ocean.assets.download(
         asset.did,
