#
# Copyright 2022 Ocean Protocol Foundation
# SPDX-License-Identifier: Apache-2.0
#
import pytest
from web3 import exceptions

from ocean_lib.models.bpool import BPool
from ocean_lib.models.erc20_token import ERC20Token
from ocean_lib.models.erc721_factory import ERC721FactoryContract
from ocean_lib.models.side_staking import SideStaking
from ocean_lib.web3_internal.constants import MAX_UINT256
from ocean_lib.web3_internal.currency import to_wei
from tests.resources.helper_functions import (
    deploy_erc721_erc20,
    get_address_of_type,
    transfer_ocean_if_balance_lte,
)


@pytest.mark.unit
def test_properties(config, web3):
    """Tests the events' properties."""
    side_staking_address = get_address_of_type(config, "Staking")
    side_staking = SideStaking(web3, side_staking_address)

    assert side_staking.event_Vesting.abi["name"] == SideStaking.EVENT_VESTING
    assert (
        side_staking.event_VestingCreated.abi["name"]
        == SideStaking.EVENT_VESTING_CREATED
    )


@pytest.mark.unit
def test_side_staking(
    web3,
    config,
    publisher_wallet,
    consumer_wallet,
    another_consumer_wallet,
    factory_deployer_wallet,
    factory_router,
):
    lp_swap_fee = int(1e15)
    publish_market_swap_fee = int(1e15)
    initial_ocean_liquidity = to_wei("10")

    side_staking = SideStaking(web3, get_address_of_type(config, "Staking"))

    ocean_token = ERC20Token(web3, get_address_of_type(config, "Ocean"))

    # Deploy erc721 and erc20 data token
    erc721, erc20 = deploy_erc721_erc20(
        web3, config, consumer_wallet, consumer_wallet, to_wei("10000")
    )

    # Initial vesting should be 0 and last vested block two
    assert side_staking.get_vesting_amount_so_far(erc20.address) == 0
    assert side_staking.get_vesting_last_block(erc20.address) == 0
    assert side_staking.get_vesting_end_block(erc20.address) == 0
    assert side_staking.get_base_token_balance(erc20.address) == 0

    # Datatoken initial circulating supply should be 0
    assert side_staking.get_datatoken_circulating_supply(erc20.address) == 0

    # Transfer ocean if needed
    transfer_ocean_if_balance_lte(
        web3=web3,
        config=config,
        factory_deployer_wallet=factory_deployer_wallet,
        recipient=consumer_wallet.address,
        min_balance=0,
        amount_to_transfer=to_wei("20000"),
    )

    transfer_ocean_if_balance_lte(
        web3=web3,
        config=config,
        factory_deployer_wallet=factory_deployer_wallet,
        recipient=another_consumer_wallet.address,
        min_balance=to_wei("1000"),
        amount_to_transfer=to_wei("1000"),
    )

    ocean_token.approve(
        get_address_of_type(config, "Router"),
        to_wei("20000"),
        consumer_wallet,
    )

    tx = erc20.deploy_pool(
        rate=to_wei(1),
        base_token_decimals=ocean_token.decimals(),
        vesting_amount=to_wei("0.5"),
        vesting_blocks=2500000,
        base_token_amount=initial_ocean_liquidity,
        lp_swap_fee_amount=lp_swap_fee,
        publish_market_swap_fee_amount=publish_market_swap_fee,
        ss_contract=get_address_of_type(config, "Staking"),
        base_token_address=ocean_token.address,
        base_token_sender=consumer_wallet.address,
        publisher_address=consumer_wallet.address,
        publish_market_swap_fee_collector=get_address_of_type(
            config, "OPFCommunityFeeCollector"
        ),
        pool_template_address=get_address_of_type(config, "poolTemplate"),
        from_wallet=consumer_wallet,
    )

    tx_receipt = web3.eth.wait_for_transaction_receipt(tx)
    pool_event = factory_router.get_event_log(
        ERC721FactoryContract.EVENT_NEW_POOL,
        tx_receipt.blockNumber,
        web3.eth.block_number,
        None,
    )

    assert side_staking.get_base_token_address(erc20.address) == ocean_token.address
    assert side_staking.get_publisher_address(erc20.address) == consumer_wallet.address
    assert side_staking.get_vesting_amount(erc20.address) == to_wei("0.5")

    assert pool_event[0].event == "NewPool"
    bpool_address = pool_event[0].args.poolAddress
    bpool = BPool(web3, bpool_address)

    # Side staking pool address should match the newly created pool
    assert side_staking.get_pool_address(erc20.address) == bpool_address

    assert (
        erc20.balanceOf(get_address_of_type(config, "Staking"))
        == MAX_UINT256 - initial_ocean_liquidity
    )
    assert bpool.opc_fee() == to_wei("0.001")
    assert bpool.get_swap_fee() == lp_swap_fee
    assert bpool.community_fee(ocean_token.address) == 0
    assert bpool.community_fee(erc20.address) == 0
    assert bpool.publish_market_fee(ocean_token.address) == 0
    assert bpool.publish_market_fee(erc20.address) == 0

    # Consumer fails to mints new erc20 tokens even if it's minter
    with pytest.raises(exceptions.ContractLogicError) as err:
        erc20.mint(consumer_wallet.address, to_wei("1"), consumer_wallet)
    assert (
        err.value.args[0]
        == "execution reverted: VM Exception while processing transaction: revert"
    )

    # Another consumer buys some DT after burnIn period- exactAmountIn
    # Pool has initial ocean tokens at the beginning
    assert ocean_token.balanceOf(bpool_address) == initial_ocean_liquidity

    ocean_token.approve(bpool_address, to_wei("100"), another_consumer_wallet)

    # Transfer some ocean from consumer_wallet to another_consumer_wallet to continue testing
    ocean_token.transfer(another_consumer_wallet.address, to_wei("10"), consumer_wallet)

    bpool.swap_exact_amount_in(
        token_in=ocean_token.address,
        token_out=erc20.address,
        consume_market_swap_fee_address=publisher_wallet.address,
        token_amount_in=to_wei("1"),
        min_amount_out=to_wei("0"),
        max_price=to_wei("1000000"),
        consume_market_swap_fee_amount=0,
        from_wallet=another_consumer_wallet,
    )

    assert erc20.balanceOf(another_consumer_wallet.address) >= 0

    # Another consumer swaps some DT back to Ocean swapExactAmountIn
    initial_erc20_balance = erc20.balanceOf(another_consumer_wallet.address)
    initial_ocean_balance = ocean_token.balanceOf(another_consumer_wallet.address)
    erc20.approve(bpool_address, to_wei("10000"), another_consumer_wallet)

    receipt = web3.eth.wait_for_transaction_receipt(
        bpool.swap_exact_amount_in(
            token_in=erc20.address,
            token_out=ocean_token.address,
            consume_market_swap_fee_address=publisher_wallet.address,
            token_amount_in=to_wei("0.01"),
            min_amount_out=to_wei("0.001"),
            max_price=to_wei("100"),
            consume_market_swap_fee_amount=0,
            from_wallet=another_consumer_wallet,
        )
    )

    registered_event = bpool.get_event_log(
        event_name=BPool.EVENT_LOG_SWAP,
        from_block=receipt.blockNumber,
        to_block=web3.eth.block_number,
        filters=None,
    )

    assert registered_event[0].event == BPool.EVENT_LOG_SWAP

    assert erc20.balanceOf(another_consumer_wallet.address) < initial_erc20_balance
    assert (
        ocean_token.balanceOf(another_consumer_wallet.address) > initial_ocean_balance
    )

    #  Another consumer adds more liquidity with joinPool() (adding both tokens)

    initial_erc20_balance = erc20.balanceOf(another_consumer_wallet.address)
    initial_ocean_balance = ocean_token.balanceOf(another_consumer_wallet.address)
    initial_bpt_balance = bpool.balanceOf(another_consumer_wallet.address)
    ss_contract_dt_balance = erc20.balanceOf(get_address_of_type(config, "Staking"))
    ss_contract_bpt_balance = bpool.balanceOf(get_address_of_type(config, "Staking"))

    bpt_amount_out = to_wei("0.01")
    maxAmountsIn = [
        to_wei("50"),  # Amounts IN
        to_wei("50"),  # Amounts IN
    ]
    ocean_token.approve(bpool.address, to_wei("50"), another_consumer_wallet)

    erc20.approve(bpool.address, to_wei("50"), another_consumer_wallet)

    receipt = web3.eth.wait_for_transaction_receipt(
        bpool.join_pool(bpt_amount_out, maxAmountsIn, another_consumer_wallet)
    )

    registered_event = bpool.get_event_log(
        event_name=BPool.EVENT_LOG_JOIN,
        from_block=receipt.blockNumber,
        to_block=web3.eth.block_number,
        filters=None,
    )
    assert registered_event[0].event == BPool.EVENT_LOG_JOIN

    assert registered_event[0].args.tokenIn == erc20.address
    assert registered_event[1].args.tokenIn == ocean_token.address

    # Check balances
    assert (
        registered_event[0].args.tokenAmountIn
        + erc20.balanceOf(another_consumer_wallet.address)
    ) == initial_erc20_balance
    assert (
        registered_event[1].args.tokenAmountIn
        + ocean_token.balanceOf(another_consumer_wallet.address)
    ) == initial_ocean_balance
    assert (initial_bpt_balance + bpt_amount_out) == bpool.balanceOf(
        another_consumer_wallet.address
    )

    # Check that the ssContract BPT and DT balance didn't change.
    assert ss_contract_dt_balance == erc20.balanceOf(
        get_address_of_type(config, "Staking")
    )
    assert ss_contract_bpt_balance == bpool.balanceOf(
        get_address_of_type(config, "Staking")
    )

    # Consumer adds more liquidity with joinswapExternAmountIn

    initial_erc20_balance_consumer = erc20.balanceOf(consumer_wallet.address)

    ocean_token.approve(bpool.address, to_wei(1), consumer_wallet)

    ocean_amount_in = to_wei("0.4")
    min_bp_out = to_wei("0.1")

    receipt = web3.eth.wait_for_transaction_receipt(
        bpool.join_swap_extern_amount_in(ocean_amount_in, min_bp_out, consumer_wallet)
    )

    registered_event = bpool.get_event_log(
        event_name=BPool.EVENT_LOG_JOIN,
        from_block=receipt.blockNumber,
        to_block=web3.eth.block_number,
        filters=None,
    )

    assert registered_event[0].event == BPool.EVENT_LOG_JOIN
    assert registered_event[0].args.tokenIn == ocean_token.address
    assert registered_event[0].args.tokenAmountIn == ocean_amount_in
    assert registered_event[1].args.tokenIn == erc20.address

    side_staking_amount_in = ss_contract_dt_balance - erc20.balanceOf(
        get_address_of_type(config, "Staking")
    )

    assert registered_event[1].args.tokenAmountIn == side_staking_amount_in

    # We check ssContract actually moved DT and got back BPT
    assert ss_contract_dt_balance - registered_event[
        1
    ].args.tokenAmountIn == erc20.balanceOf(get_address_of_type(config, "Staking"))

    registered_event2 = bpool.get_event_log(
        event_name=BPool.EVENT_LOG_BPT,
        from_block=receipt.blockNumber,
        to_block=web3.eth.block_number,
        filters=None,
    )

    assert registered_event2[
        0
    ].args.bptAmount + ss_contract_bpt_balance == bpool.balanceOf(
        get_address_of_type(config, "Staking")
    )

    # No dt token where taken from user3

    assert erc20.balanceOf(consumer_wallet.address) == initial_erc20_balance_consumer

    # Consumer removes liquidity with JoinPool, receiving both tokens
    initial_erc20_balance_consumer = erc20.balanceOf(consumer_wallet.address)
    initial_ocean_balance_consumer = ocean_token.balanceOf(consumer_wallet.address)
    initial_bpt_balance_consumer = bpool.balanceOf(consumer_wallet.address)
    ss_contract_dt_balance = erc20.balanceOf(get_address_of_type(config, "Staking"))
    ss_contract_bpt_balance = bpool.balanceOf(get_address_of_type(config, "Staking"))

    # NO APPROVAL FOR BPT is required

    bpt_amount_in = to_wei("0.001")
    min_amount_out = [
        to_wei("0.00001"),  # Amounts IN
        to_wei("0.00001"),  # Amounts IN
    ]

    receipt = web3.eth.wait_for_transaction_receipt(
        bpool.exit_pool(bpt_amount_in, min_amount_out, consumer_wallet)
    )

    registered_event = bpool.get_event_log(
        event_name=BPool.EVENT_LOG_EXIT,
        from_block=receipt.blockNumber,
        to_block=web3.eth.block_number,
        filters=None,
    )

    # Check all balances (DT,OCEAN,BPT)
    assert registered_event[0].args.tokenOut == erc20.address
    assert registered_event[1].args.tokenOut == ocean_token.address

    assert registered_event[
        0
    ].args.tokenAmountOut + initial_erc20_balance_consumer == erc20.balanceOf(
        consumer_wallet.address
    )
    assert registered_event[
        1
    ].args.tokenAmountOut + initial_ocean_balance_consumer == ocean_token.balanceOf(
        consumer_wallet.address
    )
    assert (
        bpool.balanceOf(consumer_wallet.address) + bpt_amount_in
        == initial_bpt_balance_consumer
    )

    # Check the ssContract BPT and DT balance didn't change.
    assert ss_contract_bpt_balance == bpool.balanceOf(
        get_address_of_type(config, "Staking")
    )
    assert ss_contract_dt_balance == erc20.balanceOf(
        get_address_of_type(config, "Staking")
    )

    # Consumer removes liquidity with exitswapPoolAmountIn, receiving only OCEAN tokens

    initial_erc20_balance_consumer = erc20.balanceOf(consumer_wallet.address)
    initial_ocean_balance_consumer = ocean_token.balanceOf(consumer_wallet.address)
    initial_bpt_balance_consumer = bpool.balanceOf(consumer_wallet.address)
    ss_contract_dt_balance = erc20.balanceOf(get_address_of_type(config, "Staking"))
    ss_contract_bpt_balance = bpool.balanceOf(get_address_of_type(config, "Staking"))

    bpt_amount_in = to_wei("1")
    min_ocean_out = to_wei("0.000001")

    receipt = web3.eth.wait_for_transaction_receipt(
        bpool.exit_swap_pool_amount_in(bpt_amount_in, min_ocean_out, consumer_wallet)
    )

    assert erc20.balanceOf(consumer_wallet.address) == initial_erc20_balance_consumer

    registered_event = bpool.get_event_log(
        event_name=BPool.EVENT_LOG_EXIT,
        from_block=receipt.blockNumber,
        to_block=web3.eth.block_number,
        filters=None,
    )

    assert registered_event[0].args.caller == consumer_wallet.address
    assert registered_event[0].args.tokenOut == ocean_token.address
    assert registered_event[1].args.tokenOut == erc20.address

    assert registered_event[
        0
    ].args.tokenAmountOut + initial_ocean_balance_consumer == ocean_token.balanceOf(
        consumer_wallet.address
    )
    assert (
        initial_bpt_balance_consumer
        == bpool.balanceOf(consumer_wallet.address) + bpt_amount_in
    )
    assert (
        ss_contract_bpt_balance
        == bpool.balanceOf(get_address_of_type(config, "Staking")) + bpt_amount_in
    )
    assert ss_contract_dt_balance + registered_event[
        1
    ].args.tokenAmountOut == erc20.balanceOf(get_address_of_type(config, "Staking"))

    # Get vesting should be callable by anyone
<<<<<<< HEAD
    side_staking.get_vesting(erc20.address, another_consumer_wallet)

    # Only pool can call this function
    with pytest.raises(exceptions.ContractLogicError) as err:
        side_staking.can_stake(erc20.address, 10)
    assert (
        err.value.args[0]
        == "execution reverted: VM Exception while processing transaction: revert ERR: Only pool can call this"
    )

    # Only pool can call this function
    with pytest.raises(exceptions.ContractLogicError) as err:
        side_staking.stake(erc20.address, 10, consumer_wallet)
    assert (
        err.value.args[0]
        == "execution reverted: VM Exception while processing transaction: revert ERR: Only pool can call this"
    )

    # Only pool can call this function
    with pytest.raises(exceptions.ContractLogicError) as err:
        side_staking.unstake(erc20.address, 10, 5, consumer_wallet)

    assert (
        err.value.args[0]
        == "execution reverted: VM Exception while processing transaction: revert ERR: Only pool can call this"
    )
=======
    side_staking.get_vesting(erc20.address, another_consumer_wallet)
>>>>>>> b00d12bc
<|MERGE_RESOLUTION|>--- conflicted
+++ resolved
@@ -404,33 +404,4 @@
     ].args.tokenAmountOut == erc20.balanceOf(get_address_of_type(config, "Staking"))
 
     # Get vesting should be callable by anyone
-<<<<<<< HEAD
-    side_staking.get_vesting(erc20.address, another_consumer_wallet)
-
-    # Only pool can call this function
-    with pytest.raises(exceptions.ContractLogicError) as err:
-        side_staking.can_stake(erc20.address, 10)
-    assert (
-        err.value.args[0]
-        == "execution reverted: VM Exception while processing transaction: revert ERR: Only pool can call this"
-    )
-
-    # Only pool can call this function
-    with pytest.raises(exceptions.ContractLogicError) as err:
-        side_staking.stake(erc20.address, 10, consumer_wallet)
-    assert (
-        err.value.args[0]
-        == "execution reverted: VM Exception while processing transaction: revert ERR: Only pool can call this"
-    )
-
-    # Only pool can call this function
-    with pytest.raises(exceptions.ContractLogicError) as err:
-        side_staking.unstake(erc20.address, 10, 5, consumer_wallet)
-
-    assert (
-        err.value.args[0]
-        == "execution reverted: VM Exception while processing transaction: revert ERR: Only pool can call this"
-    )
-=======
-    side_staking.get_vesting(erc20.address, another_consumer_wallet)
->>>>>>> b00d12bc
+    side_staking.get_vesting(erc20.address, another_consumer_wallet)