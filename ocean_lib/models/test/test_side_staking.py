#
# Copyright 2022 Ocean Protocol Foundation
# SPDX-License-Identifier: Apache-2.0
#
import pytest
from web3 import exceptions

from ocean_lib.models.bpool import BPool
from ocean_lib.models.erc20_token import ERC20Token
from ocean_lib.models.erc721_factory import ERC721FactoryContract
from ocean_lib.models.side_staking import SideStaking
from ocean_lib.web3_internal.currency import MAX_WEI, to_wei
from tests.resources.helper_functions import (
<<<<<<< HEAD
=======
    create_nft_erc20_with_pool,
    deploy_erc721_erc20,
>>>>>>> 485f9d67
    get_address_of_type,
    join_pool_one_side,
    swap_exact_amount_in_base_token,
    swap_exact_amount_in_datatoken,
    transfer_ocean_if_balance_lte,
    wallet_exit_pool,
    wallet_exit_pool_one_side,
)


@pytest.mark.unit
def test_side_staking(
    web3,
    config,
    publisher_wallet,
    another_consumer_wallet,
    factory_deployer_wallet,
    factory_router,
    erc721_nft,
    erc20_token,
):
    lp_swap_fee = int(1e15)
    publish_market_swap_fee = int(1e15)
    initial_ocean_liquidity = to_wei("10")

    side_staking = SideStaking(web3, get_address_of_type(config, "Staking"))

    ocean_token = ERC20Token(web3, get_address_of_type(config, "Ocean"))

    # Initial vesting should be 0 and last vested block two
    assert side_staking.get_vesting_amount_so_far(erc20_token.address) == 0
    assert side_staking.get_vesting_last_block(erc20_token.address) == 0
    assert side_staking.get_vesting_end_block(erc20_token.address) == 0
    assert side_staking.get_base_token_balance(erc20_token.address) == 0

    # Datatoken initial circulating supply should be 0
    assert side_staking.get_datatoken_circulating_supply(erc20_token.address) == 0

    # Transfer ocean if needed
    transfer_ocean_if_balance_lte(
        web3=web3,
        config=config,
        factory_deployer_wallet=factory_deployer_wallet,
        recipient=publisher_wallet.address,
        min_balance=0,
        amount_to_transfer=to_wei("20000"),
    )

    transfer_ocean_if_balance_lte(
        web3=web3,
        config=config,
        factory_deployer_wallet=factory_deployer_wallet,
        recipient=another_consumer_wallet.address,
        min_balance=to_wei("1000"),
        amount_to_transfer=to_wei("1000"),
    )

    ocean_token.approve(
        get_address_of_type(config, "Router"),
        to_wei("20000"),
        publisher_wallet,
    )

    tx = erc20_token.deploy_pool(
        rate=to_wei(1),
        base_token_decimals=ocean_token.decimals(),
        vesting_amount=to_wei("0.5"),
        vesting_blocks=2500000,
        base_token_amount=initial_ocean_liquidity,
        lp_swap_fee_amount=lp_swap_fee,
        publish_market_swap_fee_amount=publish_market_swap_fee,
        ss_contract=get_address_of_type(config, "Staking"),
        base_token_address=ocean_token.address,
        base_token_sender=publisher_wallet.address,
        publisher_address=publisher_wallet.address,
        publish_market_swap_fee_collector=get_address_of_type(
            config, "OPFCommunityFeeCollector"
        ),
        pool_template_address=get_address_of_type(config, "poolTemplate"),
        from_wallet=publisher_wallet,
    )

    tx_receipt = web3.eth.wait_for_transaction_receipt(tx)
    pool_event = factory_router.get_event_log(
        ERC721FactoryContract.EVENT_NEW_POOL,
        tx_receipt.blockNumber,
        web3.eth.block_number,
        None,
    )

    assert (
        side_staking.get_base_token_address(erc20_token.address) == ocean_token.address
    )
    assert (
        side_staking.get_publisher_address(erc20_token.address)
        == publisher_wallet.address
    )
    assert side_staking.get_vesting_amount(erc20_token.address) == to_wei("0.5")

    assert pool_event[0].event == "NewPool"
    bpool_address = pool_event[0].args.poolAddress
    bpool = BPool(web3, bpool_address)

    # Side staking pool address should match the newly created pool
    assert side_staking.get_pool_address(erc20_token.address) == bpool_address

<<<<<<< HEAD
    assert (
        erc20_token.balanceOf(get_address_of_type(config, "Staking"))
        == MAX_UINT256 - initial_ocean_liquidity
    )
    assert bpool.opc_fee() == to_wei("0.001")
    assert bpool.get_swap_fee() == lp_swap_fee
    assert bpool.community_fee(ocean_token.address) == 0
    assert bpool.community_fee(erc20_token.address) == 0
    assert bpool.publish_market_fee(ocean_token.address) == 0
    assert bpool.publish_market_fee(erc20_token.address) == 0

    # Publisher fails to mints new erc20_token tokens even if it's minter
=======
    # Consumer fails to mints new erc20 tokens even if it's minter
>>>>>>> 485f9d67
    with pytest.raises(exceptions.ContractLogicError) as err:
        erc20_token.mint(publisher_wallet.address, to_wei("1"), publisher_wallet)
    assert (
        err.value.args[0]
        == "execution reverted: VM Exception while processing transaction: revert"
    )

    # Another consumer buys some DT after burnIn period- exactAmountIn
    # Pool has initial ocean tokens at the beginning
    assert ocean_token.balanceOf(bpool_address) == initial_ocean_liquidity

    ocean_token.approve(bpool_address, to_wei("100"), another_consumer_wallet)

    # Transfer some ocean from publisher_wallet to another_consumer_wallet to continue testing
    ocean_token.transfer(
        another_consumer_wallet.address, to_wei("10"), publisher_wallet
    )

    bpool.swap_exact_amount_in(
        token_in=ocean_token.address,
        token_out=erc20_token.address,
        consume_market_swap_fee_address=publisher_wallet.address,
        token_amount_in=to_wei("1"),
        min_amount_out=to_wei("0"),
        max_price=to_wei("1000000"),
        consume_market_swap_fee_amount=0,
        from_wallet=another_consumer_wallet,
    )

    assert erc20_token.balanceOf(another_consumer_wallet.address) >= 0

    # Another consumer swaps some DT back to Ocean swapExactAmountIn
    initial_erc20_token_balance = erc20_token.balanceOf(another_consumer_wallet.address)
    initial_ocean_balance = ocean_token.balanceOf(another_consumer_wallet.address)
    erc20_token.approve(bpool_address, to_wei("10000"), another_consumer_wallet)

    receipt = web3.eth.wait_for_transaction_receipt(
        bpool.swap_exact_amount_in(
            token_in=erc20_token.address,
            token_out=ocean_token.address,
            consume_market_swap_fee_address=publisher_wallet.address,
            token_amount_in=to_wei("0.01"),
            min_amount_out=to_wei("0.001"),
            max_price=to_wei("100"),
            consume_market_swap_fee_amount=0,
            from_wallet=another_consumer_wallet,
        )
    )

    registered_event = bpool.get_event_log(
        event_name=BPool.EVENT_LOG_SWAP,
        from_block=receipt.blockNumber,
        to_block=web3.eth.block_number,
        filters=None,
    )

    assert registered_event[0].event == BPool.EVENT_LOG_SWAP

    assert (
        erc20_token.balanceOf(another_consumer_wallet.address)
        < initial_erc20_token_balance
    )
    assert (
        ocean_token.balanceOf(another_consumer_wallet.address) > initial_ocean_balance
    )

    #  Another consumer adds more liquidity with joinPool() (adding both tokens)

    initial_erc20_token_balance = erc20_token.balanceOf(another_consumer_wallet.address)
    initial_ocean_balance = ocean_token.balanceOf(another_consumer_wallet.address)
    initial_bpt_balance = bpool.balanceOf(another_consumer_wallet.address)
    ss_contract_dt_balance = erc20_token.balanceOf(
        get_address_of_type(config, "Staking")
    )
    ss_contract_bpt_balance = bpool.balanceOf(get_address_of_type(config, "Staking"))

    bpt_amount_out = to_wei("0.01")
    maxAmountsIn = [
        to_wei("50"),  # Amounts IN
        to_wei("50"),  # Amounts IN
    ]
    ocean_token.approve(bpool.address, to_wei("50"), another_consumer_wallet)

    erc20_token.approve(bpool.address, to_wei("50"), another_consumer_wallet)

    receipt = web3.eth.wait_for_transaction_receipt(
        bpool.join_pool(bpt_amount_out, maxAmountsIn, another_consumer_wallet)
    )

    registered_event = bpool.get_event_log(
        event_name=BPool.EVENT_LOG_JOIN,
        from_block=receipt.blockNumber,
        to_block=web3.eth.block_number,
        filters=None,
    )
    assert registered_event[0].event == BPool.EVENT_LOG_JOIN

    assert registered_event[0].args.tokenIn == erc20_token.address
    assert registered_event[1].args.tokenIn == ocean_token.address

    # Check balances
    assert (
        registered_event[0].args.tokenAmountIn
        + erc20_token.balanceOf(another_consumer_wallet.address)
    ) == initial_erc20_token_balance
    assert (
        registered_event[1].args.tokenAmountIn
        + ocean_token.balanceOf(another_consumer_wallet.address)
    ) == initial_ocean_balance
    assert (initial_bpt_balance + bpt_amount_out) == bpool.balanceOf(
        another_consumer_wallet.address
    )

    # Check that the ssContract BPT and DT balance didn't change.
    assert ss_contract_dt_balance == erc20_token.balanceOf(
        get_address_of_type(config, "Staking")
    )
    assert ss_contract_bpt_balance == bpool.balanceOf(
        get_address_of_type(config, "Staking")
    )

    # Publisher adds more liquidity with joinswapExternAmountIn

    initial_erc20_token_balance_publisher = erc20_token.balanceOf(
        publisher_wallet.address
    )

    ocean_token.approve(bpool.address, to_wei(1), publisher_wallet)

    ocean_amount_in = to_wei("0.4")
    min_bp_out = to_wei("0.1")

    receipt = web3.eth.wait_for_transaction_receipt(
        bpool.join_swap_extern_amount_in(ocean_amount_in, min_bp_out, publisher_wallet)
    )

    registered_event = bpool.get_event_log(
        event_name=BPool.EVENT_LOG_JOIN,
        from_block=receipt.blockNumber,
        to_block=web3.eth.block_number,
        filters=None,
    )

    assert registered_event[0].event == BPool.EVENT_LOG_JOIN
    assert registered_event[0].args.tokenIn == ocean_token.address
    assert registered_event[0].args.tokenAmountIn == ocean_amount_in
    assert registered_event[1].args.tokenIn == erc20_token.address

    side_staking_amount_in = ss_contract_dt_balance - erc20_token.balanceOf(
        get_address_of_type(config, "Staking")
    )

    assert registered_event[1].args.tokenAmountIn == side_staking_amount_in

    # We check ssContract actually moved DT and got back BPT
    assert ss_contract_dt_balance - registered_event[
        1
    ].args.tokenAmountIn == erc20_token.balanceOf(
        get_address_of_type(config, "Staking")
    )

    registered_event2 = bpool.get_event_log(
        event_name=BPool.EVENT_LOG_BPT,
        from_block=receipt.blockNumber,
        to_block=web3.eth.block_number,
        filters=None,
    )

    assert registered_event2[
        0
    ].args.bptAmount + ss_contract_bpt_balance == bpool.balanceOf(
        get_address_of_type(config, "Staking")
    )
    assert (
        erc20_token.balanceOf(publisher_wallet.address)
        == initial_erc20_token_balance_publisher
    )

    # Publisher removes liquidity with JoinPool, receiving both tokens
    initial_erc20_token_balance_publisher = erc20_token.balanceOf(
        publisher_wallet.address
    )
    initial_ocean_balance_publisher = ocean_token.balanceOf(publisher_wallet.address)
    initial_bpt_balance_publisher = bpool.balanceOf(publisher_wallet.address)
    ss_contract_dt_balance = erc20_token.balanceOf(
        get_address_of_type(config, "Staking")
    )
    ss_contract_bpt_balance = bpool.balanceOf(get_address_of_type(config, "Staking"))

    # NO APPROVAL FOR BPT is required

    bpt_amount_in = to_wei("0.001")
    min_amount_out = [
        to_wei("0.00001"),  # Amounts IN
        to_wei("0.00001"),  # Amounts IN
    ]

    receipt = web3.eth.wait_for_transaction_receipt(
        bpool.exit_pool(bpt_amount_in, min_amount_out, publisher_wallet)
    )

    registered_event = bpool.get_event_log(
        event_name=BPool.EVENT_LOG_EXIT,
        from_block=receipt.blockNumber,
        to_block=web3.eth.block_number,
        filters=None,
    )

    # Check all balances (DT,OCEAN,BPT)
    assert registered_event[0].args.tokenOut == erc20_token.address
    assert registered_event[1].args.tokenOut == ocean_token.address

    assert registered_event[
        0
    ].args.tokenAmountOut + initial_erc20_token_balance_publisher == erc20_token.balanceOf(
        publisher_wallet.address
    )
    assert registered_event[
        1
    ].args.tokenAmountOut + initial_ocean_balance_publisher == ocean_token.balanceOf(
        publisher_wallet.address
    )
    assert (
        bpool.balanceOf(publisher_wallet.address) + bpt_amount_in
        == initial_bpt_balance_publisher
    )

    # Check the ssContract BPT and DT balance didn't change.
    assert ss_contract_bpt_balance == bpool.balanceOf(
        get_address_of_type(config, "Staking")
    )
    assert ss_contract_dt_balance == erc20_token.balanceOf(
        get_address_of_type(config, "Staking")
    )

    # Publisher removes liquidity with exitswapPoolAmountIn, receiving only OCEAN tokens

    initial_erc20_token_balance_publisher = erc20_token.balanceOf(
        publisher_wallet.address
    )
    initial_ocean_balance_publisher = ocean_token.balanceOf(publisher_wallet.address)
    initial_bpt_balance_publisher = bpool.balanceOf(publisher_wallet.address)
    ss_contract_dt_balance = erc20_token.balanceOf(
        get_address_of_type(config, "Staking")
    )
    ss_contract_bpt_balance = bpool.balanceOf(get_address_of_type(config, "Staking"))

    bpt_amount_in = to_wei("1")
    min_ocean_out = to_wei("0.000001")

    receipt = web3.eth.wait_for_transaction_receipt(
        bpool.exit_swap_pool_amount_in(bpt_amount_in, min_ocean_out, publisher_wallet)
    )

    assert (
        erc20_token.balanceOf(publisher_wallet.address)
        == initial_erc20_token_balance_publisher
    )

    registered_event = bpool.get_event_log(
        event_name=BPool.EVENT_LOG_EXIT,
        from_block=receipt.blockNumber,
        to_block=web3.eth.block_number,
        filters=None,
    )

    assert registered_event[0].args.caller == publisher_wallet.address
    assert registered_event[0].args.tokenOut == ocean_token.address
    assert registered_event[1].args.tokenOut == erc20_token.address

    assert registered_event[
        0
    ].args.tokenAmountOut + initial_ocean_balance_publisher == ocean_token.balanceOf(
        publisher_wallet.address
    )
    assert (
        initial_bpt_balance_publisher
        == bpool.balanceOf(publisher_wallet.address) + bpt_amount_in
    )
    assert (
        ss_contract_bpt_balance
        == bpool.balanceOf(get_address_of_type(config, "Staking")) + bpt_amount_in
    )
    assert ss_contract_dt_balance + registered_event[
        1
    ].args.tokenAmountOut == erc20_token.balanceOf(
        get_address_of_type(config, "Staking")
    )

    # Get vesting should be callable by anyone
<<<<<<< HEAD
    side_staking.get_vesting(erc20_token.address, another_consumer_wallet)
=======
    side_staking.get_vesting(erc20.address, another_consumer_wallet)


@pytest.mark.unit
def test_side_staking_steal(
    web3, config, publisher_wallet, consumer_wallet, another_consumer_wallet
):
    """
    In this test we try to steal base token from the pool
    """
    # Test initial values and setups
    initial_pool_liquidity_eth = 200000
    token_cap_doesnt_matter = 1
    join_pool_step_eth = 20000
    datatoken_buy_amount_basetoken_eth = 5000

    initial_pool_liquidity = to_wei(initial_pool_liquidity_eth)
    token_cap = to_wei(token_cap_doesnt_matter)
    swap_market_fee = to_wei("0.0001")
    swap_fee = to_wei("0.0001")
    big_allowance = MAX_WEI

    _, erc20 = deploy_erc721_erc20(
        web3=web3,
        config=config,
        erc721_publisher=publisher_wallet,
        erc20_minter=publisher_wallet,
        cap=token_cap_doesnt_matter,
    )

    erc20.mint(publisher_wallet.address, MAX_WEI, publisher_wallet)

    # We use an erc20 as ocean to have unlimited balance
    ocean_token = erc20

    bpool, erc20_token, _, pool_token = create_nft_erc20_with_pool(
        web3,
        config,
        publisher_wallet,
        ocean_token,
        swap_fee,
        swap_market_fee,
        initial_pool_liquidity,
        token_cap,
    )

    ocean_token.approve(bpool.address, big_allowance, another_consumer_wallet)
    erc20_token.approve(bpool.address, big_allowance, another_consumer_wallet)

    erc20.transfer(
        another_consumer_wallet.address,
        erc20.balanceOf(publisher_wallet.address),
        publisher_wallet,
    )

    # End test initial values and setups

    initial_ocean_user_balance = ocean_token.balanceOf(another_consumer_wallet.address)

    for _ in range(10):
        swap_exact_amount_in_base_token(
            bpool,
            erc20_token,
            ocean_token,
            another_consumer_wallet,
            to_wei(datatoken_buy_amount_basetoken_eth),
        )

    times = 2
    amounts_out = []
    for _ in range(times):
        join_pool_one_side(
            web3,
            bpool,
            ocean_token,
            another_consumer_wallet,
            to_wei(join_pool_step_eth),
        )
        amounts_out.append(
            bpool.get_amount_out_exact_in(
                erc20_token.address,
                ocean_token.address,
                erc20_token.balanceOf(another_consumer_wallet.address),
                swap_market_fee,
            )[0]
        )

    swap_exact_amount_in_datatoken(
        bpool,
        erc20_token,
        ocean_token,
        another_consumer_wallet,
        erc20_token.balanceOf(another_consumer_wallet.address),
    )

    while pool_token.balanceOf(another_consumer_wallet.address) > to_wei("50"):
        wallet_exit_pool_one_side(
            web3,
            bpool,
            ocean_token,
            pool_token,
            another_consumer_wallet,
            pool_token.balanceOf(another_consumer_wallet.address) // 5,
        )

    wallet_exit_pool(web3, bpool, pool_token, another_consumer_wallet)
    swap_exact_amount_in_datatoken(
        bpool,
        erc20_token,
        ocean_token,
        another_consumer_wallet,
        erc20_token.balanceOf(another_consumer_wallet.address),
    )

    # Check that users hasn't made any profit
    assert pool_token.balanceOf(another_consumer_wallet.address) == 0
    assert erc20_token.balanceOf(another_consumer_wallet.address) == 0

    # Check that the the attacker is loosing money
    assert (
        ocean_token.balanceOf(another_consumer_wallet.address)
        < initial_ocean_user_balance
    )


def test_side_staking_constant_rate(
    web3, config, publisher_wallet, consumer_wallet, another_consumer_wallet
):
    """
    In this test we test that the side staking bot keeps the same rate joining the pool one side
    """
    # Test initial values and setups
    initial_pool_liquidity = to_wei("1")
    token_cap = to_wei("5")
    swap_market_fee = to_wei("0.0001")
    swap_fee = to_wei("0.0001")
    big_allowance = to_wei("100000000")

    ocean_token = ERC20Token(web3, get_address_of_type(config, "Ocean"))

    ocean_token.transfer(another_consumer_wallet.address, to_wei("50"), consumer_wallet)

    bpool, erc20_token, _, _ = create_nft_erc20_with_pool(
        web3,
        config,
        publisher_wallet,
        ocean_token,
        swap_fee,
        swap_market_fee,
        initial_pool_liquidity,
        token_cap,
    )

    ocean_token.approve(bpool.address, big_allowance, another_consumer_wallet)
    erc20_token.approve(bpool.address, big_allowance, another_consumer_wallet)

    # End test initial values and setups
    initial_spot_price_basetoken_datatoken = bpool.get_spot_price(
        ocean_token.address, erc20_token.address, swap_market_fee
    )
    # join the pool max ratio
    join_pool_one_side(web3, bpool, ocean_token, another_consumer_wallet)
    final_spot_price_basetoken_datatoken = bpool.get_spot_price(
        ocean_token.address, erc20_token.address, swap_market_fee
    )

    # We check that the spot price is constant with a precision of 10^-10
    assert int(final_spot_price_basetoken_datatoken / 10**8) == int(
        initial_spot_price_basetoken_datatoken / 10**8
    )
>>>>>>> 485f9d67
<|MERGE_RESOLUTION|>--- conflicted
+++ resolved
@@ -11,11 +11,8 @@
 from ocean_lib.models.side_staking import SideStaking
 from ocean_lib.web3_internal.currency import MAX_WEI, to_wei
 from tests.resources.helper_functions import (
-<<<<<<< HEAD
-=======
     create_nft_erc20_with_pool,
     deploy_erc721_erc20,
->>>>>>> 485f9d67
     get_address_of_type,
     join_pool_one_side,
     swap_exact_amount_in_base_token,
@@ -122,22 +119,7 @@
     # Side staking pool address should match the newly created pool
     assert side_staking.get_pool_address(erc20_token.address) == bpool_address
 
-<<<<<<< HEAD
-    assert (
-        erc20_token.balanceOf(get_address_of_type(config, "Staking"))
-        == MAX_UINT256 - initial_ocean_liquidity
-    )
-    assert bpool.opc_fee() == to_wei("0.001")
-    assert bpool.get_swap_fee() == lp_swap_fee
-    assert bpool.community_fee(ocean_token.address) == 0
-    assert bpool.community_fee(erc20_token.address) == 0
-    assert bpool.publish_market_fee(ocean_token.address) == 0
-    assert bpool.publish_market_fee(erc20_token.address) == 0
-
     # Publisher fails to mints new erc20_token tokens even if it's minter
-=======
-    # Consumer fails to mints new erc20 tokens even if it's minter
->>>>>>> 485f9d67
     with pytest.raises(exceptions.ContractLogicError) as err:
         erc20_token.mint(publisher_wallet.address, to_wei("1"), publisher_wallet)
     assert (
@@ -428,15 +410,18 @@
     )
 
     # Get vesting should be callable by anyone
-<<<<<<< HEAD
     side_staking.get_vesting(erc20_token.address, another_consumer_wallet)
-=======
-    side_staking.get_vesting(erc20.address, another_consumer_wallet)
 
 
 @pytest.mark.unit
 def test_side_staking_steal(
-    web3, config, publisher_wallet, consumer_wallet, another_consumer_wallet
+    web3,
+    config,
+    publisher_wallet,
+    consumer_wallet,
+    another_consumer_wallet,
+    erc721_nft,
+    erc20_token,
 ):
     """
     In this test we try to steal base token from the pool
@@ -453,20 +438,12 @@
     swap_fee = to_wei("0.0001")
     big_allowance = MAX_WEI
 
-    _, erc20 = deploy_erc721_erc20(
-        web3=web3,
-        config=config,
-        erc721_publisher=publisher_wallet,
-        erc20_minter=publisher_wallet,
-        cap=token_cap_doesnt_matter,
-    )
-
-    erc20.mint(publisher_wallet.address, MAX_WEI, publisher_wallet)
+    erc20_token.mint(publisher_wallet.address, MAX_WEI, publisher_wallet)
 
     # We use an erc20 as ocean to have unlimited balance
-    ocean_token = erc20
-
-    bpool, erc20_token, _, pool_token = create_nft_erc20_with_pool(
+    ocean_token = erc20_token
+
+    bpool, erc20_token2, _, pool_token = create_nft_erc20_with_pool(
         web3,
         config,
         publisher_wallet,
@@ -478,11 +455,11 @@
     )
 
     ocean_token.approve(bpool.address, big_allowance, another_consumer_wallet)
-    erc20_token.approve(bpool.address, big_allowance, another_consumer_wallet)
-
-    erc20.transfer(
+    erc20_token2.approve(bpool.address, big_allowance, another_consumer_wallet)
+
+    erc20_token.transfer(
         another_consumer_wallet.address,
-        erc20.balanceOf(publisher_wallet.address),
+        erc20_token.balanceOf(publisher_wallet.address),
         publisher_wallet,
     )
 
@@ -493,7 +470,7 @@
     for _ in range(10):
         swap_exact_amount_in_base_token(
             bpool,
-            erc20_token,
+            erc20_token2,
             ocean_token,
             another_consumer_wallet,
             to_wei(datatoken_buy_amount_basetoken_eth),
@@ -511,19 +488,19 @@
         )
         amounts_out.append(
             bpool.get_amount_out_exact_in(
-                erc20_token.address,
+                erc20_token2.address,
                 ocean_token.address,
-                erc20_token.balanceOf(another_consumer_wallet.address),
+                erc20_token2.balanceOf(another_consumer_wallet.address),
                 swap_market_fee,
             )[0]
         )
 
     swap_exact_amount_in_datatoken(
         bpool,
-        erc20_token,
+        erc20_token2,
         ocean_token,
         another_consumer_wallet,
-        erc20_token.balanceOf(another_consumer_wallet.address),
+        erc20_token2.balanceOf(another_consumer_wallet.address),
     )
 
     while pool_token.balanceOf(another_consumer_wallet.address) > to_wei("50"):
@@ -539,15 +516,15 @@
     wallet_exit_pool(web3, bpool, pool_token, another_consumer_wallet)
     swap_exact_amount_in_datatoken(
         bpool,
-        erc20_token,
+        erc20_token2,
         ocean_token,
         another_consumer_wallet,
-        erc20_token.balanceOf(another_consumer_wallet.address),
+        erc20_token2.balanceOf(another_consumer_wallet.address),
     )
 
     # Check that users hasn't made any profit
     assert pool_token.balanceOf(another_consumer_wallet.address) == 0
-    assert erc20_token.balanceOf(another_consumer_wallet.address) == 0
+    assert erc20_token2.balanceOf(another_consumer_wallet.address) == 0
 
     # Check that the the attacker is loosing money
     assert (
@@ -600,5 +577,4 @@
     # We check that the spot price is constant with a precision of 10^-10
     assert int(final_spot_price_basetoken_datatoken / 10**8) == int(
         initial_spot_price_basetoken_datatoken / 10**8
-    )
->>>>>>> 485f9d67
+    )