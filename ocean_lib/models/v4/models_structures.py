--- conflicted
+++ resolved
@@ -8,13 +8,6 @@
 from typing import NamedTuple, List
 from enum import Enum
 
-<<<<<<< HEAD
-NftCreateData = NamedTuple(
-    "NftCreateData", [("name", str), ("symbol", str), ("template_index", int), ("base_uri", str)]
-)
-
-=======
->>>>>>> 28bfec50
 ErcCreateData = NamedTuple(
     "ErcCreateData",
     [
