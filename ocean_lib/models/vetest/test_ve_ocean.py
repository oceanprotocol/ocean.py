--- conflicted
+++ resolved
@@ -23,8 +23,7 @@
     alice_wallet = accounts.add()  # new account avoids "withdraw old tokens first"
     factory_deployer_wallet.transfer(alice_wallet, "1 ether")
 
-<<<<<<< HEAD
-    TA = to_wei(0.0001)
+    TA = Web3.toWei(0.0001, "ether")
     OCEAN.mint(
         alice_wallet.address,
         TA,
@@ -37,13 +36,6 @@
     OCEAN.approve(
         veOCEAN.address, TA, {"from": alice_wallet, "gas_limit": chain.block_gas_limit}
     )
-=======
-    TA = Web3.toWei(0.0001, "ether")
-    OCEAN.mint(alice_wallet.address, TA, {"from": factory_deployer_wallet})
-
-    veOCEAN.checkpoint({"from": factory_deployer_wallet})
-    OCEAN.approve(veOCEAN.address, TA, {"from": alice_wallet})
->>>>>>> 6caeda62
 
     t0 = chain.time()
     t1 = t0 // WEEK * WEEK + WEEK  # this is a Thursday, because Jan 1 1970 was
