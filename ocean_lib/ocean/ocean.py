#
# Copyright 2022 Ocean Protocol Foundation
# SPDX-License-Identifier: Apache-2.0
#

"""Ocean module."""
import json
import logging
from typing import Dict, List, Optional, Type, Union

from enforce_typing import enforce_types
from web3.datastructures import AttributeDict

from ocean_lib.assets.ddo import DDO
from ocean_lib.data_provider.data_service_provider import DataServiceProvider
from ocean_lib.example_config import config_defaults
from ocean_lib.models.compute_input import ComputeInput
from ocean_lib.models.data_nft import DataNFT
from ocean_lib.models.data_nft_factory import DataNFTFactoryContract
from ocean_lib.models.datatoken import Datatoken
from ocean_lib.models.df.df_rewards import DFRewards
from ocean_lib.models.df.df_strategy_v1 import DFStrategyV1
from ocean_lib.models.dispenser import Dispenser
from ocean_lib.models.factory_router import FactoryRouter
from ocean_lib.models.fixed_rate_exchange import FixedRateExchange
from ocean_lib.models.ve.smart_wallet_checker import SmartWalletChecker
from ocean_lib.models.ve.ve_allocate import VeAllocate
from ocean_lib.models.ve.ve_delegation import VeDelegation
from ocean_lib.models.ve.ve_delegation_proxy import VeDelegationProxy
from ocean_lib.models.ve.ve_fee_distributor import VeFeeDistributor
from ocean_lib.models.ve.ve_fee_estimate import VeFeeEstimate
from ocean_lib.models.ve.ve_ocean import VeOcean
from ocean_lib.ocean.ocean_assets import OceanAssets
from ocean_lib.ocean.ocean_compute import OceanCompute
from ocean_lib.ocean.util import (
    get_address_of_type,
    get_from_address,
    get_ocean_token_address,
)
from ocean_lib.services.service import Service
from ocean_lib.structures.algorithm_metadata import AlgorithmMetadata
from ocean_lib.web3_internal.constants import ZERO_ADDRESS
from ocean_lib.web3_internal.utils import check_network

logger = logging.getLogger("ocean")


class Ocean:
    """The Ocean class is the entry point into Ocean Protocol."""

    @enforce_types
    def __init__(self, config_dict: Dict, data_provider: Optional[Type] = None) -> None:
        """Initialize Ocean class.

        Usage: Make a new Ocean instance

        `ocean = Ocean({...})`

        This class provides the main top-level functions in ocean protocol:
        1. Publish assets metadata and associated services
            - Each asset is assigned a unique DID and a DID Document (DDO)
            - The DDO contains the asset's services including the metadata
            - The DID is registered on-chain with a URL of the metadata store
              to retrieve the DDO from

            `ddo = ocean.assets.create(metadata, publisher_wallet)`

        2. Discover/Search ddos via the current configured metadata store (Aquarius)

            - Usage:
            `ddos_list = ocean.assets.search('search text')`

        An instance of Ocean is parameterized by a `Config` instance.

        :param config_dict: variable definitions
        :param data_provider: `DataServiceProvider` instance
        """
        config_errors = {}
        for key, value in config_defaults.items():
            if key not in config_dict:
                config_errors[key] = "required"
                continue

            if not isinstance(config_dict[key], type(value)):
                config_errors[key] = f"must be {type(value).__name__}"

        if config_errors:
            raise Exception(json.dumps(config_errors))

        self.config_dict = config_dict

        network_name = config_dict["NETWORK_NAME"]
        check_network(network_name)

        if not data_provider:
            data_provider = DataServiceProvider

        self.assets = OceanAssets(self.config_dict, data_provider)
        self.compute = OceanCompute(self.config_dict, data_provider)

        logger.debug("Ocean instance initialized: ")

    # ======================================================================
    # OCEAN
    @property
    @enforce_types
    def OCEAN_address(self) -> str:
        return get_ocean_token_address(self.config)

    @property
    @enforce_types
    def OCEAN_token(self) -> Datatoken:
        return Datatoken(self.config, self.OCEAN_address)

    @property
    @enforce_types
    def OCEAN(self):  # alias for OCEAN_token
        return self.OCEAN_token

    # ======================================================================
    # objects for singleton smart contracts
    @property
    @enforce_types
    def data_nft_factory(self) -> DataNFTFactoryContract:
        return DataNFTFactoryContract(self.config, self._addr("ERC721Factory"))

    @property
    @enforce_types
    def dispenser(self) -> Dispenser:
        return Dispenser(self.config, self._addr("Dispenser"))

    @property
    @enforce_types
    def fixed_rate_exchange(self) -> FixedRateExchange:
        return FixedRateExchange(self.config, self._addr("FixedPrice"))

    @property
    @enforce_types
    def factory_router(self) -> FactoryRouter:
        return FactoryRouter(self.config, self._addr("Router"))

    # ======================================================================
    # token getters
    @enforce_types
    def get_nft_token(self, token_address: str) -> DataNFT:
        """
        :param token_address: Token contract address, str
        :return: `DataNFT` instance
        """
        return DataNFT(self.config, token_address)

    @enforce_types
    def get_datatoken(self, token_address: str) -> Datatoken:
        """
        :param token_address: Token contract address, str
        :return: `Datatoken` instance
        """
        return Datatoken(self.config, token_address)

    # ======================================================================
    # orders
    @enforce_types
    def get_user_orders(self, address: str, datatoken: str) -> List[AttributeDict]:
        """
        :return: List of orders `[Order]`
        """
        dt = Datatoken(self.config_dict, datatoken)
        _orders = []
        for log in dt.get_start_order_logs(address):
            a = dict(log.args.items())
            a["amount"] = int(log.args.amount)
            a["address"] = log.address
            a["transactionHash"] = log.transactionHash
            a = AttributeDict(a.items())

            _orders.append(a)

        return _orders

    # ======================================================================
<<<<<<< HEAD
=======
    # exchange
    @enforce_types
    def create_fixed_rate(
        self,
        datatoken: Datatoken,
        base_token: Datatoken,
        amount: int,
        fixed_rate: int,
        tx_dict: dict,
    ) -> bytes:
        fixed_price_address = self._addr("FixedPrice")
        datatoken.approve(fixed_price_address, amount, tx_dict)

        from_address = get_from_address(tx_dict)

        receipt = datatoken.create_fixed_rate(
            fixed_price_address=fixed_price_address,
            base_token_address=base_token.address,
            owner=from_address,
            publish_market_swap_fee_collector=from_address,
            allowed_swapper=ZERO_ADDRESS,
            base_token_decimals=base_token.decimals(),
            datatoken_decimals=datatoken.decimals(),
            fixed_rate=fixed_rate,
            publish_market_swap_fee_amount=int(1e15),
            with_mint=0,
            tx_dict=tx_dict,
        )

        fixed_price_address == receipt.events["NewFixedRate"]["exchangeContract"]

        exchange_id = receipt.events["NewFixedRate"]["exchangeId"]

        return exchange_id

    # ======================================================================
>>>>>>> 60634f4a
    # provider fees
    @enforce_types
    def retrieve_provider_fees(
        self, ddo: DDO, access_service: Service, publisher_wallet
    ) -> dict:

        initialize_response = DataServiceProvider.initialize(
            ddo.did, access_service, consumer_address=publisher_wallet.address
        )
        initialize_data = initialize_response.json()
        provider_fees = initialize_data["providerFee"]

        return provider_fees

    @enforce_types
    def retrieve_provider_fees_for_compute(
        self,
        datasets: List[ComputeInput],
        algorithm_data: Union[ComputeInput, AlgorithmMetadata],
        consumer_address: str,
        compute_environment: str,
        valid_until: int,
    ) -> dict:

        initialize_compute_response = DataServiceProvider.initialize_compute(
            [x.as_dictionary() for x in datasets],
            algorithm_data.as_dictionary(),
            datasets[0].service.service_endpoint,
            consumer_address,
            compute_environment,
            valid_until,
        )

        return initialize_compute_response.json()

    # ======================================================================
    # DF/VE properties (alphabetical)
    @property
    @enforce_types
    def df_rewards(self) -> DFRewards:
        return DFRewards(self.config, self._addr("DFRewards"))

    @property
    @enforce_types
    def df_strategy_v1(self) -> DFStrategyV1:
        return DFStrategyV1(self.config, self._addr("DFStrategyV1"))

    @property
    @enforce_types
    def smart_wallet_checker(self) -> SmartWalletChecker:
        return SmartWalletChecker(self.config, self._addr("SmartWalletChecker"))

    @property
    @enforce_types
    def ve_allocate(self) -> VeAllocate:
        return VeAllocate(self.config, self._addr("veAllocate"))

    @property
    @enforce_types
    def ve_delegation(self) -> VeDelegation:
        return VeDelegation(self.config, self._addr("veDelegation"))

    @property
    @enforce_types
    def ve_delegation_proxy(self) -> VeDelegationProxy:
        return VeDelegationProxy(self.config, self._addr("veDelegationProxy"))

    @property
    @enforce_types
    def ve_fee_distributor(self) -> VeFeeDistributor:
        return VeFeeDistributor(self.config, self._addr("veFeeDistributor"))

    @property
    @enforce_types
    def ve_fee_estimate(self) -> VeFeeEstimate:
        return VeFeeEstimate(self.config, self._addr("veFeeEstimate"))

    @property
    @enforce_types
    def ve_ocean(self) -> VeOcean:
        return VeOcean(self.config, self._addr("veOCEAN"))

    @property
    @enforce_types
    def veOCEAN(self) -> VeOcean:  # alias for ve_ocean
        return self.ve_ocean

    # ======================================================================
    # helpers
    @property
    @enforce_types
    def config(self) -> dict:  # alias for config_dict
        return self.config_dict

    @enforce_types
    def _addr(self, type_str: str) -> str:
        return get_address_of_type(self.config, type_str)<|MERGE_RESOLUTION|>--- conflicted
+++ resolved
@@ -178,45 +178,6 @@
         return _orders
 
     # ======================================================================
-<<<<<<< HEAD
-=======
-    # exchange
-    @enforce_types
-    def create_fixed_rate(
-        self,
-        datatoken: Datatoken,
-        base_token: Datatoken,
-        amount: int,
-        fixed_rate: int,
-        tx_dict: dict,
-    ) -> bytes:
-        fixed_price_address = self._addr("FixedPrice")
-        datatoken.approve(fixed_price_address, amount, tx_dict)
-
-        from_address = get_from_address(tx_dict)
-
-        receipt = datatoken.create_fixed_rate(
-            fixed_price_address=fixed_price_address,
-            base_token_address=base_token.address,
-            owner=from_address,
-            publish_market_swap_fee_collector=from_address,
-            allowed_swapper=ZERO_ADDRESS,
-            base_token_decimals=base_token.decimals(),
-            datatoken_decimals=datatoken.decimals(),
-            fixed_rate=fixed_rate,
-            publish_market_swap_fee_amount=int(1e15),
-            with_mint=0,
-            tx_dict=tx_dict,
-        )
-
-        fixed_price_address == receipt.events["NewFixedRate"]["exchangeContract"]
-
-        exchange_id = receipt.events["NewFixedRate"]["exchangeId"]
-
-        return exchange_id
-
-    # ======================================================================
->>>>>>> 60634f4a
     # provider fees
     @enforce_types
     def retrieve_provider_fees(
