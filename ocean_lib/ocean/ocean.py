#
# Copyright 2021 Ocean Protocol Foundation
# SPDX-License-Identifier: Apache-2.0
#

"""Ocean module."""
import logging
from typing import Dict, List, Optional, Type, Union

from enforce_typing import enforce_types
from eth_utils import remove_0x_prefix
from ocean_lib.config import Config
from ocean_lib.data_provider.data_service_provider import DataServiceProvider
from ocean_lib.models.bpool import BPool
from ocean_lib.models.data_token import DataToken
from ocean_lib.models.erc20_token import ERC20Token
from ocean_lib.models.erc721_factory import ERC721FactoryContract
from ocean_lib.models.erc721_token import ERC721Token
from ocean_lib.models.factory_router import FactoryRouter
from ocean_lib.models.models_structures import PoolData
from ocean_lib.models.order import Order
from ocean_lib.ocean.ocean_assets import OceanAssets
from ocean_lib.ocean.ocean_compute import OceanCompute
from ocean_lib.ocean.util import get_address_of_type, get_ocean_token_address, get_web3
from ocean_lib.web3_internal.constants import ZERO_ADDRESS
from ocean_lib.web3_internal.wallet import Wallet
from web3.datastructures import AttributeDict

logger = logging.getLogger("ocean")


class Ocean:
    """The Ocean class is the entry point into Ocean Protocol."""

    @enforce_types
    def __init__(
        self, config: Union[Dict, Config], data_provider: Optional[Type] = None
    ) -> None:
        """Initialize Ocean class.

        Usage: Make a new Ocean instance

        `ocean = Ocean({...})`

        This class provides the main top-level functions in ocean protocol:
        1. Publish assets metadata and associated services
            - Each asset is assigned a unique DID and a DID Document (DDO)
            - The DDO contains the asset's services including the metadata
            - The DID is registered on-chain with a URL of the metadata store
              to retrieve the DDO from

            `asset = ocean.assets.create(metadata, publisher_wallet)`

        2. Discover/Search assets via the current configured metadata store (Aquarius)

            - Usage:
            `assets_list = ocean.assets.search('search text')`

        An instance of Ocean is parameterized by a `Config` instance.

        :param config: `Config` instance
        :param data_provider: `DataServiceProvider` instance
        """
        if isinstance(config, dict):
            # fallback to metadataStoreUri
            cache_key = (
                "metadataCacheUri"
                if ("metadataCacheUri" in config)
                else "metadataStoreUri"
            )
            metadata_cache_uri = config.get(
                cache_key, config.get("metadata_cache_uri", "http://localhost:5000")
            )
            config_dict = {
                "eth-network": {"network": config.get("network", "")},
                "resources": {
                    "metadata_cache_uri": metadata_cache_uri,
                    "provider.url": config.get("providerUri", "http://localhost:8030"),
                },
            }
            config = Config(options_dict=config_dict)
        self.config = config
        self.web3 = get_web3(self.config.network_url)

        if not data_provider:
            data_provider = DataServiceProvider

        self.assets = OceanAssets(self.config, self.web3, data_provider)
        self.compute = OceanCompute(self.config, data_provider)

        logger.debug("Ocean instance initialized: ")

    @property
    @enforce_types
    def OCEAN_address(self) -> str:
        return get_ocean_token_address(self.config.address_file, web3=self.web3)

    @enforce_types
    def create_nft_token(
        self,
        name: str,
        symbol: str,
        from_wallet: Wallet,
<<<<<<< HEAD
        token_uri: Optional[str] = None,
=======
        token_uri: Optional[str] = "https://oceanprotocol.com/nft/",
>>>>>>> 433d9dc0
        template_index: Optional[int] = 1,
        additional_erc20_deployer: Optional[str] = None,
    ) -> ERC721Token:
        """
        This method deploys a ERC721 token contract on the blockchain.
        Usage:
        ```python
            config = Config('config.ini')
            ocean = Ocean(config)
            wallet = Wallet(
                ocean.web3,
                private_key=private_key,
                block_confirmations=config.block_confirmations,
                transaction_timeout=config.transaction_timeout,
            )
            datatoken = ocean.create_data_token("Dataset name", "dtsymbol", from_wallet=wallet)
        ```
        :param name: ERC721 token name, str
        :param symbol: ERC721 token symbol, str
        :param from_wallet: wallet instance, wallet
        :param template_index: Template type of the token, int
        :param additional_erc20_deployer: Address of another ERC20 deployer, str
        :param token_uri: URL for ERC721 token, str

        :return: `ERC721Token` instance
        """

        if not additional_erc20_deployer:
            additional_erc20_deployer = ZERO_ADDRESS

        nft_factory = self.get_nft_factory()
        tx_id = nft_factory.deploy_erc721_contract(
            name=name,
            symbol=symbol,
            template_index=template_index,
            additional_erc20_deployer=additional_erc20_deployer,
            token_uri=token_uri,
            from_wallet=from_wallet,
        )

        address = nft_factory.get_token_address(tx_id)
        assert address, "new NFT token has no address"
        token = ERC721Token(self.web3, address)
        return token

    @enforce_types
    def get_nft_token(self, token_address: str) -> ERC721Token:
        """
        :param token_address: Token contract address, str
        :return: `ERC721Token` instance
        """

        return ERC721Token(self.web3, token_address)

    @enforce_types
    def get_data_token(self, token_address: str) -> ERC20Token:
        """
        :param token_address: Token contract address, str
        :return: `ERC20Token` instance
        """

        return ERC20Token(self.web3, token_address)

    @enforce_types
    def get_nft_factory(self, nft_factory_address: str = "") -> ERC721FactoryContract:
        """
        :param nft_factory_address: contract address, str

        :return: `ERC721FactoryContract` instance
        """
        if not nft_factory_address:
            nft_factory_address = get_address_of_type(
                self.config, ERC721FactoryContract.CONTRACT_NAME
            )

        return ERC721FactoryContract(self.web3, nft_factory_address)

    # TODO: adapt for v4
    @enforce_types
    def get_user_orders(
        self,
        address: str,
        datatoken: Optional[str] = None,
        service_id: Optional[int] = None,
    ) -> List[Order]:
        """
        :return: List of orders `[Order]`
        """
        dt = DataToken(self.web3, datatoken)
        _orders = []
        for log in dt.get_start_order_logs(
            address, from_all_tokens=not bool(datatoken)
        ):
            a = dict(log.args.items())
            a["amount"] = int(log.args.amount)
            a["marketFee"] = int(log.args.marketFee)
            a = AttributeDict(a.items())

            # 'datatoken', 'amount', 'timestamp', 'transactionId', 'did', 'payer', 'consumer', 'serviceId', 'serviceType'
            order = Order(
                log.address,
                a.amount,
                a.timestamp,
                log.transactionHash,
                f"did:op:{remove_0x_prefix(log.address)}",
                a.payer,
                a.consumer,
                a.serviceId,
                None,
            )
            if service_id is None or order.serviceId == service_id:
                _orders.append(order)

        return _orders

    @property
    @enforce_types
    def factory_router(self):
        return FactoryRouter(self.web3, get_address_of_type(self.config, "Router"))

    def create_pool(
        self,
        erc20_token: ERC20Token,
        base_token: ERC20Token,
        ss_params: List,
        swap_fees: List,
        from_wallet: Wallet,
    ) -> BPool:
        base_token.approve(
            get_address_of_type(self.config, "Router"),
            self.web3.toWei(2000, "ether"),
            from_wallet,
        )

        pool_data = PoolData(
            ss_params,
            swap_fees,
            [
                get_address_of_type(self.config, "Staking"),
                base_token.address,
                from_wallet.address,
                from_wallet.address,
                get_address_of_type(self.config, "OPFCommunityFeeCollector"),
                get_address_of_type(self.config, "poolTemplate"),
            ],
        )

        tx = erc20_token.deploy_pool(pool_data, from_wallet)
        tx_receipt = self.web3.eth.wait_for_transaction_receipt(tx)
        pool_event = self.factory_router.get_event_log(
            ERC721FactoryContract.EVENT_NEW_POOL,
            tx_receipt.blockNumber,
            self.web3.eth.block_number,
            None,
        )

        bpool_address = pool_event[0].args.poolAddress
        bpool = BPool(self.web3, bpool_address)

        return bpool<|MERGE_RESOLUTION|>--- conflicted
+++ resolved
@@ -101,11 +101,7 @@
         name: str,
         symbol: str,
         from_wallet: Wallet,
-<<<<<<< HEAD
-        token_uri: Optional[str] = None,
-=======
         token_uri: Optional[str] = "https://oceanprotocol.com/nft/",
->>>>>>> 433d9dc0
         template_index: Optional[int] = 1,
         additional_erc20_deployer: Optional[str] = None,
     ) -> ERC721Token:
