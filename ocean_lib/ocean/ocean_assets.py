#
# Copyright 2021 Ocean Protocol Foundation
# SPDX-License-Identifier: Apache-2.0
#

"""Ocean module."""
import json
import logging
import lzma
import os
from typing import List, Optional, Tuple, Type

from enforce_typing import enforce_types
from ocean_lib.agreements.consumable import AssetNotConsumable, ConsumableCodes
from ocean_lib.agreements.service_types import ServiceTypes
from ocean_lib.aquarius import Aquarius
from ocean_lib.assets.asset import Asset
from ocean_lib.assets.asset_downloader import download_asset_files
from ocean_lib.config import Config
from ocean_lib.data_provider.data_service_provider import DataServiceProvider
from ocean_lib.exceptions import AquariusError, ContractNotFound, InsufficientBalance
from ocean_lib.models.erc20_token import ERC20Token
from ocean_lib.models.erc721_factory import ERC721FactoryContract
from ocean_lib.models.erc721_token import ERC721Token
from ocean_lib.models.models_structures import ErcCreateData
from ocean_lib.ocean.util import get_address_of_type
from ocean_lib.services.service import Service
from ocean_lib.utils.utilities import create_checksum
from ocean_lib.web3_internal.constants import ZERO_ADDRESS
from ocean_lib.web3_internal.currency import pretty_ether_and_wei, to_wei
from ocean_lib.web3_internal.wallet import Wallet
from web3 import Web3

logger = logging.getLogger("ocean")


@enforce_types
class OceanAssets:
    """Ocean asset class for V4."""

    def __init__(
        self, config: Config, web3: Web3, data_provider: Type[DataServiceProvider]
    ) -> None:
        """Initialises OceanAssets object."""
        self._config = config
        self._web3 = web3
        self._metadata_cache_uri = config.metadata_cache_uri
        self._data_provider = data_provider

        downloads_path = os.path.join(os.getcwd(), "downloads")
        if self._config.has_option("resources", "downloads.path"):
            downloads_path = (
                self._config.get("resources", "downloads.path") or downloads_path
            )
        self._downloads_path = downloads_path
        self._aquarius = Aquarius.get_instance(self._metadata_cache_uri)

    def validate(self, asset: Asset) -> Tuple[bool, list]:
        """
        Validate that the asset is ok to be stored in aquarius.

        :param asset: Asset.
        :return: (bool, list) list of errors, empty if valid
        """
        return self._aquarius.validate_asset(asset)

    def _add_defaults(
        self, services: list, datatoken: str, files: str, provider_uri: str
    ) -> list:
        has_access_service = any(
            map(
                lambda s: s.type == ServiceTypes.ASSET_ACCESS
                and s.id == self.find_service_by_datatoken(datatoken, services),
                services,
            )
        )

        if not has_access_service:
            access_service = self.build_access_service(
                service_id="0",
                service_endpoint=self._data_provider.build_download_endpoint(
                    provider_uri
                )[1],
                datatoken=datatoken,
                files=files,
            )

            services.append(access_service)

        return services

    @staticmethod
    def build_access_service(
        service_id: str,
        service_endpoint: str,
        datatoken: str,
        files: str,
        timeout: Optional[int] = 3600,
    ) -> Service:

        return Service(
            service_id=service_id,
            service_type=ServiceTypes.ASSET_ACCESS,
            service_endpoint=service_endpoint,
            datatoken=datatoken,
            files=files,
            timeout=timeout,
        )

    def deploy_datatoken(
        self,
        erc721_factory: ERC721FactoryContract,
        erc721_token: ERC721Token,
        erc20_data: ErcCreateData,
        from_wallet: Wallet,
    ) -> str:
        tx_result = erc721_token.create_erc20(erc20_data, from_wallet)
        assert tx_result, "Failed to create ERC20 token."

        tx_receipt = self._web3.eth.wait_for_transaction_receipt(tx_result)
        registered_token_event = erc721_factory.get_event_log(
            ERC721FactoryContract.EVENT_TOKEN_CREATED,
            tx_receipt.blockNumber,
            self._web3.eth.block_number,
            None,
        )
        assert registered_token_event, "Cannot find TokenCreated event."

        return registered_token_event[0].args.newTokenAddress

    def find_service_by_datatoken(self, datatoken: str, services: list) -> str:
        return next(
            (service.id for service in services if service.datatoken == datatoken), None
        )

    def build_datatokens_list(
        self, services: list, deployed_erc20_tokens: list
    ) -> list:
        datatokens = []
<<<<<<< HEAD
        for erc20_token in deployed_erc20_tokens:
            for service in services:
                datatoken = {
=======
        # (1-n) service per datatoken, 1 datatoken per service
        for erc20_token in deployed_erc20_tokens:
            datatokens = datatokens + [
                {
>>>>>>> 7a0d5df3
                    "address": erc20_token.address,
                    "name": erc20_token.contract.caller.name(),
                    "symbol": erc20_token.symbol(),
                    "serviceId": service.id,
                }
<<<<<<< HEAD
                datatokens.append(datatoken)
        return datatokens
=======
                for service in services
                if service.data_token == erc20_token.address
            ]

        return datatokens

    @staticmethod
    def _encrypt_ddo(
        asset: Asset,
        provider_uri: str,
        encrypt_flag: Optional[bool] = False,
        compress_flag: Optional[bool] = False,
    ):
        # Process the DDO
        asset_dict = asset.as_dictionary()
        ddo_string = json.dumps(asset_dict, separators=(",", ":"))
        ddo_bytes = ddo_string.encode("utf-8")
        ddo_hash = create_checksum(ddo_string)

        # Plain asset
        if not encrypt_flag and not compress_flag:
            flags = bytes([0])
            document = ddo_bytes
            return document, flags, ddo_hash

        # Only compression, not encrypted
        if compress_flag and not encrypt_flag:
            flags = bytes([1])
            # Compress DDO
            document = lzma.compress(ddo_bytes)
            return document, flags, ddo_hash

        # Only encryption, not compressed
        if encrypt_flag and not compress_flag:
            flags = bytes([2])
            # Encrypt DDO
            encrypt_response = DataServiceProvider.encrypt(
                objects_to_encrypt=ddo_string,
                encrypt_endpoint=f"{provider_uri}/api/services/encrypt",
            )
            document = encrypt_response.text
            return document, flags, ddo_hash

        # Encrypted & compressed
        flags = bytes([3])
        # Compress DDO
        compressed_document = lzma.compress(ddo_bytes)

        # Encrypt DDO
        encrypt_response = DataServiceProvider.encrypt(
            objects_to_encrypt=compressed_document,
            encrypt_endpoint=f"{provider_uri}/api/services/encrypt",
        )

        document = encrypt_response.text

        return document, flags, ddo_hash

    @staticmethod
    def _assert_ddo_metadata(metadata: dict):
        assert isinstance(
            metadata, dict
        ), f"Expected metadata of type dict, got {type(metadata)}"

        asset_type = metadata.get("type")

        assert asset_type in (
            "dataset",
            "algorithm",
        ), f"Invalid/unsupported asset type {asset_type}"

        assert "name" in metadata, "Must have name in metadata."
>>>>>>> 7a0d5df3

    def create(
        self,
        metadata: dict,
        publisher_wallet: Wallet,
        encrypted_files: Optional[str] = None,
        services: Optional[list] = None,
        credentials: Optional[dict] = None,
        provider_uri: Optional[str] = None,
        erc721_address: Optional[str] = None,
        erc721_name: Optional[str] = None,
        erc721_symbol: Optional[str] = None,
        template_index: Optional[int] = 1,
        erc721_additional_erc_deployer: Optional[str] = None,
        erc721_uri: Optional[str] = None,
        erc20_tokens_data: Optional[List[ErcCreateData]] = None,
        deployed_erc20_tokens: Optional[List[ERC20Token]] = None,
        encrypt_flag: Optional[bool] = False,
        compress_flag: Optional[bool] = False,
    ) -> Optional[Asset]:
        """Register an asset on-chain.

        Creating/deploying a ERC721Token contract and in the Metadata store (Aquarius).

        :param metadata: dict conforming to the Metadata accepted by Ocean Protocol.
        :param publisher_wallet: Wallet of the publisher registering this asset.
        :param encrypted_files: str of the files that need to be encrypted before publishing.
        :param services: list of Service objects.
        :param credentials: credentials dict necessary for the asset.
        :param provider_uri: str URL of service provider. This will be used as base to
        construct the serviceEndpoint for the `access` (download) service
        :param erc721_address: hex str the address of the ERC721 token. The new
        asset will be associated with this ERC721 token address.
        :param erc721_name: str name of ERC721 token if creating a new one
        :param erc721_symbol: str symbol of ERC721 token  if creating a new one
        :param template_index: int template index of the ERC721 token, by default is 1.
        :param erc721_additional_erc_deployer: str address of an additional ERC20 deployer.
        :param erc721_uri: str URL of the ERC721 token.
        :param erc20_tokens_data: list of ERC20CreateData necessary for deploying ERC20 tokens for different services.
        :param deployed_erc20_tokens: list of ERC20 tokens which are already deployed.
        :param encrypt_flag: bool for encryption of the DDO.
        :param compress_flag: bool for compression of the DDO.
        :return: DDO instance
        """
        self._assert_ddo_metadata(metadata)

        if not provider_uri:
            provider_uri = DataServiceProvider.get_url(self._config)

        address = get_address_of_type(self._config, ERC721FactoryContract.CONTRACT_NAME)
        erc721_factory = ERC721FactoryContract(self._web3, address)

        if not erc721_address:
            name = erc721_name or metadata["name"]
            symbol = erc721_symbol or name
            additional_erc20_deployer = erc721_additional_erc_deployer or ZERO_ADDRESS
            token_uri = erc721_uri or "https://oceanprotocol.com/nft/"
            # register on-chain
            tx_id = erc721_factory.deploy_erc721_contract(
                name,
                symbol,
                template_index=template_index,
                additional_erc20_deployer=additional_erc20_deployer,
                token_uri=token_uri,
                from_wallet=publisher_wallet,
            )
            tx_receipt = self._web3.eth.wait_for_transaction_receipt(tx_id)
            registered_event = erc721_factory.get_event_log(
                ERC721FactoryContract.EVENT_NFT_CREATED,
                tx_receipt.blockNumber,
                self._web3.eth.block_number,
                None,
            )
            erc721_address = registered_event[0].args.newTokenAddress
            erc721_token = ERC721Token(self._web3, erc721_address)
            if not erc721_token:
                logger.warning("Creating new data token failed.")
                return None
            logger.info(
                f"Successfully created data token with address "
                f"{erc721_token.address} for new dataset asset."
            )
        else:
            # verify nft address
            if not erc721_factory.verify_nft(erc721_address):
                raise ContractNotFound(
                    f"NFT address {erc721_address} is not found in the ERC721Factory events."
                )

        assert erc721_address, "nft_address is required for publishing a dataset asset."
        erc721_token = ERC721Token(self._web3, erc721_address)

        # Create a DDO object
        asset = Asset()

        # Generating the did and adding to the ddo.
        did = f"did:op:{create_checksum(erc721_token.address + str(self._web3.eth.chain_id))}"
        asset.did = did
        # Check if it's already registered first!
        if self._aquarius.ddo_exists(did):
            raise AquariusError(
                f"Asset id {did} is already registered to another asset."
            )
        asset.chain_id = self._web3.eth.chain_id
        asset.metadata = metadata

        asset.credentials = credentials if credentials else {"allow": [], "deny": []}

        erc20_addresses = []
        services = services or []
        deployed_erc20_tokens = deployed_erc20_tokens or []
        if not deployed_erc20_tokens:
            for erc20_token_data in erc20_tokens_data:
                erc20_addresses.append(
                    self.deploy_datatoken(
                        erc721_factory=erc721_factory,
                        erc721_token=erc721_token,
                        erc20_data=erc20_token_data,
                        from_wallet=publisher_wallet,
                    )
                )
            if not services:
                for erc20_address in erc20_addresses:
                    services = self._add_defaults(
                        services, erc20_address, encrypted_files, provider_uri
                    )
            for erc20_token_address in erc20_addresses:
                deployed_erc20_tokens.append(
                    ERC20Token(self._web3, erc20_token_address)
                )

            datatokens = self.build_datatokens_list(
                services=services, deployed_erc20_tokens=deployed_erc20_tokens
            )
        else:
            if not services:
                for erc20_token in deployed_erc20_tokens:
                    services = self._add_defaults(
                        services, erc20_token.address, encrypted_files, provider_uri
                    )

            datatokens = self.build_datatokens_list(
                services=services, deployed_erc20_tokens=deployed_erc20_tokens
            )

        asset.nft_address = erc721_address
        asset.datatokens = datatokens

        for service in services:
            asset.add_service(service)

        # Validation by Aquarius
        validation_result, validation_errors = self.validate(asset)
        if not validation_result:
            msg = f"Asset has validation errors: {validation_errors}"
            logger.error(msg)
            raise ValueError(msg)

        document, flags, ddo_hash = self._encrypt_ddo(
            asset, provider_uri, encrypt_flag, compress_flag
        )

        erc721_token.set_metadata(
            metadata_state=0,
            metadata_decryptor_url=provider_uri,
            metadata_decryptor_address=publisher_wallet.address,
            flags=flags,
            data=document,
            data_hash=ddo_hash,
            data_proofs=[],
            from_wallet=publisher_wallet,
        )

        # Fetch the asset on chain
        asset = self._aquarius.wait_for_asset(did)

        return asset

    def update(
        self,
        asset: Asset,
        publisher_wallet: Wallet,
        provider_uri: Optional[str] = None,
        encrypt_flag: Optional[bool] = False,
        compress_flag: Optional[bool] = False,
    ) -> Optional[Asset]:
        """Update an asset on-chain.

        :param asset: The updated asset to update on-chain
        :param publisher_wallet: Wallet of the publisher updating this asset.
        :param provider_uri: str URL of service provider. This will be used as base to construct the serviceEndpoint for the `access` (download) service
        :param encrypt_flag: bool for encryption of the DDO.
        :param compress_flag: bool for compression of the DDO.
        :return: update tx_result
        """

        self._assert_ddo_metadata(asset.metadata)

        if not provider_uri:
            provider_uri = DataServiceProvider.get_url(self._config)

        address = get_address_of_type(self._config, ERC721FactoryContract.CONTRACT_NAME)
        erc721_factory = ERC721FactoryContract(self._web3, address)
        erc721_address = asset.nft_address

        # Verify nft address
        if not erc721_factory.verify_nft(erc721_address):
            raise ContractNotFound(
                f"NFT address {erc721_address} is not found in the ERC721Factory events."
            )

        assert erc721_address, "nft_address is required for publishing a dataset asset."
        erc721_token = ERC721Token(self._web3, erc721_address)

        assert asset.chain_id == self._web3.eth.chain_id, "Chain id mismatch."

        # Validation by Aquarius
        validation_result, validation_errors = self.validate(asset)
        if not validation_result:
            msg = f"Asset has validation errors: {validation_errors}"
            logger.error(msg)
            raise ValueError(msg)

        document, flags, ddo_hash = self._encrypt_ddo(
            asset, provider_uri, encrypt_flag, compress_flag
        )

        tx_result = erc721_token.set_metadata(
            metadata_state=0,
            metadata_decryptor_url=provider_uri,
            metadata_decryptor_address=publisher_wallet.address,
            flags=flags,
            data=document,
            data_hash=ddo_hash,
            data_proofs=[],
            from_wallet=publisher_wallet,
        )

        self._web3.eth.wait_for_transaction_receipt(tx_result)

        return self._aquarius.wait_for_asset_update(asset, tx_result)

    @enforce_types
    def resolve(self, did: str) -> "Asset":
        return self._aquarius.get_asset_ddo(did)

    @enforce_types
    def search(self, text: str) -> list:
        """
        Search an asset in oceanDB using aquarius.
        :param text: String with the value that you are searching
        :return: List of assets that match with the query
        """
        logger.info(f"Searching asset containing: {text}")
        return [
            Asset.from_dict(ddo_dict["_source"])
            for ddo_dict in self._aquarius.query_search(
                {"query": {"query_string": {"query": text}}}
            )
            if "_source" in ddo_dict
        ]

    @enforce_types
    def query(self, query: dict) -> list:
        """
        Search an asset in oceanDB using search query.
        :param query: dict with query parameters
            (e.g.) https://github.com/oceanprotocol/aquarius/blob/develop/docs/for_api_users/API.md
        :return: List of assets that match with the query.
        """
        logger.info(f"Searching asset query: {query}")
        return [
            Asset.from_dict(ddo_dict["_source"])
            for ddo_dict in self._aquarius.query_search(query)
            if "_source" in ddo_dict
        ]

    @enforce_types
    def download_asset(
        self,
        asset: Asset,
        provider_uri: str,
        consumer_wallet: Wallet,
        destination: str,
        order_tx_id: str,
        index: Optional[int] = None,
        userdata: Optional[dict] = None,
    ) -> str:

        if index is not None:
            assert isinstance(index, int), logger.error("index has to be an integer.")
            assert index >= 0, logger.error("index has to be 0 or a positive integer.")

        service = asset.get_service(ServiceTypes.ASSET_ACCESS)
        assert (
            service and service.type == ServiceTypes.ASSET_ACCESS
        ), f"Service with type {ServiceTypes.ASSET_ACCESS} is not found."

        return download_asset_files(
            asset=asset,
            provider_uri=provider_uri,
            consumer_wallet=consumer_wallet,
            destination=destination,
            order_tx_id=order_tx_id,
            index=index,
            userdata=userdata,
        )

    @enforce_types
    def pay_for_service(self, asset: Asset, service: Service, wallet: Wallet):
        dt = ERC20Token(self._web3, service.datatoken)
        balance = dt.balanceOf(wallet.address)

        if balance < to_wei(1):
            raise InsufficientBalance(
                f"Your token balance {pretty_ether_and_wei(balance, dt.symbol())} is not sufficient "
                f"to execute the requested service. This service "
                f"requires {pretty_ether_and_wei(1, dt.symbol())}."
            )

        consumable_result = service.is_consumable(
            asset, {"type": "address", "value": wallet.address}
        )
        if consumable_result != ConsumableCodes.OK:
            raise AssetNotConsumable(consumable_result)

        data_provider = DataServiceProvider
        initialize_response = data_provider.initialize(
            did=asset.did,
            service_id=service.id,
            consumer_address=wallet.address,
            service_endpoint=data_provider.build_initialize_endpoint(
                self._config.provider_url
            )[1],
        )

        tx_id = dt.start_order(
            consumer=wallet.address,
            service_index=asset.get_index_of_service(service),
            provider_fees=initialize_response.json()["providerFee"],
            from_wallet=wallet,
        )

        return tx_id

    @enforce_types
    def encrypt_files(self, files: list):
        data_provider = DataServiceProvider

        service_endpoint = data_provider.build_encrypt_endpoint(
            self._config.provider_url
        )[1]

        encrypt_response = data_provider.encrypt(files, service_endpoint)

        return encrypt_response.content.decode("utf-8")<|MERGE_RESOLUTION|>--- conflicted
+++ resolved
@@ -137,25 +137,15 @@
         self, services: list, deployed_erc20_tokens: list
     ) -> list:
         datatokens = []
-<<<<<<< HEAD
-        for erc20_token in deployed_erc20_tokens:
-            for service in services:
-                datatoken = {
-=======
         # (1-n) service per datatoken, 1 datatoken per service
         for erc20_token in deployed_erc20_tokens:
             datatokens = datatokens + [
                 {
->>>>>>> 7a0d5df3
                     "address": erc20_token.address,
                     "name": erc20_token.contract.caller.name(),
                     "symbol": erc20_token.symbol(),
                     "serviceId": service.id,
                 }
-<<<<<<< HEAD
-                datatokens.append(datatoken)
-        return datatokens
-=======
                 for service in services
                 if service.data_token == erc20_token.address
             ]
@@ -228,7 +218,6 @@
         ), f"Invalid/unsupported asset type {asset_type}"
 
         assert "name" in metadata, "Must have name in metadata."
->>>>>>> 7a0d5df3
 
     def create(
         self,
