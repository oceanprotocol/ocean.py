#
# Copyright 2022 Ocean Protocol Foundation
# SPDX-License-Identifier: Apache-2.0
#

"""Ocean module."""
import json
import logging
import lzma
import os
from datetime import datetime
from typing import List, Optional, Tuple, Type, Union

from brownie import network
from enforce_typing import enforce_types

from ocean_lib.agreements.consumable import AssetNotConsumable, ConsumableCodes
from ocean_lib.agreements.service_types import ServiceTypes
from ocean_lib.aquarius import Aquarius
from ocean_lib.assets.asset_downloader import download_asset_files, is_consumable
from ocean_lib.assets.ddo import DDO
from ocean_lib.data_provider.data_encryptor import DataEncryptor
from ocean_lib.data_provider.data_service_provider import DataServiceProvider
from ocean_lib.exceptions import AquariusError, InsufficientBalance
from ocean_lib.models.compute_input import ComputeInput
from ocean_lib.models.data_nft import DataNFT, DataNFTArguments
from ocean_lib.models.data_nft_factory import DataNFTFactoryContract
from ocean_lib.models.datatoken_base import (
    DatatokenArguments,
    DatatokenBase,
    TokenFeeInfo,
)
from ocean_lib.models.dispenser import DispenserArguments
from ocean_lib.models.fixed_rate_exchange import ExchangeArguments
from ocean_lib.ocean.util import (
    create_checksum,
    get_address_of_type,
    get_from_address,
    to_wei,
)
from ocean_lib.services.service import Service
from ocean_lib.structures.algorithm_metadata import AlgorithmMetadata
from ocean_lib.structures.file_objects import (
    ArweaveFile,
    FilesType,
    GraphqlQuery,
    SmartContractCall,
    UrlFile,
)
<<<<<<< HEAD
from ocean_lib.web3_internal.constants import ZERO_ADDRESS
=======
from ocean_lib.web3_internal.constants import MAX_UINT256
>>>>>>> 4f22b0dc
from ocean_lib.web3_internal.utils import check_network

logger = logging.getLogger("ocean")


class OceanAssets:
    """Ocean asset class for V4."""

    @enforce_types
    def __init__(self, config_dict, data_provider: Type[DataServiceProvider]) -> None:
        """Initialises OceanAssets object."""
        network_name = config_dict["NETWORK_NAME"]
        check_network(network_name)

        self._config_dict = config_dict
        self._chain_id = network.chain.id

        self._metadata_cache_uri = config_dict.get("METADATA_CACHE_URI")
        self._data_provider = data_provider

        downloads_path = os.path.join(os.getcwd(), "downloads")
        self._downloads_path = config_dict.get("DOWNLOADS_PATH", downloads_path)
        self._aquarius = Aquarius.get_instance(self._metadata_cache_uri)

        self.data_nft_factory = DataNFTFactoryContract(
            self._config_dict, get_address_of_type(config_dict, "ERC721Factory")
        )

    @enforce_types
    def validate(self, ddo: DDO) -> Tuple[bool, list]:
        """
        Validate that the ddo is ok to be stored in aquarius.

        :param ddo: DDO.
        :return: (bool, list) list of errors, empty if valid
        """
        # Validation by Aquarius
        validation_result, validation_errors = self._aquarius.validate_ddo(ddo)
        if not validation_result:
            msg = f"DDO has validation errors: {validation_errors}"
            logger.error(msg)
            raise ValueError(msg)

        return validation_result, validation_errors

    @staticmethod
    @enforce_types
    def _encrypt_ddo(
        ddo: DDO,
        provider_uri: str,
        encrypt_flag: Optional[bool] = True,
        compress_flag: Optional[bool] = True,
    ):
        # Process the DDO
        ddo_dict = ddo.as_dictionary()
        ddo_string = json.dumps(ddo_dict, separators=(",", ":"))
        ddo_bytes = ddo_string.encode("utf-8")
        ddo_hash = create_checksum(ddo_string)

        # Plain DDO
        if not encrypt_flag and not compress_flag:
            flags = bytes([0])
            document = ddo_bytes
            return document, flags, ddo_hash

        # Only compression, not encrypted
        if compress_flag and not encrypt_flag:
            flags = bytes([1])
            # Compress DDO
            document = lzma.compress(ddo_bytes)
            return document, flags, ddo_hash

        # Only encryption, not compressed
        if encrypt_flag and not compress_flag:
            flags = bytes([2])
            # Encrypt DDO
            encrypt_response = DataEncryptor.encrypt(
                objects_to_encrypt=ddo_string, provider_uri=provider_uri
            )
            document = encrypt_response.text
            return document, flags, ddo_hash

        # Encrypted & compressed
        flags = bytes([3])
        # Compress DDO
        compressed_document = lzma.compress(ddo_bytes)

        # Encrypt DDO
        encrypt_response = DataEncryptor.encrypt(
            objects_to_encrypt=compressed_document, provider_uri=provider_uri
        )

        document = encrypt_response.text

        return document, flags, ddo_hash

    @staticmethod
    @enforce_types
    def _assert_ddo_metadata(metadata: dict):
        assert isinstance(
            metadata, dict
        ), f"Expected metadata of type dict, got {type(metadata)}"

        asset_type = metadata.get("type")

        assert asset_type in (
            "dataset",
            "algorithm",
        ), f"Invalid/unsupported asset type {asset_type}"

        assert "name" in metadata, "Must have name in metadata."

    @enforce_types
    def create_algo_asset(
        self,
        name: str,
        url: str,
        tx_dict: dict,
        image: str = "oceanprotocol/algo_dockers",
        tag: str = "python-branin",
        checksum: str = "sha256:8221d20c1c16491d7d56b9657ea09082c0ee4a8ab1a6621fa720da58b09580e4",
        wait_for_aqua: bool = True,
        dt_template_index: Optional[int] = 1,
        pricing_schema_args: Optional[
            Union[DispenserArguments, ExchangeArguments]
        ] = None,
    ) -> tuple:
        """Create asset of type "algorithm", having UrlFiles, with good defaults"""

        if image == "oceanprotocol/algo_dockers" or tag == "python-branin":
            assert image == "oceanprotocol/algo_dockers" and tag == "python-branin"

        metadata = self._default_metadata(name, tx_dict, "algorithm")
        metadata["algorithm"] = {
            "language": "python",
            "format": "docker-image",
            "version": "0.1",
            "container": {
                "entrypoint": "python $ALGO",
                "image": image,
                "tag": tag,
                "checksum": checksum,
            },
        }

        files = [UrlFile(url)]

        return self.create_bundled(
            metadata,
            files,
            tx_dict,
            wait_for_aqua=wait_for_aqua,
            dt_template_index=dt_template_index,
            pricing_schema_args=pricing_schema_args,
        )

    @enforce_types
    def create_url_asset(
        self,
        name: str,
        url: str,
        tx_dict: dict,
        wait_for_aqua: bool = True,
        dt_template_index: Optional[int] = 1,
        pricing_schema_args: Optional[
            Union[DispenserArguments, ExchangeArguments]
        ] = None,
    ) -> tuple:
        """Create asset of type "data", having UrlFiles, with good defaults"""
        metadata = self._default_metadata(name, tx_dict)
        files = [UrlFile(url)]

        return self.create_bundled(
            metadata,
            files,
            tx_dict,
            wait_for_aqua=wait_for_aqua,
            dt_template_index=dt_template_index,
            pricing_schema_args=pricing_schema_args,
        )

    @enforce_types
    def create_arweave_asset(
        self,
        name: str,
        transaction_id: str,
        tx_dict: dict,
        wait_for_aqua: bool = True,
        dt_template_index: Optional[int] = 1,
        pricing_schema_args: Optional[
            Union[DispenserArguments, ExchangeArguments]
        ] = None,
    ) -> tuple:
        """Create asset of type "data", having UrlFiles, with good defaults"""
        metadata = self._default_metadata(name, tx_dict)
        files = [ArweaveFile(transaction_id)]

        return self.create_bundled(
            metadata,
            files,
            tx_dict,
            wait_for_aqua=wait_for_aqua,
            dt_template_index=dt_template_index,
            pricing_schema_args=pricing_schema_args,
        )

    @enforce_types
    def create_graphql_asset(
        self,
        name: str,
        url: str,
        query: str,
        tx_dict: dict,
        wait_for_aqua: bool = True,
        dt_template_index: Optional[int] = 1,
        pricing_schema_args: Optional[
            Union[DispenserArguments, ExchangeArguments]
        ] = None,
    ) -> tuple:
        """Create asset of type "data", having GraphqlQuery files, w good defaults"""
        metadata = self._default_metadata(name, tx_dict)
        files = [GraphqlQuery(url, query)]

        return self.create_bundled(
            metadata,
            files,
            tx_dict,
            wait_for_aqua=wait_for_aqua,
            dt_template_index=dt_template_index,
            pricing_schema_args=pricing_schema_args,
        )

    @enforce_types
    def create_onchain_asset(
        self,
        name: str,
        contract_address: str,
        contract_abi: dict,
        tx_dict: dict,
        wait_for_aqua: bool = True,
        dt_template_index: Optional[int] = 1,
        pricing_schema_args: Optional[
            Union[DispenserArguments, ExchangeArguments]
        ] = None,
    ) -> tuple:
        """Create asset of type "data", having SmartContractCall files, w defaults"""
        chain_id = self._chain_id
        onchain_data = SmartContractCall(contract_address, chain_id, contract_abi)
        files = [onchain_data]
        metadata = self._default_metadata(name, tx_dict)

        return self.create_bundled(
            metadata,
            files,
            tx_dict,
            wait_for_aqua=wait_for_aqua,
            dt_template_index=dt_template_index,
            pricing_schema_args=pricing_schema_args,
        )

    @enforce_types
    def _default_metadata(self, name: str, tx_dict: dict, type="dataset") -> dict:
        address = get_from_address(tx_dict)

        date_created = datetime.now().isoformat()
        metadata = {
            "created": date_created,
            "updated": date_created,
            "description": name,
            "name": name,
            "type": type,
            "author": address[:7],
            "license": "CC0: PublicDomain",
        }
        return metadata

    @enforce_types
    def create_bundled(
        self,
        metadata: dict,
        files: List[FilesType],
        tx_dict: dict,
        credentials: Optional[dict] = None,
        wait_for_aqua: bool = True,
        dt_template_index: Optional[int] = 1,
        pricing_schema_args: Optional[
            Union[DispenserArguments, ExchangeArguments]
        ] = None,
    ):
        provider_uri = DataServiceProvider.get_url(self._config_dict)

        self._assert_ddo_metadata(metadata)
        name = metadata["name"]
        cap = MAX_UINT256
        data_nft_args = DataNFTArguments(name, name)
<<<<<<< HEAD

        if dt_template_index == 2:
            datatoken_args = DatatokenArguments(
                f"{name}: DT1", files=files, template_index=2, cap=to_wei(100)
            )
        else:
            datatoken_args = DatatokenArguments(f"{name}: DT1", files=files)
=======
        datatoken_args = DatatokenArguments(
            f"{name}: DT1", files=files, template_index=dt_template_index, cap=cap
        )
>>>>>>> 4f22b0dc

        if not pricing_schema_args:
            data_nft, datatoken = self.data_nft_factory.create_with_erc20(
                data_nft_args, datatoken_args, tx_dict
            )

        if isinstance(pricing_schema_args, DispenserArguments):
            data_nft, datatoken = self.data_nft_factory.create_with_erc20_and_dispenser(
                data_nft_args, datatoken_args, pricing_schema_args, tx_dict
            )

        if isinstance(pricing_schema_args, ExchangeArguments):
            (
                data_nft,
                datatoken,
                _,
            ) = self.data_nft_factory.create_with_erc20_and_fixed_rate(
                data_nft_args, datatoken_args, pricing_schema_args, tx_dict
            )

        ddo = DDO()
        # Generate the did, add it to the ddo.
        ddo.did = data_nft.calculate_did()
        # Check if it's already registered first!
        if self._aquarius.ddo_exists(ddo.did):
            raise AquariusError(
                f"Asset id {ddo.did} is already registered to another asset."
            )

        ddo.chain_id = self._chain_id
        ddo.metadata = metadata
        ddo.credentials = credentials if credentials else {"allow": [], "deny": []}
        ddo.nft_address = data_nft.address

        access_service = datatoken.build_access_service(
            service_id="0",
            service_endpoint=provider_uri,
            files=files,
        )
        ddo.add_service(access_service)

        # Validation by Aquarius
        _, proof = self.validate(ddo)
        proof = (
            proof["publicKey"],
            proof["v"],
            proof["r"][0],
            proof["s"][0],
        )

        document, flags, ddo_hash = self._encrypt_ddo(ddo, provider_uri, True, True)

        wallet_address = get_from_address(tx_dict)

        data_nft.setMetaData(
            0,
            provider_uri,
            wallet_address.encode("utf-8"),
            flags,
            document,
            ddo_hash,
            [proof],
            tx_dict,
        )

        # Fetch the ddo on chain
        if wait_for_aqua:
            ddo = self._aquarius.wait_for_ddo(ddo.did)

        return (data_nft, datatoken, ddo)

    # Don't enforce types due to error:
    # TypeError: Subscripted generics cannot be used with class and instance checks
    def create(
        self,
        metadata: dict,
        tx_dict: dict,
        credentials: Optional[dict] = None,
        data_nft_address: Optional[str] = None,
        data_nft_args: Optional[DataNFTArguments] = None,
        deployed_datatokens: Optional[List[DatatokenBase]] = None,
        services: Optional[list] = None,
        datatoken_args: Optional[List["DatatokenArguments"]] = None,
        encrypt_flag: Optional[bool] = True,
        compress_flag: Optional[bool] = True,
        wait_for_aqua: bool = True,
    ) -> Optional[DDO]:
        """Register an asset on-chain. Asset = {data_NFT, >=0 datatokens, DDO}

        Creating/deploying a DataNFT contract and in the Metadata store (Aquarius).

        :param metadata: dict conforming to the Metadata accepted by Ocean Protocol.
        :param publisher_wallet: account of the publisher registering this asset.
        :param credentials: credentials dict necessary for the asset.
        construct the serviceEndpoint for the `access` (download) service
        :param data_nft_address: hex str the address of the data NFT. The new
        asset will be associated with this data NFT address.
        :param data_nft_args: object of DataNFTArguments type if creating a new one
        :param deployed_datatokens: list of datatokens which are already deployed.
        :param encrypt_flag: bool for encryption of the DDO.
        :param compress_flag: bool for compression of the DDO.
        :param wait_for_aqua: wait to ensure ddo's updated in aquarius?
        :return: tuple of (data_nft, datatokens, ddo)
        """
        self._assert_ddo_metadata(metadata)

        provider_uri = DataServiceProvider.get_url(self._config_dict)

        if not data_nft_address:
            data_nft_args = data_nft_args or DataNFTArguments(
                metadata["name"], metadata["name"]
            )
            data_nft = data_nft_args.deploy_contract(self._config_dict, tx_dict)
            # register on-chain
            if not data_nft:
                logger.warning("Creating new NFT failed.")
                return None, None, None
            logger.info(f"Successfully created NFT with address {data_nft.address}.")
        else:
            data_nft = DataNFT(self._config_dict, data_nft_address)

        # Create DDO object
        ddo = DDO()

        # Generate the did, add it to the ddo.
        ddo.did = data_nft.calculate_did()
        # Check if it's already registered first!
        if self._aquarius.ddo_exists(ddo.did):
            raise AquariusError(
                f"Asset id {ddo.did} is already registered to another asset."
            )
        ddo.chain_id = self._chain_id
        ddo.metadata = metadata

        ddo.credentials = credentials if credentials else {"allow": [], "deny": []}

        ddo.nft_address = data_nft.address
        datatokens = []

        if not deployed_datatokens:
            services = []
            for datatoken_arg in datatoken_args:
                new_dt = datatoken_arg.create_datatoken(
                    data_nft, tx_dict, with_services=True
                )
                datatokens.append(new_dt)

                services.extend(datatoken_arg.services)

            for service in services:
                ddo.add_service(service)
        else:
            if not services:
                logger.warning("services required with deployed_datatokens.")
                return None, None, None

            datatokens = deployed_datatokens
            dt_addresses = []
            for datatoken in datatokens:
                if deployed_datatokens[0].address not in data_nft.getTokensList():
                    logger.warning(
                        "some deployed_datatokens don't belong to the given data nft."
                    )
                    return None, None, None

                dt_addresses.append(datatoken.address)

            for service in services:
                if service.datatoken not in dt_addresses:
                    logger.warning("Datatoken services mismatch.")
                    return None, None, None

                ddo.add_service(service)

        # Validation by Aquarius
        _, proof = self.validate(ddo)
        proof = (
            proof["publicKey"],
            proof["v"],
            proof["r"][0],
            proof["s"][0],
        )

        document, flags, ddo_hash = self._encrypt_ddo(
            ddo, provider_uri, encrypt_flag, compress_flag
        )

        wallet_address = get_from_address(tx_dict)

        data_nft.setMetaData(
            0,
            provider_uri,
            wallet_address.encode("utf-8"),
            flags,
            document,
            ddo_hash,
            [proof],
            tx_dict,
        )

        # Fetch the ddo on chain
        if wait_for_aqua:
            ddo = self._aquarius.wait_for_ddo(ddo.did)

        return (data_nft, datatokens, ddo)

    @enforce_types
    def update(
        self,
        ddo: DDO,
        tx_dict: dict,
        provider_uri: Optional[str] = None,
        encrypt_flag: Optional[bool] = True,
        compress_flag: Optional[bool] = True,
    ) -> Optional[DDO]:
        """Update a ddo on-chain.

        :param ddo - DDO to update
        :param publisher_wallet - who published this ddo
        :param provider_uri - URL of service provider. This will be used as base to construct the serviceEndpoint for the `access` (download) service
        :param encrypt_flag - encrypt this DDO?
        :param compress_flag - compress this DDO?
        :return - the updated DDO, or None if updated ddo not found in aquarius
        """
        self._assert_ddo_metadata(ddo.metadata)

        if not provider_uri:
            provider_uri = DataServiceProvider.get_url(self._config_dict)

        assert ddo.nft_address, "need nft address to update a ddo"
        data_nft = DataNFT(self._config_dict, ddo.nft_address)

        assert ddo.chain_id == self._chain_id

        for service in ddo.services:
            service.encrypt_files(ddo.nft_address)

        # Validation by Aquarius
        validation_result, errors_or_proof = self.validate(ddo)
        if not validation_result:
            msg = f"DDO has validation errors: {errors_or_proof}"
            logger.error(msg)
            raise ValueError(msg)

        document, flags, ddo_hash = self._encrypt_ddo(
            ddo, provider_uri, encrypt_flag, compress_flag
        )

        proof = (
            errors_or_proof["publicKey"],
            errors_or_proof["v"],
            errors_or_proof["r"][0],
            errors_or_proof["s"][0],
        )

        wallet_address = get_from_address(tx_dict)

        tx_result = data_nft.setMetaData(
            0,
            provider_uri,
            wallet_address.encode("utf-8"),
            flags,
            document,
            ddo_hash,
            [proof],
            tx_dict,
        )

        ddo = self._aquarius.wait_for_ddo_update(ddo, tx_result.txid)

        return ddo

    @enforce_types
    def resolve(self, did: str) -> "DDO":
        return self._aquarius.get_ddo(did)

    @enforce_types
    def search(self, text: str) -> list:
        """
        Search for DDOs in aquarius that contain the target text string
        :param text - target string
        :return - List of DDOs that match with the query
        """
        logger.info(f"Search for DDOs containing text: {text}")
        text = text.replace(":", "\\:").replace("\\\\:", "\\:")
        return [
            DDO.from_dict(ddo_dict["_source"])
            for ddo_dict in self._aquarius.query_search(
                {"query": {"query_string": {"query": text}}}
            )
            if "_source" in ddo_dict
        ]

    @enforce_types
    def query(self, query: dict) -> list:
        """
        Search for DDOs in aquarius with a search query dict
        :param query - dict with query parameters
          More info at: https://docs.oceanprotocol.com/api-references/aquarius-rest-api
        :return - List of DDOs that match the query.
        """
        logger.info(f"Search for DDOs matching query: {query}")
        return [
            DDO.from_dict(ddo_dict["_source"])
            for ddo_dict in self._aquarius.query_search(query)
            if "_source" in ddo_dict
        ]

    @enforce_types
    def download_asset(
        self,
        ddo: DDO,
        consumer_wallet,
        destination: str,
        order_tx_id: Union[str, bytes],
        service: Optional[Service] = None,
        index: Optional[int] = None,
        userdata: Optional[dict] = None,
    ) -> str:
        service = service or ddo.services[0]  # fill in good default

        if index is not None:
            assert isinstance(index, int), logger.error("index has to be an integer.")
            assert index >= 0, logger.error("index has to be 0 or a positive integer.")

        assert (
            service and service.type == ServiceTypes.ASSET_ACCESS
        ), f"Service with type {ServiceTypes.ASSET_ACCESS} is not found."

        path: str = download_asset_files(
            ddo, service, consumer_wallet, destination, order_tx_id, index, userdata
        )
        return path

    @enforce_types
    def pay_for_access_service(
        self,
        ddo: DDO,
        tx_dict: dict,
        service: Optional[Service] = None,
        consume_market_fees: Optional[TokenFeeInfo] = None,
        consumer_address: Optional[str] = None,
        userdata: Optional[dict] = None,
        consume_market_swap_fee_amount: Optional[int] = 0,
        consume_market_swap_fee_address: Optional[str] = ZERO_ADDRESS,
    ):
        # fill in good defaults as needed
        service = service or ddo.services[0]
        wallet_address = get_from_address(tx_dict)
        consumer_address = consumer_address or wallet_address

        consumable_result = is_consumable(
            ddo,
            service,
            {"type": "address", "value": wallet_address},
            userdata=userdata,
        )

        if consumable_result != ConsumableCodes.OK:
            raise AssetNotConsumable(consumable_result)

        data_provider = DataServiceProvider

        initialize_args = {
            "did": ddo.did,
            "service": service,
            "consumer_address": consumer_address,
        }

        initialize_response = data_provider.initialize(**initialize_args)
        provider_fees = initialize_response.json()["providerFee"]

        params = {
            "consumer": consumer_address,
            "service_index": ddo.get_index_of_service(service),
            "provider_fees": provider_fees,
            "consume_market_fees": consume_market_fees,
            "tx_dict": tx_dict,
        }

        # main work...
        dt = DatatokenBase.get_typed(self._config_dict, service.datatoken)
        balance = dt.balanceOf(wallet_address)

        if balance < to_wei(1):
            try:
                params[
                    "consume_market_swap_fee_amount"
                ] = consume_market_swap_fee_amount
                params[
                    "consume_market_swap_fee_address"
                ] = consume_market_swap_fee_address
                receipt = dt.get_from_pricing_schema_and_order(**params)
            except Exception:
                receipt = None

            if receipt:
                return receipt

            raise InsufficientBalance(
                f"Your token balance {balance} {dt.symbol()} is not sufficient "
                f"to execute the requested service. This service "
                f"requires 1 wei."
            )

        receipt = dt.start_order(**params)

        return receipt.txid

    @enforce_types
    def pay_for_compute_service(
        self,
        datasets: List[ComputeInput],
        algorithm_data: Union[ComputeInput, AlgorithmMetadata],
        compute_environment: str,
        valid_until: int,
        consume_market_order_fee_address: str,
        tx_dict: dict,
        consumer_address: Optional[str] = None,
    ):
        data_provider = DataServiceProvider
        wallet_address = get_from_address(tx_dict)

        if not consumer_address:
            consumer_address = wallet_address

        initialize_response = data_provider.initialize_compute(
            [x.as_dictionary() for x in datasets],
            algorithm_data.as_dictionary(),
            datasets[0].service.service_endpoint,
            consumer_address,
            compute_environment,
            valid_until,
        )

        result = initialize_response.json()
        for i, item in enumerate(result["datasets"]):
            self._start_or_reuse_order_based_on_initialize_response(
                datasets[i],
                item,
                TokenFeeInfo(
                    consume_market_order_fee_address,
                    datasets[i].consume_market_order_fee_token,
                    datasets[i].consume_market_order_fee_amount,
                ),
                tx_dict,
                consumer_address,
            )

        if "algorithm" in result:
            self._start_or_reuse_order_based_on_initialize_response(
                algorithm_data,
                result["algorithm"],
                TokenFeeInfo(
                    address=consume_market_order_fee_address,
                    token=algorithm_data.consume_market_order_fee_token,
                    amount=algorithm_data.consume_market_order_fee_amount,
                ),
                tx_dict,
                consumer_address,
            )

            return datasets, algorithm_data

        return datasets, None

    @enforce_types
    def _start_or_reuse_order_based_on_initialize_response(
        self,
        asset_compute_input: ComputeInput,
        item: dict,
        consume_market_fees: TokenFeeInfo,
        tx_dict: dict,
        consumer_address: Optional[str] = None,
    ):
        provider_fees = item.get("providerFee")
        valid_order = item.get("validOrder")

        if valid_order and not provider_fees:
            asset_compute_input.transfer_tx_id = valid_order
            return

        service = asset_compute_input.service
        dt = DatatokenBase.get_typed(self._config_dict, service.datatoken)

        if valid_order and provider_fees:
            asset_compute_input.transfer_tx_id = dt.reuse_order(
                valid_order, provider_fees=provider_fees, tx_dict=tx_dict
            ).txid
            return

        asset_compute_input.transfer_tx_id = dt.start_order(
            consumer=consumer_address,
            service_index=asset_compute_input.ddo.get_index_of_service(service),
            provider_fees=provider_fees,
            consume_market_fees=consume_market_fees,
            tx_dict=tx_dict,
        ).txid<|MERGE_RESOLUTION|>--- conflicted
+++ resolved
@@ -47,11 +47,7 @@
     SmartContractCall,
     UrlFile,
 )
-<<<<<<< HEAD
-from ocean_lib.web3_internal.constants import ZERO_ADDRESS
-=======
-from ocean_lib.web3_internal.constants import MAX_UINT256
->>>>>>> 4f22b0dc
+from ocean_lib.web3_internal.constants import MAX_UINT256, ZERO_ADDRESS
 from ocean_lib.web3_internal.utils import check_network
 
 logger = logging.getLogger("ocean")
@@ -347,7 +343,6 @@
         name = metadata["name"]
         cap = MAX_UINT256
         data_nft_args = DataNFTArguments(name, name)
-<<<<<<< HEAD
 
         if dt_template_index == 2:
             datatoken_args = DatatokenArguments(
@@ -355,11 +350,6 @@
             )
         else:
             datatoken_args = DatatokenArguments(f"{name}: DT1", files=files)
-=======
-        datatoken_args = DatatokenArguments(
-            f"{name}: DT1", files=files, template_index=dt_template_index, cap=cap
-        )
->>>>>>> 4f22b0dc
 
         if not pricing_schema_args:
             data_nft, datatoken = self.data_nft_factory.create_with_erc20(
