--- conflicted
+++ resolved
@@ -342,19 +342,13 @@
         self._assert_ddo_metadata(metadata)
         name = metadata["name"]
         data_nft_args = DataNFTArguments(name, name)
-<<<<<<< HEAD
-
-        if use_enterprise:
+
+        if dt_template_index == 2:
             datatoken_args = DatatokenArguments(
                 f"{name}: DT1", files=files, template_index=2, cap=to_wei(100)
             )
         else:
             datatoken_args = DatatokenArguments(f"{name}: DT1", files=files)
-=======
-        datatoken_args = DatatokenArguments(
-            f"{name}: DT1", files=files, template_index=dt_template_index
-        )
->>>>>>> 1903492d
 
         if not pricing_schema_args:
             data_nft, datatoken = self.data_nft_factory.create_with_erc20(
