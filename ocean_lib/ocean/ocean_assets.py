#
# Copyright 2021 Ocean Protocol Foundation
# SPDX-License-Identifier: Apache-2.0
#

"""Ocean module."""
import copy
import logging
import lzma
import os
from pathlib import Path
from typing import Optional, Tuple, Type, Union

from enforce_typing import enforce_types
from eth_account.messages import encode_defunct
from eth_utils import add_0x_prefix, remove_0x_prefix
from ocean_lib.assets.asset import Asset
from ocean_lib.assets.asset_downloader import download_asset_files
from ocean_lib.assets.asset_resolver import resolve_asset
from ocean_lib.common.agreements.consumable import AssetNotConsumable, ConsumableCodes
from ocean_lib.common.agreements.service_agreement import ServiceAgreement
from ocean_lib.common.agreements.service_factory import (
    ServiceDescriptor,
    ServiceFactory,
)
from ocean_lib.common.agreements.service_types import ServiceTypes
from ocean_lib.common.aquarius.aquarius import Aquarius
from ocean_lib.common.aquarius.aquarius_provider import AquariusProvider
from ocean_lib.common.did import did_to_id
from ocean_lib.common.utils.utilities import checksum
from ocean_lib.config import Config
from ocean_lib.data_provider.data_service_provider import (
    DataServiceProvider,
    OrderRequirements,
)
from ocean_lib.exceptions import (
    AquariusError,
    ContractNotFound,
    InsufficientBalance,
    VerifyTxFailed,
)
from ocean_lib.models.data_token import DataToken
from ocean_lib.models.dtfactory import DTFactory
from ocean_lib.models.metadata import MetadataContract
from ocean_lib.web3_internal.constants import ZERO_ADDRESS
from ocean_lib.web3_internal.currency import pretty_ether_and_wei
from ocean_lib.web3_internal.transactions import sign_hash
from ocean_lib.web3_internal.utils import get_network_name
from ocean_lib.web3_internal.wallet import Wallet
from web3.main import Web3

logger = logging.getLogger("ocean")


class OceanAssets:

    """Ocean assets class."""

    @enforce_types
    def __init__(
        self,
        config: Config,
        web3: Web3,
        data_provider: Type[DataServiceProvider],
        ddo_registry_address: str,
    ) -> None:
        """Initialises OceanAssets object."""
        self._config = config
        self._web3 = web3
        self._metadata_cache_uri = config.metadata_cache_uri
        self._data_provider = data_provider
        self._metadata_registry_address = ddo_registry_address

        downloads_path = os.path.join(os.getcwd(), "downloads")
        if self._config.has_option("resources", "downloads.path"):
            downloads_path = (
                self._config.get("resources", "downloads.path") or downloads_path
            )
        self._downloads_path = downloads_path

    @enforce_types
    def ddo_registry(self) -> MetadataContract:
        return MetadataContract(self._web3, self._metadata_registry_address)

    @enforce_types
    def _get_aquarius(self, url: Optional[str] = None) -> Aquarius:
        return AquariusProvider.get_aquarius(url or self._metadata_cache_uri)

    @enforce_types
    def _process_service_descriptors(
        self,
        service_descriptors: list,
        metadata: dict,
        provider_uri: str,
        wallet: Wallet,
    ) -> list:
        ddo_service_endpoint = self._get_aquarius().get_service_endpoint()

        service_type_to_descriptor = {sd[0]: sd for sd in service_descriptors}
        _service_descriptors = []
        metadata_service_desc = service_type_to_descriptor.pop(
            ServiceTypes.METADATA,
            ServiceDescriptor.metadata_service_descriptor(
                metadata, ddo_service_endpoint
            ),
        )
        _service_descriptors = [metadata_service_desc]

        # Always dafault to creating a ServiceTypes.ASSET_ACCESS service if no services are specified
        access_service_descriptor = service_type_to_descriptor.pop(
            ServiceTypes.ASSET_ACCESS, None
        )
        compute_service_descriptor = service_type_to_descriptor.pop(
            ServiceTypes.CLOUD_COMPUTE, None
        )
        # Make an access service only if no services are given by the user.
        if not access_service_descriptor and not compute_service_descriptor:
            access_service_descriptor = ServiceDescriptor.access_service_descriptor(
                self.build_access_service(
                    metadata["main"]["dateCreated"], 1.0, wallet.address
                ),
                self._data_provider.build_download_endpoint(provider_uri)[1],
            )

        if access_service_descriptor:
            _service_descriptors.append(access_service_descriptor)
        if compute_service_descriptor:
            _service_descriptors.append(compute_service_descriptor)

        _service_descriptors.extend(service_type_to_descriptor.values())
        return ServiceFactory.build_services(_service_descriptors)

    @enforce_types
    def _build_asset_contents(self, asset: Asset, encrypt: bool = False):
        if not encrypt:
            return bytes([1]), lzma.compress(Web3.toBytes(text=asset.as_text()))

        return bytes([2]), self._get_aquarius().encrypt(asset.as_text())

    @enforce_types
    def create(
        self,
        metadata: dict,
        publisher_wallet: Wallet,
        service_descriptors: list = None,
<<<<<<< HEAD
        owner_address: Optional[str] = None,
        data_token_address: Optional[str] = None,
        provider_uri: Optional[str] = None,
        dt_name: Optional[str] = None,
        dt_symbol: Optional[str] = None,
        dt_blob: Optional[str] = None,
        dt_cap: Optional[float] = None,
        encrypt: Optional[bool] = False,
=======
        owner_address: str = None,
        data_token_address: str = None,
        provider_uri: str = None,
        dt_name: str = None,
        dt_symbol: str = None,
        dt_blob: str = None,
        dt_cap: int = None,
        encrypt: bool = False,
>>>>>>> 5c8a19c9
    ) -> Optional[Asset]:
        """Register an asset on-chain.

        Creating/deploying a DataToken contract and in the Metadata store (Aquarius).

        :param metadata: dict conforming to the Metadata accepted by Ocean Protocol.
        :param publisher_wallet: Wallet of the publisher registering this asset
        :param service_descriptors: list of ServiceDescriptor tuples of length 2.
            The first item must be one of ServiceTypes and the second
            item is a dict of parameters and values required by the service
        :param owner_address: hex str the ethereum address to assign asset ownership to. After
            registering the asset on-chain, the ownership is transferred to this address
        :param data_token_address: hex str the address of the data token smart contract. The new
            asset will be associated with this data token address.
        :param provider_uri: str URL of service provider. This will be used as base to
            construct the serviceEndpoint for the `access` (download) service
        :param dt_name: str name of DataToken if creating a new one
        :param dt_symbol: str symbol of DataToken if creating a new one
        :param dt_blob: str blob of DataToken if creating a new one. A `blob` is any text
            to be stored with the ERC20 DataToken contract for any purpose.
        :param dt_cap: int amount of DataTokens to mint, denoted in wei
        :return: DDO instance
        """
        assert isinstance(
            metadata, dict
        ), f"Expected metadata of type dict, got {type(metadata)}"
        assert service_descriptors is None or isinstance(
            service_descriptors, list
        ), f"bad type of `service_descriptors` {type(service_descriptors)}"

        # copy metadata so we don't change the original
        metadata_copy = copy.deepcopy(metadata)
        asset_type = metadata_copy["main"]["type"]
        assert asset_type in (
            "dataset",
            "algorithm",
        ), f"Invalid/unsupported asset type {asset_type}"

        validation_result, validation_errors = self.validate(metadata)
        if not validation_result:
            msg = f"Metadata has validation errors: {validation_errors}"
            logger.error(msg)
            raise ValueError(msg)

        urls = [item["url"] for item in metadata["main"]["files"]]
        if not provider_uri:
            provider_uri = DataServiceProvider.get_url(self._config)
        for url in urls:
            if not DataServiceProvider.check_single_file_info(url, provider_uri):
                msg = f"The URL of this service can not be accessed: {url}."
                logger.error(msg)
                raise ValueError(msg)

        service_descriptors = service_descriptors or []

        services = self._process_service_descriptors(
            service_descriptors, metadata_copy, provider_uri, publisher_wallet
        )

        stype_to_service = {s.type: s for s in services}
        checksum_dict = dict()
        for service in services:
            checksum_dict[str(service.index)] = checksum(service.main)

        # Create a DDO object
        asset = Asset()
        # Adding proof to the ddo.
        asset.add_proof(checksum_dict, publisher_wallet)

        #################
        # DataToken
        address = DTFactory.configured_address(
            get_network_name(web3=self._web3), self._config.address_file
        )
        dtfactory = DTFactory(self._web3, address)
        if not data_token_address:
            blob = dt_blob or ""
            name = dt_name or metadata["main"]["name"]
            symbol = dt_symbol or name
            # register on-chain
            _cap = dt_cap if dt_cap else DataToken.DEFAULT_CAP
            tx_id = dtfactory.createToken(
                blob, name, symbol, _cap, from_wallet=publisher_wallet
            )
            data_token = DataToken(self._web3, dtfactory.get_token_address(tx_id))
            if not data_token:
                logger.warning("Creating new data token failed.")
                return None

            data_token_address = data_token.address

            logger.info(
                f"Successfully created data token with address "
                f"{data_token.address} for new dataset asset."
            )
            # owner_address is set as minter only if creating new data token. So if
            # `data_token_address` is set `owner_address` has no effect.
            if owner_address:
                data_token.proposeMinter(owner_address, from_wallet=publisher_wallet)
        else:
            if not dtfactory.verify_data_token(data_token_address):
                raise ContractNotFound(
                    f"datatoken address {data_token_address} is not found in the DTFactory events."
                )
            # verify data_token_address
            dt = DataToken(self._web3, data_token_address)
            minter = dt.contract.caller.minter()
            if not minter:
                raise AssertionError(
                    f"datatoken address {data_token_address} does not seem to be a valid DataToken contract."
                )
            elif minter.lower() != publisher_wallet.address.lower():
                raise AssertionError(
                    f"Minter of datatoken {data_token_address} is not the same as the publisher."
                )

        assert (
            data_token_address
        ), "data_token_address is required for publishing a dataset asset."

        # Generating the did and adding to the ddo.
        did = f"did:op:{remove_0x_prefix(data_token_address)}"
        asset.did = did
        logger.debug(f"Using datatoken address as did: {did}")
        # Check if it's already registered first!
        if self._get_aquarius().ddo_exists(did):
            raise AquariusError(
                f"Asset id {did} is already registered to another asset."
            )

        md_service = stype_to_service[ServiceTypes.METADATA]
        ddo_service_endpoint = md_service.service_endpoint
        if "{did}" in ddo_service_endpoint:
            ddo_service_endpoint = ddo_service_endpoint.replace("{did}", did)
            md_service.service_endpoint = ddo_service_endpoint

        # Populate the ddo services
        asset.add_service(md_service)
        access_service = stype_to_service.get(ServiceTypes.ASSET_ACCESS, None)
        compute_service = stype_to_service.get(ServiceTypes.CLOUD_COMPUTE, None)

        if access_service:
            asset.add_service(access_service)
        if compute_service:
            asset.add_service(compute_service)

        asset.proof["signatureValue"] = sign_hash(
            encode_defunct(text=asset.asset_id), publisher_wallet
        )

        # Setup metadata service
        # First compute files_encrypted
        assert metadata_copy["main"][
            "files"
        ], "files is required in the metadata main attributes."
        logger.debug("Encrypting content urls in the metadata.")

        publisher_signature = self._data_provider.sign_message(
            publisher_wallet, asset.asset_id, provider_uri=provider_uri
        )
        _, encrypt_endpoint = self._data_provider.build_encrypt_endpoint(provider_uri)
        files_encrypted = self._data_provider.encrypt_files_dict(
            metadata_copy["main"]["files"],
            encrypt_endpoint,
            asset.asset_id,
            publisher_wallet.address,
            publisher_signature,
        )

        # only assign if the encryption worked
        if files_encrypted:
            logger.debug(f"Content urls encrypted successfully {files_encrypted}")
            index = 0
            for file in metadata_copy["main"]["files"]:
                file["index"] = index
                index = index + 1
                del file["url"]
            metadata_copy["encryptedFiles"] = files_encrypted
        else:
            raise AssertionError("Encrypting the files failed.")

        logger.debug(
            f"Generated asset and services, DID is {asset.did},"
            f" metadata service @{ddo_service_endpoint}."
        )

        # Set datatoken address in the asset
        asset.data_token_address = data_token_address
        flags, asset_contents = self._build_asset_contents(asset, encrypt)

        try:
            # publish the new ddo in ocean-db/Aquarius
            ddo_registry = self.ddo_registry()
            tx_id = ddo_registry.create(
                asset.asset_id, flags, asset_contents, publisher_wallet
            )
            if not ddo_registry.verify_tx(tx_id):
                raise VerifyTxFailed(
                    f"create DDO on-chain failed, transaction status is 0. Transaction hash is {tx_id}"
                )
            logger.info("Asset/ddo published on-chain successfully.")
        except ValueError as ve:
            raise ValueError(f"Invalid value to publish in the metadata: {str(ve)}")
        except Exception as e:
            logger.error(f"Publish asset on-chain failed: {str(e)}")
            raise

        return asset

    @enforce_types
    def update(
        self, asset: Asset, publisher_wallet: Wallet, encrypt: Optional[bool] = False
    ) -> str:
        try:
            # publish the new ddo in ocean-db/Aquarius
            ddo_registry = self.ddo_registry()

            flags, asset_contents = self._build_asset_contents(asset, encrypt)
            tx_id = ddo_registry.update(
                asset.asset_id, flags, asset_contents, publisher_wallet
            )

            if not ddo_registry.verify_tx(tx_id):
                raise VerifyTxFailed(
                    f"update DDO on-chain failed, transaction status is 0. Transaction hash is {tx_id}"
                )
            logger.info("Asset/ddo updated on-chain successfully.")
            return tx_id
        except ValueError as ve:
            raise ValueError(f"Invalid value to publish in the metadata: {str(ve)}")
        except Exception as e:
            logger.error(f"Publish asset on-chain failed: {str(e)}")
            raise

    @enforce_types
    def resolve(self, did: str) -> Asset:
        """
        When you pass a did retrieve the ddo associated.

        :param did: DID, str
        :return: Asset instance
        """
        return resolve_asset(did, metadata_cache_uri=self._config.metadata_cache_uri)

    @enforce_types
    def search(
        self,
        text: str,
        sort: Optional[dict] = None,
        offset: Optional[int] = 100,
        page: Optional[int] = 1,
        metadata_cache_uri: Optional[str] = None,
    ) -> list:
        """
        Search an asset in oceanDB using aquarius.

        :param text: String with the value that you are searching
        :param sort: Dictionary to choose order main in some value
        :param offset: Number of elements shows by page
        :param page: Page number
        :param metadata_cache_uri: Url of the aquarius where you want to search. If there is not
            provided take the default
        :return: List of assets that match with the query
        """
        assert page >= 1, f"Invalid page value {page}. Required page >= 1."
        logger.info(f"Searching asset containing: {text}")
        return [
            Asset(dictionary=ddo_dict)
            for ddo_dict in self._get_aquarius(metadata_cache_uri).query_search(
                {"query": {"query_string": {"query": text}}}, sort, offset, page
            )["results"]
        ]

    @enforce_types
    def query(
        self,
        query: dict,
        sort: Optional[dict] = None,
        offset: Optional[int] = 100,
        page: Optional[int] = 1,
        metadata_cache_uri: Optional[str] = None,
    ) -> list:
        """
        Search an asset in oceanDB using search query.

        :param query: dict with query parameters
            (e.g.) https://github.com/oceanprotocol/aquarius/blob/develop/docs/for_api_users/API.md
        :param sort: Dictionary to choose order main in some value
        :param offset: Number of elements shows by page
        :param page: Page number
        :param metadata_cache_uri: Url of the aquarius where you want to search. If there is not
            provided take the default
        :return: List of assets that match with the query.
        """
        logger.info(f"Searching asset query: {query}")
        aquarius = self._get_aquarius(metadata_cache_uri)
        return [
            Asset(dictionary=ddo_dict)
            for ddo_dict in aquarius.query_search({"query": query}, sort, offset, page)[
                "results"
            ]
        ]

    @enforce_types
    def order(
        self,
        did: str,
        consumer_address: str,
        service_index: Optional[int] = None,
        service_type: Optional[str] = None,
        userdata: Optional[dict] = None,
    ) -> OrderRequirements:
        """
        Request a specific service from an asset, returns the service requirements that
        must be met prior to consuming the service.

        :param did:
        :param consumer_address:
        :param service_index:
        :param service_type:
        :return: OrderRequirements instance -- named tuple (amount, data_token_address, receiver_address, nonce),
        """
        assert (
            service_type or service_index
        ), "One of service_index or service_type is required."
        asset = self.resolve(did)

        if service_type:
            sa = ServiceAgreement.from_ddo(service_type, asset)
        else:
            service = asset.get_service_by_index(service_index)
            sa = ServiceAgreement.from_ddo(service.type, asset)

        consumable_result = asset.is_consumable(
            {"type": "address", "value": consumer_address},
            provider_uri=sa.service_endpoint,
        )
        if consumable_result != ConsumableCodes.OK:
            raise AssetNotConsumable(consumable_result)

        dt_address = asset.data_token_address

        _, initialize_url = self._data_provider.build_initialize_endpoint(
            sa.service_endpoint
        )
        order_requirements = self._data_provider.get_order_requirements(
            asset.did,
            initialize_url,
            consumer_address,
            sa.index,
            sa.type,
            dt_address,
            userdata,
        )
        if not order_requirements:
            raise AssertionError("Data service provider or service is not available.")

        assert (
            dt_address == order_requirements.data_token_address
        ), "Asset's datatoken address does not match the requirements. "
        return order_requirements

    @staticmethod
    @enforce_types
    def pay_for_service(
        web3: Web3,
        amount: int,
        token_address: str,
        did: str,
        service_id: int,
        fee_receiver: str,
        from_wallet: Wallet,
        consumer: Optional[str] = None,
    ) -> str:
        """
        Submits the payment for chosen service in DataTokens.

        :param amount:
        :param token_address:
        :param did:
        :param service_id:
        :param fee_receiver:
        :param from_wallet: Wallet instance
        :param consumer: str the address of consumer of the service, defaults to the payer (the `from_wallet` address)
        :return: hex str id of transfer transaction
        """
        dt = DataToken(web3, token_address)
        balance = dt.balanceOf(from_wallet.address)
        if balance < amount:
            raise InsufficientBalance(
                f"Your token balance {pretty_ether_and_wei(balance, dt.symbol())} is not sufficient "
                f"to execute the requested service. This service "
                f"requires {pretty_ether_and_wei(amount, dt.symbol())}."
            )

        if did.startswith("did:"):
            did = add_0x_prefix(did_to_id(did))

        if fee_receiver is None:
            fee_receiver = ZERO_ADDRESS

        if consumer is None:
            consumer = from_wallet.address

        tx_hash = dt.startOrder(consumer, amount, service_id, fee_receiver, from_wallet)

        try:
            dt.verify_order_tx(tx_hash, did, service_id, amount, from_wallet.address)
            return tx_hash
        except (AssertionError, Exception) as e:
            msg = (
                f"Downloading asset files failed. The problem is related to "
                f"the transfer of the data tokens required for the download "
                f"service: {e}"
            )
            logger.error(msg)
            raise AssertionError(msg)

    @enforce_types
    def download(
        self,
        did: str,
        service_index: int,
        consumer_wallet: Wallet,
        order_tx_id: str,
        destination: Union[str, Path],
        index: Optional[int] = None,
        userdata: Optional[dict] = None,
    ) -> str:
        """
        Consume the asset data.

        Using the service endpoint defined in the ddo's service pointed to by service_definition_id.
        Consumer's permissions is checked implicitly by the secret-store during decryption
        of the contentUrls.
        The service endpoint is expected to also verify the consumer's permissions to consume this
        asset.
        This method downloads and saves the asset datafiles to disk.

        :param did: DID, str
        :param service_index: identifier of the service inside the asset DDO, str
        :param consumer_wallet: Wallet instance of the consumer
        :param order_tx_id: hex str id of the token transfer transaction
        :param destination: str path
        :param index: Index of the document that is going to be downloaded, int
        :return: str path to saved files
        """
        asset = self.resolve(did)
        if index is not None:
            assert isinstance(index, int), logger.error("index has to be an integer.")
            assert index >= 0, logger.error("index has to be 0 or a positive integer.")

        service = asset.get_service_by_index(service_index)
        assert (
            service and service.type == ServiceTypes.ASSET_ACCESS
        ), f"Service with index {service_index} and type {ServiceTypes.ASSET_ACCESS} is not found."

        consumable_result = asset.is_consumable(
            {"type": "address", "value": consumer_wallet.address},
            provider_uri=service.service_endpoint,
        )
        if consumable_result != ConsumableCodes.OK:
            raise AssetNotConsumable(consumable_result)

        return download_asset_files(
            service_index,
            asset,
            consumer_wallet,
            destination,
            asset.data_token_address,
            order_tx_id,
            self._data_provider,
            index,
            userdata,
        )

    @enforce_types
    def validate(self, metadata: dict) -> Tuple[bool, list]:
        """
        Validate that the metadata is ok to be stored in aquarius.

        :param metadata: dict conforming to the Metadata accepted by Ocean Protocol.
        :return: (bool, list) list of errors, empty if valid
        """
        return self._get_aquarius(self._metadata_cache_uri).validate_metadata(metadata)

    @enforce_types
    def owner(self, did: str) -> str:
        """
        Return the owner of the asset.

        :param did: DID, str
        :return: the ethereum address of the owner/publisher of given asset did, hex-str
        """
        asset = self.resolve(did)
        return asset.publisher

    @enforce_types
    def owner_assets(self, owner_address: str) -> list:
        """
        List of Asset objects published by ownerAddress

        :param owner_address: ethereum address of owner/publisher, hex-str
        :return: list of dids
        """
        return [
            asset.did
            for asset in self.query(
                {"query_string": {"query": owner_address, "fields": ["proof.creator"]}},
                offset=1000,
            )
        ]

    @staticmethod
    @enforce_types
    def build_access_service(
        date_created: str, cost: float, address: str, timeout: Optional[int] = 3600
    ) -> dict:
        return {
            "main": {
                "name": "dataAssetAccessServiceAgreement",
                "creator": address,
                "cost": cost,
                "timeout": timeout,
                "datePublished": date_created,
            }
        }<|MERGE_RESOLUTION|>--- conflicted
+++ resolved
@@ -143,25 +143,14 @@
         metadata: dict,
         publisher_wallet: Wallet,
         service_descriptors: list = None,
-<<<<<<< HEAD
         owner_address: Optional[str] = None,
         data_token_address: Optional[str] = None,
         provider_uri: Optional[str] = None,
         dt_name: Optional[str] = None,
         dt_symbol: Optional[str] = None,
         dt_blob: Optional[str] = None,
-        dt_cap: Optional[float] = None,
+        dt_cap: Optional[int] = None,
         encrypt: Optional[bool] = False,
-=======
-        owner_address: str = None,
-        data_token_address: str = None,
-        provider_uri: str = None,
-        dt_name: str = None,
-        dt_symbol: str = None,
-        dt_blob: str = None,
-        dt_cap: int = None,
-        encrypt: bool = False,
->>>>>>> 5c8a19c9
     ) -> Optional[Asset]:
         """Register an asset on-chain.
 
