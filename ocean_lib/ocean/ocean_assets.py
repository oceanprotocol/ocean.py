#
# Copyright 2021 Ocean Protocol Foundation
# SPDX-License-Identifier: Apache-2.0
#

"""Ocean module."""
import copy
import logging
import lzma
import os
from typing import Optional, Tuple

from enforce_typing import enforce_types
from eth_account.messages import encode_defunct
from eth_utils import add_0x_prefix, remove_0x_prefix
from ocean_lib.assets.asset import Asset
from ocean_lib.assets.asset_downloader import download_asset_files
from ocean_lib.assets.asset_resolver import resolve_asset
from ocean_lib.common.agreements.consumable import AssetNotConsumable, ConsumableCodes
from ocean_lib.common.agreements.service_agreement import ServiceAgreement
from ocean_lib.common.agreements.service_factory import (
    ServiceDescriptor,
    ServiceFactory,
)
from ocean_lib.common.agreements.service_types import ServiceTypes
from ocean_lib.common.aquarius.aquarius import Aquarius
from ocean_lib.common.aquarius.aquarius_provider import AquariusProvider
from ocean_lib.common.ddo.public_key_rsa import PUBLIC_KEY_TYPE_RSA
from ocean_lib.common.did import did_to_id
from ocean_lib.common.utils.utilities import checksum
from ocean_lib.data_provider.data_service_provider import (
    DataServiceProvider,
    OrderRequirements,
)
from ocean_lib.exceptions import (
    AquariusError,
    ContractNotFound,
    InsufficientBalance,
    VerifyTxFailed,
)
from ocean_lib.models.data_token import DataToken
from ocean_lib.models.dtfactory import DTFactory
from ocean_lib.models.metadata import MetadataContract
from ocean_lib.ocean.util import to_base_18
from ocean_lib.web3_internal.constants import ZERO_ADDRESS
from ocean_lib.web3_internal.transactions import sign_hash
from ocean_lib.web3_internal.utils import get_network_name
from ocean_lib.web3_internal.wallet import Wallet
from web3.main import Web3

logger = logging.getLogger("ocean")


@enforce_types
class OceanAssets:

    """Ocean assets class."""

    def __init__(self, config, web3, data_provider, ddo_registry_address):
        """Initialises OceanAssets object."""
        self._config = config
        self._web3 = web3
        self._metadata_cache_uri = config.metadata_cache_uri
        self._data_provider = data_provider
        self._metadata_registry_address = ddo_registry_address

        downloads_path = os.path.join(os.getcwd(), "downloads")
        if self._config.has_option("resources", "downloads.path"):
            downloads_path = (
                self._config.get("resources", "downloads.path") or downloads_path
            )
        self._downloads_path = downloads_path

    def ddo_registry(self):
        return MetadataContract(self._web3, self._metadata_registry_address)

    def _get_aquarius(self, url=None) -> Aquarius:
        return AquariusProvider.get_aquarius(url or self._metadata_cache_uri)

    def _process_service_descriptors(
        self,
        service_descriptors: list,
        metadata: dict,
        provider_uri: str,
        wallet: Wallet,
    ) -> list:
        ddo_service_endpoint = self._get_aquarius().get_service_endpoint()

        service_type_to_descriptor = {sd[0]: sd for sd in service_descriptors}
        _service_descriptors = []
        metadata_service_desc = service_type_to_descriptor.pop(
            ServiceTypes.METADATA,
            ServiceDescriptor.metadata_service_descriptor(
                metadata, ddo_service_endpoint
            ),
        )
        _service_descriptors = [metadata_service_desc]

        # Always dafault to creating a ServiceTypes.ASSET_ACCESS service if no services are specified
        access_service_descriptor = service_type_to_descriptor.pop(
            ServiceTypes.ASSET_ACCESS, None
        )
        compute_service_descriptor = service_type_to_descriptor.pop(
            ServiceTypes.CLOUD_COMPUTE, None
        )
        # Make an access service only if no services are given by the user.
        if not access_service_descriptor and not compute_service_descriptor:
            access_service_descriptor = ServiceDescriptor.access_service_descriptor(
                self.build_access_service(
                    metadata["main"]["dateCreated"], 1.0, wallet.address
                ),
                self._data_provider.build_download_endpoint(provider_uri)[1],
            )

        if access_service_descriptor:
            _service_descriptors.append(access_service_descriptor)
        if compute_service_descriptor:
            _service_descriptors.append(compute_service_descriptor)

        _service_descriptors.extend(service_type_to_descriptor.values())
        return ServiceFactory.build_services(_service_descriptors)

    def create(
        self,
        metadata: dict,
        publisher_wallet: Wallet,
        service_descriptors: list = None,
        owner_address: str = None,
        data_token_address: str = None,
        provider_uri: str = None,
        dt_name: str = None,
        dt_symbol: str = None,
        dt_blob: str = None,
        dt_cap: float = None,
    ) -> Optional[Asset]:
        """Register an asset on-chain.

        Creating/deploying a DataToken contract and in the Metadata store (Aquarius).

        :param metadata: dict conforming to the Metadata accepted by Ocean Protocol.
        :param publisher_wallet: Wallet of the publisher registering this asset
        :param service_descriptors: list of ServiceDescriptor tuples of length 2.
            The first item must be one of ServiceTypes and the second
            item is a dict of parameters and values required by the service
        :param owner_address: hex str the ethereum address to assign asset ownership to. After
            registering the asset on-chain, the ownership is transferred to this address
        :param data_token_address: hex str the address of the data token smart contract. The new
            asset will be associated with this data token address.
        :param provider_uri: str URL of service provider. This will be used as base to
            construct the serviceEndpoint for the `access` (download) service
        :param dt_name: str name of DataToken if creating a new one
        :param dt_symbol: str symbol of DataToken if creating a new one
        :param dt_blob: str blob of DataToken if creating a new one. A `blob` is any text
            to be stored with the ERC20 DataToken contract for any purpose.
        :param dt_cap: float
        :return: DDO instance
        """
        assert isinstance(
            metadata, dict
        ), f"Expected metadata of type dict, got {type(metadata)}"
        assert service_descriptors is None or isinstance(
            service_descriptors, list
        ), f"bad type of `service_descriptors` {type(service_descriptors)}"

        # copy metadata so we don't change the original
        metadata_copy = copy.deepcopy(metadata)
        asset_type = metadata_copy["main"]["type"]
        assert asset_type in (
            "dataset",
            "algorithm",
        ), f"Invalid/unsupported asset type {asset_type}"

        validation_result, validation_errors = self.validate(metadata)
        if not validation_result:
            msg = f"Metadata has validation errors: {validation_errors}"
            logger.error(msg)
            raise ValueError(msg)

        urls = [item["url"] for item in metadata["main"]["files"]]
        if not provider_uri:
            provider_uri = DataServiceProvider.get_url(self._config)
        for url in urls:
            if not DataServiceProvider.check_single_file_info(url, provider_uri):
                msg = f"The URL of this service can not be accessed: {url}."
                logger.error(msg)
                raise ValueError(msg)

        service_descriptors = service_descriptors or []

        services = self._process_service_descriptors(
            service_descriptors, metadata_copy, provider_uri, publisher_wallet
        )

        stype_to_service = {s.type: s for s in services}
        checksum_dict = dict()
        for service in services:
            checksum_dict[str(service.index)] = checksum(service.main)

        # Create a DDO object
        asset = Asset()
        # Adding proof to the ddo.
        asset.add_proof(checksum_dict, publisher_wallet)

        #################
        # DataToken
        address = DTFactory.configured_address(
            get_network_name(), self._config.address_file
        )
        dtfactory = DTFactory(self._web3, address)
        if not data_token_address:
            blob = dt_blob or ""
            name = dt_name or metadata["main"]["name"]
            symbol = dt_symbol or name
            # register on-chain
            _cap = dt_cap if dt_cap else DataToken.DEFAULT_CAP
            tx_id = dtfactory.createToken(
                blob, name, symbol, to_base_18(_cap), from_wallet=publisher_wallet
            )
            data_token = DataToken(self._web3, dtfactory.get_token_address(tx_id))
            if not data_token:
                logger.warning("Creating new data token failed.")
                return None

            data_token_address = data_token.address

            logger.info(
                f"Successfully created data token with address "
                f"{data_token.address} for new dataset asset."
            )
            # owner_address is set as minter only if creating new data token. So if
            # `data_token_address` is set `owner_address` has no effect.
            if owner_address:
                data_token.proposeMinter(owner_address, from_wallet=publisher_wallet)
        else:
            if not dtfactory.verify_data_token(data_token_address):
                raise ContractNotFound(
                    f"datatoken address {data_token_address} is not found in the DTFactory events."
                )
            # verify data_token_address
<<<<<<< HEAD
            dt = DataToken(self._web3, data_token_address)
            minter = dt.contract_concise.minter()
=======
            dt = DataToken(data_token_address)
            minter = dt.contract.caller.minter()
>>>>>>> c6453ca8
            if not minter:
                raise AssertionError(
                    f"datatoken address {data_token_address} does not seem to be a valid DataToken contract."
                )
            elif minter.lower() != publisher_wallet.address.lower():
                raise AssertionError(
                    f"Minter of datatoken {data_token_address} is not the same as the publisher."
                )

        assert (
            data_token_address
        ), "data_token_address is required for publishing a dataset asset."

        # Generating the did and adding to the ddo.
        did = asset.assign_did(f"did:op:{remove_0x_prefix(data_token_address)}")
        logger.debug(f"Using datatoken address as did: {did}")
        # Check if it's already registered first!
        if did in self._get_aquarius().list_assets():
            raise AquariusError(
                f"Asset id {did} is already registered to another asset."
            )

        md_service = stype_to_service[ServiceTypes.METADATA]
        ddo_service_endpoint = md_service.service_endpoint
        if "{did}" in ddo_service_endpoint:
            ddo_service_endpoint = ddo_service_endpoint.replace("{did}", did)
            md_service.set_service_endpoint(ddo_service_endpoint)

        # Populate the ddo services
        asset.add_service(md_service)
        access_service = stype_to_service.get(ServiceTypes.ASSET_ACCESS, None)
        compute_service = stype_to_service.get(ServiceTypes.CLOUD_COMPUTE, None)

        if access_service:
            asset.add_service(access_service)
        if compute_service:
            asset.add_service(compute_service)

        asset.proof["signatureValue"] = sign_hash(
            encode_defunct(text=asset.asset_id), publisher_wallet
        )

        # Add public key and authentication
        asset.add_public_key(did, publisher_wallet.address)

        asset.add_authentication(did, PUBLIC_KEY_TYPE_RSA)

        # Setup metadata service
        # First compute files_encrypted
        assert metadata_copy["main"][
            "files"
        ], "files is required in the metadata main attributes."
        logger.debug("Encrypting content urls in the metadata.")

        publisher_signature = self._data_provider.sign_message(
            publisher_wallet, asset.asset_id, provider_uri=provider_uri
        )
        _, encrypt_endpoint = self._data_provider.build_encrypt_endpoint(provider_uri)
        files_encrypted = self._data_provider.encrypt_files_dict(
            metadata_copy["main"]["files"],
            encrypt_endpoint,
            asset.asset_id,
            publisher_wallet.address,
            publisher_signature,
        )

        # only assign if the encryption worked
        if files_encrypted:
            logger.debug(f"Content urls encrypted successfully {files_encrypted}")
            index = 0
            for file in metadata_copy["main"]["files"]:
                file["index"] = index
                index = index + 1
                del file["url"]
            metadata_copy["encryptedFiles"] = files_encrypted
        else:
            raise AssertionError("Encrypting the files failed.")

        logger.debug(
            f"Generated asset and services, DID is {asset.did},"
            f" metadata service @{ddo_service_endpoint}."
        )

        # Set datatoken address in the asset
        asset.data_token_address = data_token_address

        try:
            # publish the new ddo in ocean-db/Aquarius
            ddo_registry = self.ddo_registry()
            tx_id = ddo_registry.create(
                asset.asset_id,
                bytes([1]),
                lzma.compress(Web3.toBytes(text=asset.as_text())),
                publisher_wallet,
            )
            if not ddo_registry.verify_tx(tx_id):
                raise VerifyTxFailed(
                    f"create DDO on-chain failed, transaction status is 0. Transaction hash is {tx_id}"
                )
            logger.info("Asset/ddo published on-chain successfully.")
        except ValueError as ve:
            raise ValueError(f"Invalid value to publish in the metadata: {str(ve)}")
        except Exception as e:
            logger.error(f"Publish asset on-chain failed: {str(e)}")
            raise

        return asset

    def update(self, asset: Asset, publisher_wallet: Wallet) -> str:
        try:
            # publish the new ddo in ocean-db/Aquarius
            ddo_registry = self.ddo_registry()
            tx_id = ddo_registry.update(
                asset.asset_id,
                bytes([1]),
                lzma.compress(Web3.toBytes(text=asset.as_text())),
                publisher_wallet,
            )
            if not ddo_registry.verify_tx(tx_id):
                raise VerifyTxFailed(
                    f"update DDO on-chain failed, transaction status is 0. Transaction hash is {tx_id}"
                )
            logger.info("Asset/ddo updated on-chain successfully.")
            return tx_id
        except ValueError as ve:
            raise ValueError(f"Invalid value to publish in the metadata: {str(ve)}")
        except Exception as e:
            logger.error(f"Publish asset on-chain failed: {str(e)}")
            raise

    def resolve(self, did: str) -> Asset:
        """
        When you pass a did retrieve the ddo associated.

        :param did: DID, str
        :return: Asset instance
        """
        return resolve_asset(did, metadata_cache_uri=self._config.metadata_cache_uri)

    def search(
        self, text: str, sort=None, offset=100, page=1, metadata_cache_uri=None
    ) -> list:
        """
        Search an asset in oceanDB using aquarius.

        :param text: String with the value that you are searching
        :param sort: Dictionary to choose order main in some value
        :param offset: Number of elements shows by page
        :param page: Page number
        :param metadata_cache_uri: Url of the aquarius where you want to search. If there is not
            provided take the default
        :return: List of assets that match with the query
        """
        assert page >= 1, f"Invalid page value {page}. Required page >= 1."
        logger.info(f"Searching asset containing: {text}")
        return [
            Asset(dictionary=ddo_dict)
            for ddo_dict in self._get_aquarius(metadata_cache_uri).query_search(
                {"query": {"query_string": {"query": text}}}, sort, offset, page
            )["results"]
        ]

    def query(
        self, query: dict, sort=None, offset=100, page=1, metadata_cache_uri=None
    ) -> list:
        """
        Search an asset in oceanDB using search query.

        :param query: dict with query parameters
            (e.g.) https://github.com/oceanprotocol/aquarius/blob/develop/docs/for_api_users/API.md
        :param sort: Dictionary to choose order main in some value
        :param offset: Number of elements shows by page
        :param page: Page number
        :param metadata_cache_uri: Url of the aquarius where you want to search. If there is not
            provided take the default
        :return: List of assets that match with the query.
        """
        logger.info(f"Searching asset query: {query}")
        aquarius = self._get_aquarius(metadata_cache_uri)
        return [
            Asset(dictionary=ddo_dict)
            for ddo_dict in aquarius.query_search({"query": query}, sort, offset, page)[
                "results"
            ]
        ]

    def order(
        self,
        did: str,
        consumer_address: str,
        service_index: Optional[int] = None,
        service_type: str = None,
    ) -> OrderRequirements:
        """
        Request a specific service from an asset, returns the service requirements that
        must be met prior to consuming the service.

        :param did:
        :param consumer_address:
        :param service_index:
        :param service_type:
        :return: OrderRequirements instance -- named tuple (amount, data_token_address, receiver_address, nonce),
        """
        assert (
            service_type or service_index
        ), "One of service_index or service_type is required."
        asset = self.resolve(did)

        if service_type:
            sa = ServiceAgreement.from_ddo(service_type, asset)
        else:
            service = asset.get_service_by_index(service_index)
            sa = ServiceAgreement.from_ddo(service.type, asset)

        consumable_result = asset.is_consumable(
            {"type": "address", "value": consumer_address},
            provider_uri=sa.service_endpoint,
        )
        if consumable_result != ConsumableCodes.OK:
            raise AssetNotConsumable(consumable_result)

        dt_address = asset.data_token_address

        _, initialize_url = self._data_provider.build_initialize_endpoint(
            sa.service_endpoint
        )
        order_requirements = self._data_provider.get_order_requirements(
            asset.did, initialize_url, consumer_address, sa.index, sa.type, dt_address
        )
        if not order_requirements:
            raise AssertionError("Data service provider or service is not available.")

        assert (
            dt_address == order_requirements.data_token_address
        ), "Asset's datatoken address does not match the requirements. "
        return order_requirements

    @staticmethod
    def pay_for_service(
        web3: Web3,
        amount: float,
        token_address: str,
        did: str,
        service_id: int,
        fee_receiver: str,
        from_wallet: Wallet,
        consumer: str = None,
    ) -> str:
        """
        Submits the payment for chosen service in DataTokens.

        :param amount:
        :param token_address:
        :param did:
        :param service_id:
        :param fee_receiver:
        :param from_wallet: Wallet instance
        :param consumer: str the address of consumer of the service, defaults to the payer (the `from_wallet` address)
        :return: hex str id of transfer transaction
        """
        amount_base = to_base_18(amount)
        dt = DataToken(web3, token_address)
        balance = dt.balanceOf(from_wallet.address)
        if balance < amount_base:
            raise InsufficientBalance(
                f"Your token balance {balance} is not sufficient "
                f"to execute the requested service. This service "
                f"requires {amount_base} number of tokens."
            )

        if did.startswith("did:"):
            did = add_0x_prefix(did_to_id(did))

        if fee_receiver is None:
            fee_receiver = ZERO_ADDRESS

        if consumer is None:
            consumer = from_wallet.address

        tx_hash = dt.startOrder(
            consumer, amount_base, service_id, fee_receiver, from_wallet
        )

        try:
            dt.verify_order_tx(
                tx_hash, did, service_id, amount_base, from_wallet.address
            )
            return tx_hash
        except (AssertionError, Exception) as e:
            msg = (
                f"Downloading asset files failed. The problem is related to "
                f"the transfer of the data tokens required for the download "
                f"service: {e}"
            )
            logger.error(msg)
            raise AssertionError(msg)

    def download(
        self,
        did: str,
        service_index: int,
        consumer_wallet: Wallet,
        order_tx_id: str,
        destination: str,
        index: Optional[int] = None,
    ) -> str:
        """
        Consume the asset data.

        Using the service endpoint defined in the ddo's service pointed to by service_definition_id.
        Consumer's permissions is checked implicitly by the secret-store during decryption
        of the contentUrls.
        The service endpoint is expected to also verify the consumer's permissions to consume this
        asset.
        This method downloads and saves the asset datafiles to disk.

        :param did: DID, str
        :param service_index: identifier of the service inside the asset DDO, str
        :param consumer_wallet: Wallet instance of the consumer
        :param order_tx_id: hex str id of the token transfer transaction
        :param destination: str path
        :param index: Index of the document that is going to be downloaded, int
        :return: str path to saved files
        """
        asset = self.resolve(did)
        if index is not None:
            assert isinstance(index, int), logger.error("index has to be an integer.")
            assert index >= 0, logger.error("index has to be 0 or a positive integer.")

        service = asset.get_service_by_index(service_index)
        assert (
            service and service.type == ServiceTypes.ASSET_ACCESS
        ), f"Service with index {service_index} and type {ServiceTypes.ASSET_ACCESS} is not found."

        consumable_result = asset.is_consumable(
            {"type": "address", "value": consumer_wallet.address},
            provider_uri=service.service_endpoint,
        )
        if consumable_result != ConsumableCodes.OK:
            raise AssetNotConsumable(consumable_result)

        return download_asset_files(
            service_index,
            asset,
            consumer_wallet,
            destination,
            asset.data_token_address,
            order_tx_id,
            self._data_provider,
            index,
        )

    def validate(self, metadata: dict) -> Tuple[bool, list]:
        """
        Validate that the metadata is ok to be stored in aquarius.

        :param metadata: dict conforming to the Metadata accepted by Ocean Protocol.
        :return: (bool, list) list of errors, empty if valid
        """
        return self._get_aquarius(self._metadata_cache_uri).validate_metadata(metadata)

    def owner(self, did: str) -> str:
        """
        Return the owner of the asset.

        :param did: DID, str
        :return: the ethereum address of the owner/publisher of given asset did, hex-str
        """
        asset = self.resolve(did)
        return asset.publisher

    def owner_assets(self, owner_address: str) -> list:
        """
        List of Asset objects published by ownerAddress

        :param owner_address: ethereum address of owner/publisher, hex-str
        :return: list of dids
        """
        return [
            asset.did
            for asset in self.query(
                {"query_string": {"query": owner_address, "fields": ["proof.creator"]}},
                offset=1000,
            )
        ]

    @staticmethod
    def build_access_service(
        date_created: str, cost: float, address: str, timeout=3600
    ) -> dict:
        return {
            "main": {
                "name": "dataAssetAccessServiceAgreement",
                "creator": address,
                "cost": cost,
                "timeout": timeout,
                "datePublished": date_created,
            }
        }<|MERGE_RESOLUTION|>--- conflicted
+++ resolved
@@ -237,13 +237,8 @@
                     f"datatoken address {data_token_address} is not found in the DTFactory events."
                 )
             # verify data_token_address
-<<<<<<< HEAD
             dt = DataToken(self._web3, data_token_address)
-            minter = dt.contract_concise.minter()
-=======
-            dt = DataToken(data_token_address)
             minter = dt.contract.caller.minter()
->>>>>>> c6453ca8
             if not minter:
                 raise AssertionError(
                     f"datatoken address {data_token_address} does not seem to be a valid DataToken contract."
