--- conflicted
+++ resolved
@@ -196,17 +196,8 @@
         image: str = "oceanprotocol/algo_dockers",
         tag: str = "python-branin",
         checksum: str = "sha256:8221d20c1c16491d7d56b9657ea09082c0ee4a8ab1a6621fa720da58b09580e4",
-<<<<<<< HEAD
-        wait_for_aqua: bool = True,
-        dt_template_index: Optional[int] = 1,
-        pricing_schema_args: Optional[
-            Union[DispenserArguments, ExchangeArguments]
-        ] = None,
-        credentials: Optional[dict] = None,
-=======
         *args,
         **kwargs,
->>>>>>> ce6ec17c
     ) -> tuple:
         """Create asset of type "algorithm", having UrlFiles, with good defaults"""
 
@@ -234,19 +225,7 @@
 
         files = [UrlFile(url)]
 
-<<<<<<< HEAD
-        return self.create_bundled(
-            metadata,
-            files,
-            tx_dict,
-            credentials,
-            wait_for_aqua=wait_for_aqua,
-            dt_template_index=dt_template_index,
-            pricing_schema_args=pricing_schema_args,
-        )
-=======
         return self.create_bundled(files, tx_dict, asset_args)
->>>>>>> ce6ec17c
 
     @enforce_types
     def create_url_asset(
@@ -254,17 +233,8 @@
         name: str,
         url: str,
         tx_dict: dict,
-<<<<<<< HEAD
-        wait_for_aqua: bool = True,
-        dt_template_index: Optional[int] = 1,
-        pricing_schema_args: Optional[
-            Union[DispenserArguments, ExchangeArguments]
-        ] = None,
-        credentials: Optional[dict] = None,
-=======
         *args,
         **kwargs,
->>>>>>> ce6ec17c
     ) -> tuple:
         """Create asset of type "data", having UrlFiles, with good defaults"""
         asset_args = get_args_object(args, kwargs, AssetArguments)
@@ -273,36 +243,11 @@
 
         files = [UrlFile(url)]
 
-<<<<<<< HEAD
-        return self.create_bundled(
-            metadata,
-            files,
-            tx_dict,
-            credentials,
-            wait_for_aqua=wait_for_aqua,
-            dt_template_index=dt_template_index,
-            pricing_schema_args=pricing_schema_args,
-        )
-
-    @enforce_types
-    def create_arweave_asset(
-        self,
-        name: str,
-        transaction_id: str,
-        tx_dict: dict,
-        wait_for_aqua: bool = True,
-        dt_template_index: Optional[int] = 1,
-        pricing_schema_args: Optional[
-            Union[DispenserArguments, ExchangeArguments]
-        ] = None,
-        credentials: Optional[dict] = None,
-=======
         return self.create_bundled(files, tx_dict, asset_args)
 
     @enforce_types
     def create_arweave_asset(
         self, name: str, transaction_id: str, tx_dict: dict, *args, **kwargs
->>>>>>> ce6ec17c
     ) -> tuple:
         """Create asset of type "data", having UrlFiles, with good defaults"""
         asset_args = get_args_object(args, kwargs, AssetArguments)
@@ -311,37 +256,11 @@
 
         files = [ArweaveFile(transaction_id)]
 
-<<<<<<< HEAD
-        return self.create_bundled(
-            metadata,
-            files,
-            tx_dict,
-            credentials,
-            wait_for_aqua=wait_for_aqua,
-            dt_template_index=dt_template_index,
-            pricing_schema_args=pricing_schema_args,
-        )
-
-    @enforce_types
-    def create_graphql_asset(
-        self,
-        name: str,
-        url: str,
-        query: str,
-        tx_dict: dict,
-        wait_for_aqua: bool = True,
-        dt_template_index: Optional[int] = 1,
-        pricing_schema_args: Optional[
-            Union[DispenserArguments, ExchangeArguments]
-        ] = None,
-        credentials: Optional[dict] = None,
-=======
         return self.create_bundled(files, tx_dict, asset_args)
 
     @enforce_types
     def create_graphql_asset(
         self, name: str, url: str, query: str, tx_dict: dict, *args, **kwargs
->>>>>>> ce6ec17c
     ) -> tuple:
         """Create asset of type "data", having GraphqlQuery files, w good defaults"""
         asset_args = get_args_object(args, kwargs, AssetArguments)
@@ -350,19 +269,7 @@
 
         files = [GraphqlQuery(url, query)]
 
-<<<<<<< HEAD
-        return self.create_bundled(
-            metadata,
-            files,
-            tx_dict,
-            credentials,
-            wait_for_aqua=wait_for_aqua,
-            dt_template_index=dt_template_index,
-            pricing_schema_args=pricing_schema_args,
-        )
-=======
         return self.create_bundled(files, tx_dict, asset_args)
->>>>>>> ce6ec17c
 
     @enforce_types
     def create_onchain_asset(
@@ -376,35 +283,19 @@
         pricing_schema_args: Optional[
             Union[DispenserArguments, ExchangeArguments]
         ] = None,
-<<<<<<< HEAD
-        credentials: Optional[dict] = None,
-=======
         *args,
         **kwargs,
->>>>>>> ce6ec17c
     ) -> tuple:
         """Create asset of type "data", having SmartContractCall files, w defaults"""
         chain_id = self._chain_id
         onchain_data = SmartContractCall(contract_address, chain_id, contract_abi)
         files = [onchain_data]
 
-<<<<<<< HEAD
-        return self.create_bundled(
-            metadata,
-            files,
-            tx_dict,
-            credentials,
-            wait_for_aqua=wait_for_aqua,
-            dt_template_index=dt_template_index,
-            pricing_schema_args=pricing_schema_args,
-        )
-=======
         asset_args = get_args_object(args, kwargs, AssetArguments)
         if not asset_args.metadata:
             asset_args.metadata = OceanAssets.default_metadata(name, tx_dict)
 
         return self.create_bundled(files, tx_dict, asset_args)
->>>>>>> ce6ec17c
 
     @classmethod
     @enforce_types
