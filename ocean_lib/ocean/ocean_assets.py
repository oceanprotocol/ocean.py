--- conflicted
+++ resolved
@@ -25,16 +25,11 @@
 from ocean_lib.models.compute_input import ComputeInput
 from ocean_lib.models.data_nft import DataNFT, DataNFTArguments
 from ocean_lib.models.data_nft_factory import DataNFTFactoryContract
-<<<<<<< HEAD
-from ocean_lib.models.datatoken import Datatoken, DatatokenArguments, TokenFeeInfo
-from ocean_lib.models.datatoken_enterprise import DatatokenEnterprise
-=======
 from ocean_lib.models.datatoken_base import (
     DatatokenArguments,
     DatatokenBase,
     TokenFeeInfo,
 )
->>>>>>> a8d54453
 from ocean_lib.models.dispenser import DispenserArguments
 from ocean_lib.models.fixed_rate_exchange import ExchangeArguments
 from ocean_lib.ocean.util import (
@@ -705,20 +700,6 @@
         wallet_address = get_from_address(tx_dict)
         consumer_address = consumer_address or wallet_address
 
-<<<<<<< HEAD
-=======
-        # main work...
-        dt = DatatokenBase.get_typed(self._config_dict, service.datatoken)
-        balance = dt.balanceOf(wallet_address)
-
-        if balance < to_wei(1):
-            raise InsufficientBalance(
-                f"Your token balance {balance} {dt.symbol()} is not sufficient "
-                f"to execute the requested service. This service "
-                f"requires 1 wei."
-            )
-
->>>>>>> a8d54453
         consumable_result = is_consumable(
             ddo,
             service,
@@ -749,9 +730,7 @@
         }
 
         # main work...
-        dt = Datatoken(self._config_dict, service.datatoken)
-        if dt.getId() == 2:
-            dt = DatatokenEnterprise(self._config_dict, service.datatoken)
+        dt = DatatokenBase.get_typed(self._config_dict, service.datatoken)
         balance = dt.balanceOf(wallet_address)
 
         if balance < to_wei(1):
