--- conflicted
+++ resolved
@@ -30,10 +30,7 @@
 from ocean_lib.models.datatoken import Datatoken
 from ocean_lib.models.datatoken_enterprise import DatatokenEnterprise
 from ocean_lib.models.dispenser import Dispenser
-from ocean_lib.models.fixed_rate_exchange import (
-    FixedRateExchange,
-    FixedRateExchangeDetails,
-)
+from ocean_lib.models.fixed_rate_exchange import FixedRateExchange
 from ocean_lib.ocean.util import (
     create_checksum,
     get_address_of_type,
@@ -41,18 +38,8 @@
 )
 from ocean_lib.services.service import Service
 from ocean_lib.structures.algorithm_metadata import AlgorithmMetadata
-<<<<<<< HEAD
-from ocean_lib.structures.file_objects import (
-    FilesType,
-    GraphqlQuery,
-    SmartContractCall,
-    UrlFile,
-)
+from ocean_lib.structures.file_objects import GraphqlQuery, SmartContractCall, UrlFile
 from ocean_lib.web3_internal.constants import MAX_UINT256, ZERO_ADDRESS
-=======
-from ocean_lib.structures.file_objects import GraphqlQuery, SmartContractCall, UrlFile
-from ocean_lib.web3_internal.constants import ZERO_ADDRESS
->>>>>>> 4fed0f0f
 from ocean_lib.web3_internal.utils import check_network
 
 logger = logging.getLogger("ocean")
@@ -901,136 +888,4 @@
             consume_market_order_fee_token=consume_market_order_fee_token,
             consume_market_order_fee_amount=consume_market_order_fee_amount,
             transaction_parameters={"from": wallet},
-<<<<<<< HEAD
-        ).txid
-
-
-class DataNFTArguments:
-    def __init__(
-        self,
-        name: str,
-        symbol: str,
-        template_index: Optional[int] = 1,
-        additional_datatoken_deployer: Optional[str] = None,
-        additional_metadata_updater: Optional[str] = None,
-        uri: Optional[str] = None,
-        transferable: Optional[bool] = None,
-        owner: Optional[str] = None,
-    ):
-        """
-        :param name: str name of data NFT if creating a new one
-        :param symbol: str symbol of data NFT  if creating a new one
-        :param template_index: int template index of the data NFT, by default is 1.
-        :param additional_datatoken_deployer: str address of an additional ERC20 deployer.
-        :param additional_metadata_updater: str address of an additional metadata updater.
-        :param uri: str URL of the data NFT.
-        """
-        self.name = name
-        self.symbol = symbol or name
-        self.template_index = template_index
-        self.additional_datatoken_deployer = (
-            additional_datatoken_deployer or ZERO_ADDRESS
-        )
-        self.additional_metadata_updater = additional_metadata_updater or ZERO_ADDRESS
-        self.uri = uri or "https://oceanprotocol.com/nft/"
-        self.transferable = transferable or True
-        self.owner = owner
-
-    def deploy_contract(self, config_dict, wallet) -> DataNFT:
-        address = get_address_of_type(config_dict, DataNFTFactoryContract.CONTRACT_NAME)
-        data_nft_factory = DataNFTFactoryContract(config_dict, address)
-
-        receipt = data_nft_factory.deployERC721Contract(
-            self.name,
-            self.symbol,
-            self.template_index,
-            self.additional_metadata_updater,
-            self.additional_datatoken_deployer,
-            self.uri,
-            self.transferable,
-            self.owner or wallet.address,
-            {"from": wallet},
-        )
-
-        with warnings.catch_warnings():
-            warnings.filterwarnings(
-                "ignore",
-                message=".*Event log does not contain enough topics for the given ABI.*",
-            )
-            registered_event = receipt.events["NFTCreated"]
-
-        data_nft_address = registered_event["newTokenAddress"]
-        return DataNFT(config_dict, data_nft_address)
-
-
-class DatatokenArguments:
-    def __init__(
-        self,
-        name: Optional[str] = "Datatoken 1",
-        symbol: Optional[str] = "DT1",
-        template_index: Optional[int] = 1,
-        minter: Optional[str] = None,
-        fee_manager: Optional[str] = None,
-        publish_market_order_fee_address: Optional[str] = None,
-        publish_market_order_fee_token: Optional[str] = None,
-        publish_market_order_fee_amount: Optional[int] = 0,
-        bytess: Optional[List[bytes]] = None,
-        services: Optional[list] = None,
-        files: Optional[List[FilesType]] = None,
-        consumer_parameters: Optional[List[Dict[str, Any]]] = None,
-        datatoken_cap: Optional[int] = MAX_UINT256,
-    ):
-        self.name = name
-        self.symbol = symbol
-        self.template_index = template_index
-        self.minter = minter
-        self.fee_manager = fee_manager
-        self.publish_market_order_fee_address = (
-            publish_market_order_fee_address or ZERO_ADDRESS
-        )
-        self.publish_market_order_fee_token = publish_market_order_fee_token
-        self.publish_market_order_fee_amount = publish_market_order_fee_amount
-        self.bytess = bytess or [b""]
-        self.services = services
-        self.files = files
-        self.consumer_parameters = consumer_parameters
-        self.datatoken_cap = datatoken_cap
-
-    def create_datatoken(self, config_dict, data_nft, wallet):
-        OCEAN_address = get_ocean_token_address(config_dict)
-        temp_dt = data_nft.create_datatoken(
-            name=self.name,
-            symbol=self.symbol,
-            template_index=self.template_index,
-            minter=self.minter or wallet.address,
-            fee_manager=self.fee_manager or wallet.address,
-            publish_market_order_fee_address=self.publish_market_order_fee_address,
-            publish_market_order_fee_token=self.publish_market_order_fee_token
-            or OCEAN_address,
-            publish_market_order_fee_amount=self.publish_market_order_fee_amount,
-            bytess=self.bytess,
-            transaction_parameters={"from": wallet},
-            datatoken_cap=self.datatoken_cap,
-        )
-
-        logger.info(
-            f"Successfully created datatoken with address " f"{temp_dt.address}."
-        )
-
-        if not self.services:
-            self.services = [
-                temp_dt.build_access_service(
-                    service_id="0",
-                    service_endpoint=config_dict.get("PROVIDER_URL"),
-                    files=self.files,
-                    consumer_parameters=self.consumer_parameters,
-                )
-            ]
-        else:
-            for service in self.services:
-                service.datatoken = temp_dt.address
-
-        return temp_dt
-=======
-        ).txid
->>>>>>> 4fed0f0f
+        ).txid