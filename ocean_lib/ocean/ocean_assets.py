--- conflicted
+++ resolved
@@ -441,12 +441,8 @@
         did: str,
         consumer_address: str,
         service_index: Optional[int] = None,
-<<<<<<< HEAD
         service_type: Optional[str] = None,
-=======
-        service_type: str = None,
         userdata: Optional[dict] = None,
->>>>>>> da44b966
     ) -> OrderRequirements:
         """
         Request a specific service from an asset, returns the service requirements that
