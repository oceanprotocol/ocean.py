#
# Copyright 2022 Ocean Protocol Foundation
# SPDX-License-Identifier: Apache-2.0
#

"""Ocean module."""
import json
import logging
import lzma
import os
from datetime import datetime
from typing import List, Optional, Tuple, Type, Union

from brownie import network
from enforce_typing import enforce_types

from ocean_lib.agreements.consumable import AssetNotConsumable, ConsumableCodes
from ocean_lib.agreements.service_types import ServiceTypes
from ocean_lib.aquarius import Aquarius
from ocean_lib.assets.asset_downloader import download_asset_files, is_consumable
from ocean_lib.assets.ddo import DDO
from ocean_lib.data_provider.data_encryptor import DataEncryptor
from ocean_lib.data_provider.data_service_provider import DataServiceProvider
from ocean_lib.exceptions import AquariusError, InsufficientBalance
from ocean_lib.models.compute_input import ComputeInput
from ocean_lib.models.data_nft import DataNFT, DataNFTArguments
from ocean_lib.models.data_nft_factory import DataNFTFactoryContract
from ocean_lib.models.datatoken import Datatoken, DatatokenArguments, TokenFeeInfo
<<<<<<< HEAD
from ocean_lib.models.dispenser import DispenserArguments
from ocean_lib.models.fixed_rate_exchange import ExchangeArguments
=======
>>>>>>> 29b15715
from ocean_lib.ocean.util import (
    create_checksum,
    get_address_of_type,
    get_from_address,
    to_wei,
)
from ocean_lib.services.service import Service
from ocean_lib.structures.algorithm_metadata import AlgorithmMetadata
from ocean_lib.structures.file_objects import (
    ArweaveFile,
    FilesType,
    GraphqlQuery,
    SmartContractCall,
    UrlFile,
)
from ocean_lib.web3_internal.utils import check_network

logger = logging.getLogger("ocean")


class OceanAssets:
    """Ocean asset class for V4."""

    @enforce_types
    def __init__(self, config_dict, data_provider: Type[DataServiceProvider]) -> None:
        """Initialises OceanAssets object."""
        network_name = config_dict["NETWORK_NAME"]
        check_network(network_name)

        self._config_dict = config_dict
        self._chain_id = network.chain.id

        self._metadata_cache_uri = config_dict.get("METADATA_CACHE_URI")
        self._data_provider = data_provider

        downloads_path = os.path.join(os.getcwd(), "downloads")
        self._downloads_path = config_dict.get("DOWNLOADS_PATH", downloads_path)
        self._aquarius = Aquarius.get_instance(self._metadata_cache_uri)

        self.data_nft_factory = DataNFTFactoryContract(
            self._config_dict, get_address_of_type(config_dict, "ERC721Factory")
        )

    @enforce_types
    def validate(self, ddo: DDO) -> Tuple[bool, list]:
        """
        Validate that the ddo is ok to be stored in aquarius.

        :param ddo: DDO.
        :return: (bool, list) list of errors, empty if valid
        """
        # Validation by Aquarius
        validation_result, validation_errors = self._aquarius.validate_ddo(ddo)
        if not validation_result:
            msg = f"DDO has validation errors: {validation_errors}"
            logger.error(msg)
            raise ValueError(msg)

        return validation_result, validation_errors

    @staticmethod
    @enforce_types
    def _encrypt_ddo(
        ddo: DDO,
        provider_uri: str,
        encrypt_flag: Optional[bool] = True,
        compress_flag: Optional[bool] = True,
    ):
        # Process the DDO
        ddo_dict = ddo.as_dictionary()
        ddo_string = json.dumps(ddo_dict, separators=(",", ":"))
        ddo_bytes = ddo_string.encode("utf-8")
        ddo_hash = create_checksum(ddo_string)

        # Plain DDO
        if not encrypt_flag and not compress_flag:
            flags = bytes([0])
            document = ddo_bytes
            return document, flags, ddo_hash

        # Only compression, not encrypted
        if compress_flag and not encrypt_flag:
            flags = bytes([1])
            # Compress DDO
            document = lzma.compress(ddo_bytes)
            return document, flags, ddo_hash

        # Only encryption, not compressed
        if encrypt_flag and not compress_flag:
            flags = bytes([2])
            # Encrypt DDO
            encrypt_response = DataEncryptor.encrypt(
                objects_to_encrypt=ddo_string, provider_uri=provider_uri
            )
            document = encrypt_response.text
            return document, flags, ddo_hash

        # Encrypted & compressed
        flags = bytes([3])
        # Compress DDO
        compressed_document = lzma.compress(ddo_bytes)

        # Encrypt DDO
        encrypt_response = DataEncryptor.encrypt(
            objects_to_encrypt=compressed_document, provider_uri=provider_uri
        )

        document = encrypt_response.text

        return document, flags, ddo_hash

    @staticmethod
    @enforce_types
    def _assert_ddo_metadata(metadata: dict):
        assert isinstance(
            metadata, dict
        ), f"Expected metadata of type dict, got {type(metadata)}"

        asset_type = metadata.get("type")

        assert asset_type in (
            "dataset",
            "algorithm",
        ), f"Invalid/unsupported asset type {asset_type}"

        assert "name" in metadata, "Must have name in metadata."

    @enforce_types
    def create_algo_asset(
        self,
        name: str,
        url: str,
        tx_dict: dict,
        image: str = "oceanprotocol/algo_dockers",
        tag: str = "python-branin",
        checksum: str = "sha256:8221d20c1c16491d7d56b9657ea09082c0ee4a8ab1a6621fa720da58b09580e4",
        wait_for_aqua: bool = True,
        pricing_schema_args: Optional[
            Union[DispenserArguments, ExchangeArguments]
        ] = None,
    ) -> tuple:
        """Create asset of type "algorithm", having UrlFiles, with good defaults"""

        if image == "oceanprotocol/algo_dockers" or tag == "python-branin":
            assert image == "oceanprotocol/algo_dockers" and tag == "python-branin"

        metadata = self._default_metadata(name, tx_dict, "algorithm")
        metadata["algorithm"] = {
            "language": "python",
            "format": "docker-image",
            "version": "0.1",
            "container": {
                "entrypoint": "python $ALGO",
                "image": image,
                "tag": tag,
                "checksum": checksum,
            },
        }

        files = [UrlFile(url)]
<<<<<<< HEAD
        return self.create_bundled(
            metadata,
            files,
            tx_dict,
            wait_for_aqua=wait_for_aqua,
            pricing_schema_args=pricing_schema_args,
        )
=======
        return self._create_1dt(metadata, files, tx_dict, wait_for_aqua=wait_for_aqua)
>>>>>>> 29b15715

    @enforce_types
    def create_url_asset(
        self,
        name: str,
        url: str,
        tx_dict: dict,
        wait_for_aqua: bool = True,
        pricing_schema_args: Optional[
            Union[DispenserArguments, ExchangeArguments]
        ] = None,
    ) -> tuple:
        """Create asset of type "data", having UrlFiles, with good defaults"""
        metadata = self._default_metadata(name, tx_dict)
        files = [UrlFile(url)]
<<<<<<< HEAD
        return self.create_bundled(
            metadata,
            files,
            tx_dict,
            wait_for_aqua=wait_for_aqua,
            pricing_schema_args=pricing_schema_args,
        )
=======
        return self._create_1dt(metadata, files, tx_dict, wait_for_aqua=wait_for_aqua)
>>>>>>> 29b15715

    @enforce_types
    def create_arweave_asset(
        self,
        name: str,
        transaction_id: str,
        tx_dict: dict,
        wait_for_aqua: bool = True,
        pricing_schema_args: Optional[
            Union[DispenserArguments, ExchangeArguments]
        ] = None,
    ) -> tuple:
        """Create asset of type "data", having UrlFiles, with good defaults"""
        metadata = self._default_metadata(name, tx_dict)
        files = [ArweaveFile(transaction_id)]
<<<<<<< HEAD
        return self.create_bundled(
            metadata,
            files,
            tx_dict,
            wait_for_aqua=wait_for_aqua,
            pricing_schema_args=pricing_schema_args,
        )
=======
        return self._create_1dt(metadata, files, tx_dict, wait_for_aqua=wait_for_aqua)
>>>>>>> 29b15715

    @enforce_types
    def create_graphql_asset(
        self,
        name: str,
        url: str,
        query: str,
        tx_dict: dict,
        wait_for_aqua: bool = True,
        pricing_schema_args: Optional[
            Union[DispenserArguments, ExchangeArguments]
        ] = None,
    ) -> tuple:
        """Create asset of type "data", having GraphqlQuery files, w good defaults"""
        metadata = self._default_metadata(name, tx_dict)
        files = [GraphqlQuery(url, query)]
<<<<<<< HEAD
        return self.create_bundled(
            metadata,
            files,
            tx_dict,
            wait_for_aqua=wait_for_aqua,
            pricing_schema_args=pricing_schema_args,
        )
=======
        return self._create_1dt(metadata, files, tx_dict, wait_for_aqua=wait_for_aqua)
>>>>>>> 29b15715

    @enforce_types
    def create_onchain_asset(
        self,
        name: str,
        contract_address: str,
        contract_abi: dict,
        tx_dict: dict,
        wait_for_aqua: bool = True,
        pricing_schema_args: Optional[
            Union[DispenserArguments, ExchangeArguments]
        ] = None,
    ) -> tuple:
        """Create asset of type "data", having SmartContractCall files, w defaults"""
        chain_id = self._chain_id
        onchain_data = SmartContractCall(contract_address, chain_id, contract_abi)
        files = [onchain_data]
        metadata = self._default_metadata(name, tx_dict)
<<<<<<< HEAD
        return self.create_bundled(
            metadata,
            files,
            tx_dict,
            wait_for_aqua=wait_for_aqua,
            pricing_schema_args=pricing_schema_args,
        )
=======
        return self._create_1dt(metadata, files, tx_dict, wait_for_aqua=wait_for_aqua)
>>>>>>> 29b15715

    @enforce_types
    def _default_metadata(self, name: str, tx_dict: dict, type="dataset") -> dict:
        address = get_from_address(tx_dict)

        date_created = datetime.now().isoformat()
        metadata = {
            "created": date_created,
            "updated": date_created,
            "description": name,
            "name": name,
            "type": type,
            "author": address[:7],
            "license": "CC0: PublicDomain",
        }
        return metadata

    @enforce_types
<<<<<<< HEAD
    def create_bundled(
=======
    def _create_1dt(
>>>>>>> 29b15715
        self,
        metadata: dict,
        files: List[FilesType],
        tx_dict: dict,
        credentials: Optional[dict] = None,
        wait_for_aqua: Optional[bool] = True,
<<<<<<< HEAD
        pricing_schema_args: Optional[
            Union[DispenserArguments, ExchangeArguments]
        ] = None,
=======
>>>>>>> 29b15715
    ):
        provider_uri = DataServiceProvider.get_url(self._config_dict)

        self._assert_ddo_metadata(metadata)
        name = metadata["name"]
        data_nft_args = DataNFTArguments(name, name)
        datatoken_args = DatatokenArguments(f"{name}: DT1", files=files)
<<<<<<< HEAD

        if not pricing_schema_args:
            data_nft, datatoken = self.data_nft_factory.create_with_erc20(
                data_nft_args, datatoken_args, tx_dict
            )

        if isinstance(pricing_schema_args, DispenserArguments):
            data_nft, datatoken = self.data_nft_factory.create_with_erc20_and_dispenser(
                data_nft_args, datatoken_args, pricing_schema_args, tx_dict
            )

        if isinstance(pricing_schema_args, ExchangeArguments):
            (
                data_nft,
                datatoken,
                _,
            ) = self.data_nft_factory.create_with_erc20_and_fixed_rate(
                data_nft_args, datatoken_args, pricing_schema_args, tx_dict
            )
=======
        data_nft, datatoken = self.data_nft_factory.create_with_erc20(
            data_nft_args, datatoken_args, tx_dict
        )
>>>>>>> 29b15715

        ddo = DDO()
        # Generate the did, add it to the ddo.
        ddo.did = data_nft.calculate_did()
        # Check if it's already registered first!
        if self._aquarius.ddo_exists(ddo.did):
            raise AquariusError(
                f"Asset id {ddo.did} is already registered to another asset."
            )

        ddo.chain_id = self._chain_id
        ddo.metadata = metadata
        ddo.credentials = credentials if credentials else {"allow": [], "deny": []}
        ddo.nft_address = data_nft.address

        access_service = datatoken.build_access_service(
            service_id="0",
            service_endpoint=provider_uri,
            files=files,
        )
        ddo.add_service(access_service)

        # Validation by Aquarius
        _, proof = self.validate(ddo)
        proof = (
            proof["publicKey"],
            proof["v"],
            proof["r"][0],
            proof["s"][0],
        )

        document, flags, ddo_hash = self._encrypt_ddo(ddo, provider_uri, True, True)

        wallet_address = get_from_address(tx_dict)

        data_nft.setMetaData(
            0,
            provider_uri,
            wallet_address.encode("utf-8"),
            flags,
            document,
            ddo_hash,
            [proof],
            tx_dict,
        )

        # Fetch the ddo on chain
        if wait_for_aqua:
            ddo = self._aquarius.wait_for_ddo(ddo.did)

        return (data_nft, datatoken, ddo)

    # Don't enforce types due to error:
    # TypeError: Subscripted generics cannot be used with class and instance checks
    def create(
        self,
        metadata: dict,
        tx_dict: dict,
        credentials: Optional[dict] = None,
        data_nft_address: Optional[str] = None,
        data_nft_args: Optional[DataNFTArguments] = None,
        deployed_datatokens: Optional[List[Datatoken]] = None,
        services: Optional[list] = None,
        datatoken_args: Optional[List["DatatokenArguments"]] = None,
        encrypt_flag: Optional[bool] = True,
        compress_flag: Optional[bool] = True,
        wait_for_aqua: bool = True,
    ) -> Optional[DDO]:
        """Register an asset on-chain. Asset = {data_NFT, >=0 datatokens, DDO}

        Creating/deploying a DataNFT contract and in the Metadata store (Aquarius).

        :param metadata: dict conforming to the Metadata accepted by Ocean Protocol.
        :param publisher_wallet: account of the publisher registering this asset.
        :param credentials: credentials dict necessary for the asset.
        construct the serviceEndpoint for the `access` (download) service
        :param data_nft_address: hex str the address of the data NFT. The new
        asset will be associated with this data NFT address.
        :param data_nft_args: object of DataNFTArguments type if creating a new one
        :param deployed_datatokens: list of datatokens which are already deployed.
        :param encrypt_flag: bool for encryption of the DDO.
        :param compress_flag: bool for compression of the DDO.
        :param wait_for_aqua: wait to ensure ddo's updated in aquarius?
        :return: tuple of (data_nft, datatokens, ddo)
        """
        self._assert_ddo_metadata(metadata)

        provider_uri = DataServiceProvider.get_url(self._config_dict)

        if not data_nft_address:
            data_nft_args = data_nft_args or DataNFTArguments(
                metadata["name"], metadata["name"]
            )
            data_nft = data_nft_args.deploy_contract(self._config_dict, tx_dict)
            # register on-chain
            if not data_nft:
                logger.warning("Creating new NFT failed.")
                return None, None, None
            logger.info(f"Successfully created NFT with address {data_nft.address}.")
        else:
            data_nft = DataNFT(self._config_dict, data_nft_address)

        # Create DDO object
        ddo = DDO()

        # Generate the did, add it to the ddo.
        ddo.did = data_nft.calculate_did()
        # Check if it's already registered first!
        if self._aquarius.ddo_exists(ddo.did):
            raise AquariusError(
                f"Asset id {ddo.did} is already registered to another asset."
            )
        ddo.chain_id = self._chain_id
        ddo.metadata = metadata

        ddo.credentials = credentials if credentials else {"allow": [], "deny": []}

        ddo.nft_address = data_nft.address
        datatokens = []

        if not deployed_datatokens:
            services = []
            for datatoken_arg in datatoken_args:
                new_dt = datatoken_arg.create_datatoken(
                    data_nft, tx_dict, with_services=True
                )
                datatokens.append(new_dt)

                services.extend(datatoken_arg.services)

            for service in services:
                ddo.add_service(service)
        else:
            if not services:
                logger.warning("services required with deployed_datatokens.")
                return None, None, None

            datatokens = deployed_datatokens
            dt_addresses = []
            for datatoken in datatokens:
                if deployed_datatokens[0].address not in data_nft.getTokensList():
                    logger.warning(
                        "some deployed_datatokens don't belong to the given data nft."
                    )
                    return None, None, None

                dt_addresses.append(datatoken.address)

            for service in services:
                if service.datatoken not in dt_addresses:
                    logger.warning("Datatoken services mismatch.")
                    return None, None, None

                ddo.add_service(service)

        # Validation by Aquarius
        _, proof = self.validate(ddo)
        proof = (
            proof["publicKey"],
            proof["v"],
            proof["r"][0],
            proof["s"][0],
        )

        document, flags, ddo_hash = self._encrypt_ddo(
            ddo, provider_uri, encrypt_flag, compress_flag
        )

        wallet_address = get_from_address(tx_dict)

        data_nft.setMetaData(
            0,
            provider_uri,
            wallet_address.encode("utf-8"),
            flags,
            document,
            ddo_hash,
            [proof],
            tx_dict,
        )

        # Fetch the ddo on chain
        if wait_for_aqua:
            ddo = self._aquarius.wait_for_ddo(ddo.did)

        return (data_nft, datatokens, ddo)

    @enforce_types
    def update(
        self,
        ddo: DDO,
        tx_dict: dict,
        provider_uri: Optional[str] = None,
        encrypt_flag: Optional[bool] = True,
        compress_flag: Optional[bool] = True,
    ) -> Optional[DDO]:
        """Update a ddo on-chain.

        :param ddo - DDO to update
        :param publisher_wallet - who published this ddo
        :param provider_uri - URL of service provider. This will be used as base to construct the serviceEndpoint for the `access` (download) service
        :param encrypt_flag - encrypt this DDO?
        :param compress_flag - compress this DDO?
        :return - the updated DDO, or None if updated ddo not found in aquarius
        """
        self._assert_ddo_metadata(ddo.metadata)

        if not provider_uri:
            provider_uri = DataServiceProvider.get_url(self._config_dict)

        assert ddo.nft_address, "need nft address to update a ddo"
        data_nft = DataNFT(self._config_dict, ddo.nft_address)

        assert ddo.chain_id == self._chain_id

        for service in ddo.services:
            service.encrypt_files(ddo.nft_address)

        # Validation by Aquarius
        validation_result, errors_or_proof = self.validate(ddo)
        if not validation_result:
            msg = f"DDO has validation errors: {errors_or_proof}"
            logger.error(msg)
            raise ValueError(msg)

        document, flags, ddo_hash = self._encrypt_ddo(
            ddo, provider_uri, encrypt_flag, compress_flag
        )

        proof = (
            errors_or_proof["publicKey"],
            errors_or_proof["v"],
            errors_or_proof["r"][0],
            errors_or_proof["s"][0],
        )

        wallet_address = get_from_address(tx_dict)

        tx_result = data_nft.setMetaData(
            0,
            provider_uri,
            wallet_address.encode("utf-8"),
            flags,
            document,
            ddo_hash,
            [proof],
            tx_dict,
        )

        ddo = self._aquarius.wait_for_ddo_update(ddo, tx_result.txid)

        return ddo

    @enforce_types
    def resolve(self, did: str) -> "DDO":
        return self._aquarius.get_ddo(did)

    @enforce_types
    def search(self, text: str) -> list:
        """
        Search for DDOs in aquarius that contain the target text string
        :param text - target string
        :return - List of DDOs that match with the query
        """
        logger.info(f"Search for DDOs containing text: {text}")
        text = text.replace(":", "\\:").replace("\\\\:", "\\:")
        return [
            DDO.from_dict(ddo_dict["_source"])
            for ddo_dict in self._aquarius.query_search(
                {"query": {"query_string": {"query": text}}}
            )
            if "_source" in ddo_dict
        ]

    @enforce_types
    def query(self, query: dict) -> list:
        """
        Search for DDOs in aquarius with a search query dict
        :param query - dict with query parameters
          More info at: https://docs.oceanprotocol.com/api-references/aquarius-rest-api
        :return - List of DDOs that match the query.
        """
        logger.info(f"Search for DDOs matching query: {query}")
        return [
            DDO.from_dict(ddo_dict["_source"])
            for ddo_dict in self._aquarius.query_search(query)
            if "_source" in ddo_dict
        ]

    @enforce_types
    def download_asset(
        self,
        ddo: DDO,
        consumer_wallet,
        destination: str,
        order_tx_id: Union[str, bytes],
        service: Optional[Service] = None,
        index: Optional[int] = None,
        userdata: Optional[dict] = None,
    ) -> str:
        service = service or ddo.services[0]  # fill in good default

        if index is not None:
            assert isinstance(index, int), logger.error("index has to be an integer.")
            assert index >= 0, logger.error("index has to be 0 or a positive integer.")

        assert (
            service and service.type == ServiceTypes.ASSET_ACCESS
        ), f"Service with type {ServiceTypes.ASSET_ACCESS} is not found."

        path: str = download_asset_files(
            ddo, service, consumer_wallet, destination, order_tx_id, index, userdata
        )
        return path

    @enforce_types
    def pay_for_access_service(
        self,
        ddo: DDO,
        tx_dict: dict,
        service: Optional[Service] = None,
        consume_market_fees: Optional[TokenFeeInfo] = None,
        consumer_address: Optional[str] = None,
        userdata: Optional[dict] = None,
    ):
        # fill in good defaults as needed
        service = service or ddo.services[0]
        wallet_address = get_from_address(tx_dict)
        consumer_address = consumer_address or wallet_address

        # main work...
        dt = Datatoken(self._config_dict, service.datatoken)
        balance = dt.balanceOf(wallet_address)

        if balance < to_wei(1):
            raise InsufficientBalance(
                f"Your token balance {balance} {dt.symbol()} is not sufficient "
                f"to execute the requested service. This service "
                f"requires 1 wei."
            )

        consumable_result = is_consumable(
            ddo,
            service,
            {"type": "address", "value": wallet_address},
            userdata=userdata,
        )
        if consumable_result != ConsumableCodes.OK:
            raise AssetNotConsumable(consumable_result)

        data_provider = DataServiceProvider

        initialize_args = {
            "did": ddo.did,
            "service": service,
            "consumer_address": consumer_address,
        }

        initialize_response = data_provider.initialize(**initialize_args)
        provider_fees = initialize_response.json()["providerFee"]

        receipt = dt.start_order(
            consumer=consumer_address,
            service_index=ddo.get_index_of_service(service),
            provider_fees=provider_fees,
            consume_market_fees=consume_market_fees,
            tx_dict=tx_dict,
        )

        return receipt.txid

    @enforce_types
    def pay_for_compute_service(
        self,
        datasets: List[ComputeInput],
        algorithm_data: Union[ComputeInput, AlgorithmMetadata],
        compute_environment: str,
        valid_until: int,
        consume_market_order_fee_address: str,
        tx_dict: dict,
        consumer_address: Optional[str] = None,
    ):
        data_provider = DataServiceProvider
        wallet_address = get_from_address(tx_dict)

        if not consumer_address:
            consumer_address = wallet_address

        initialize_response = data_provider.initialize_compute(
            [x.as_dictionary() for x in datasets],
            algorithm_data.as_dictionary(),
            datasets[0].service.service_endpoint,
            consumer_address,
            compute_environment,
            valid_until,
        )

        result = initialize_response.json()
        for i, item in enumerate(result["datasets"]):
            self._start_or_reuse_order_based_on_initialize_response(
                datasets[i],
                item,
                TokenFeeInfo(
                    consume_market_order_fee_address,
                    datasets[i].consume_market_order_fee_token,
                    datasets[i].consume_market_order_fee_amount,
                ),
                tx_dict,
                consumer_address,
            )

        if "algorithm" in result:
            self._start_or_reuse_order_based_on_initialize_response(
                algorithm_data,
                result["algorithm"],
                TokenFeeInfo(
                    address=consume_market_order_fee_address,
                    token=algorithm_data.consume_market_order_fee_token,
                    amount=algorithm_data.consume_market_order_fee_amount,
                ),
                tx_dict,
                consumer_address,
            )

            return datasets, algorithm_data

        return datasets, None

    @enforce_types
    def _start_or_reuse_order_based_on_initialize_response(
        self,
        asset_compute_input: ComputeInput,
        item: dict,
        consume_market_fees: TokenFeeInfo,
        tx_dict: dict,
        consumer_address: Optional[str] = None,
    ):
        provider_fees = item.get("providerFee")
        valid_order = item.get("validOrder")

        if valid_order and not provider_fees:
            asset_compute_input.transfer_tx_id = valid_order
            return

        service = asset_compute_input.service
        dt = Datatoken(self._config_dict, service.datatoken)

        if valid_order and provider_fees:
            asset_compute_input.transfer_tx_id = dt.reuse_order(
                valid_order, provider_fees=provider_fees, tx_dict=tx_dict
            ).txid
            return

        asset_compute_input.transfer_tx_id = dt.start_order(
            consumer=consumer_address,
            service_index=asset_compute_input.ddo.get_index_of_service(service),
            provider_fees=provider_fees,
            consume_market_fees=consume_market_fees,
            tx_dict=tx_dict,
        ).txid<|MERGE_RESOLUTION|>--- conflicted
+++ resolved
@@ -26,11 +26,8 @@
 from ocean_lib.models.data_nft import DataNFT, DataNFTArguments
 from ocean_lib.models.data_nft_factory import DataNFTFactoryContract
 from ocean_lib.models.datatoken import Datatoken, DatatokenArguments, TokenFeeInfo
-<<<<<<< HEAD
 from ocean_lib.models.dispenser import DispenserArguments
 from ocean_lib.models.fixed_rate_exchange import ExchangeArguments
-=======
->>>>>>> 29b15715
 from ocean_lib.ocean.util import (
     create_checksum,
     get_address_of_type,
@@ -191,7 +188,7 @@
         }
 
         files = [UrlFile(url)]
-<<<<<<< HEAD
+
         return self.create_bundled(
             metadata,
             files,
@@ -199,9 +196,6 @@
             wait_for_aqua=wait_for_aqua,
             pricing_schema_args=pricing_schema_args,
         )
-=======
-        return self._create_1dt(metadata, files, tx_dict, wait_for_aqua=wait_for_aqua)
->>>>>>> 29b15715
 
     @enforce_types
     def create_url_asset(
@@ -217,7 +211,7 @@
         """Create asset of type "data", having UrlFiles, with good defaults"""
         metadata = self._default_metadata(name, tx_dict)
         files = [UrlFile(url)]
-<<<<<<< HEAD
+
         return self.create_bundled(
             metadata,
             files,
@@ -225,9 +219,6 @@
             wait_for_aqua=wait_for_aqua,
             pricing_schema_args=pricing_schema_args,
         )
-=======
-        return self._create_1dt(metadata, files, tx_dict, wait_for_aqua=wait_for_aqua)
->>>>>>> 29b15715
 
     @enforce_types
     def create_arweave_asset(
@@ -243,7 +234,7 @@
         """Create asset of type "data", having UrlFiles, with good defaults"""
         metadata = self._default_metadata(name, tx_dict)
         files = [ArweaveFile(transaction_id)]
-<<<<<<< HEAD
+
         return self.create_bundled(
             metadata,
             files,
@@ -251,9 +242,6 @@
             wait_for_aqua=wait_for_aqua,
             pricing_schema_args=pricing_schema_args,
         )
-=======
-        return self._create_1dt(metadata, files, tx_dict, wait_for_aqua=wait_for_aqua)
->>>>>>> 29b15715
 
     @enforce_types
     def create_graphql_asset(
@@ -270,7 +258,7 @@
         """Create asset of type "data", having GraphqlQuery files, w good defaults"""
         metadata = self._default_metadata(name, tx_dict)
         files = [GraphqlQuery(url, query)]
-<<<<<<< HEAD
+
         return self.create_bundled(
             metadata,
             files,
@@ -278,9 +266,6 @@
             wait_for_aqua=wait_for_aqua,
             pricing_schema_args=pricing_schema_args,
         )
-=======
-        return self._create_1dt(metadata, files, tx_dict, wait_for_aqua=wait_for_aqua)
->>>>>>> 29b15715
 
     @enforce_types
     def create_onchain_asset(
@@ -299,7 +284,7 @@
         onchain_data = SmartContractCall(contract_address, chain_id, contract_abi)
         files = [onchain_data]
         metadata = self._default_metadata(name, tx_dict)
-<<<<<<< HEAD
+
         return self.create_bundled(
             metadata,
             files,
@@ -307,9 +292,6 @@
             wait_for_aqua=wait_for_aqua,
             pricing_schema_args=pricing_schema_args,
         )
-=======
-        return self._create_1dt(metadata, files, tx_dict, wait_for_aqua=wait_for_aqua)
->>>>>>> 29b15715
 
     @enforce_types
     def _default_metadata(self, name: str, tx_dict: dict, type="dataset") -> dict:
@@ -328,23 +310,16 @@
         return metadata
 
     @enforce_types
-<<<<<<< HEAD
     def create_bundled(
-=======
-    def _create_1dt(
->>>>>>> 29b15715
         self,
         metadata: dict,
         files: List[FilesType],
         tx_dict: dict,
         credentials: Optional[dict] = None,
         wait_for_aqua: Optional[bool] = True,
-<<<<<<< HEAD
         pricing_schema_args: Optional[
             Union[DispenserArguments, ExchangeArguments]
         ] = None,
-=======
->>>>>>> 29b15715
     ):
         provider_uri = DataServiceProvider.get_url(self._config_dict)
 
@@ -352,7 +327,6 @@
         name = metadata["name"]
         data_nft_args = DataNFTArguments(name, name)
         datatoken_args = DatatokenArguments(f"{name}: DT1", files=files)
-<<<<<<< HEAD
 
         if not pricing_schema_args:
             data_nft, datatoken = self.data_nft_factory.create_with_erc20(
@@ -372,11 +346,6 @@
             ) = self.data_nft_factory.create_with_erc20_and_fixed_rate(
                 data_nft_args, datatoken_args, pricing_schema_args, tx_dict
             )
-=======
-        data_nft, datatoken = self.data_nft_factory.create_with_erc20(
-            data_nft_args, datatoken_args, tx_dict
-        )
->>>>>>> 29b15715
 
         ddo = DDO()
         # Generate the did, add it to the ddo.
