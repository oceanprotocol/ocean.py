--- conflicted
+++ resolved
@@ -270,12 +270,8 @@
         algorithm_data_token: str = None,
         output: dict = None,
         job_id: str = None,
-<<<<<<< HEAD
+        algouserdata: Optional[dict] = None,
     ) -> str:
-=======
-        algouserdata: Optional[dict] = None,
-    ):
->>>>>>> da44b966
         """
         Start a remote compute job on the asset files.
 
