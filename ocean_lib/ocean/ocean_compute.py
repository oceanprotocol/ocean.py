--- conflicted
+++ resolved
@@ -80,42 +80,15 @@
         :param did: str id of the asset offering the compute service of this job
         :param job_id: str id of the compute job
         :param wallet: Wallet instance
-<<<<<<< HEAD
         :return: dict the status for an existing compute job, keys are (ok, status, statusText)
         """
         asset = resolve_asset(did, metadata_cache_uri=self._config.metadata_cache_uri)
         dataset_compute_service = asset.get_service(ServiceTypes.CLOUD_COMPUTE)
-
-        return OceanCompute._status_from_job_info(
-            self._data_provider.compute_job_status(
-                did, job_id, dataset_compute_service, wallet
-            )
-        )
-
-    @enforce_types
-    def result(self, did: str, job_id: str, wallet: Wallet) -> Dict[str, Any]:
-        """
-        Gets job result.
-
-        :param did: str id of the asset offering the compute service of this job
-        :param job_id: str id of the compute job
-        :param wallet: Wallet instance
-        :return: dict the results/logs urls for an existing compute job, keys are (did, urls, logs)
-        """
-        asset = resolve_asset(did, metadata_cache_uri=self._config.metadata_cache_uri)
-        dataset_compute_service = asset.get_service(ServiceTypes.CLOUD_COMPUTE)
-
-        info_dict = self._data_provider.compute_job_result(
+        job_info = self._data_provider.compute_job_status(
             did, job_id, dataset_compute_service, wallet
-=======
-        :return: dict the status for an existing compute job
-        """
-        _, service_endpoint = self._get_service_endpoint(did)
-        job_info = self._data_provider.compute_job_status(
-            did, job_id, service_endpoint, wallet
->>>>>>> 2fbe13db
         )
         job_info.update({"ok": job_info.get("status") not in (31, 32, None)})
+
         return job_info
 
     @enforce_types
@@ -125,22 +98,16 @@
         """
         Gets job result.
 
+        :param did: str id of the asset offering the compute service of this job
         :param job_id: str id of the compute job
         :param index: compute result index
         :param wallet: Wallet instance
         :return: dict the results/logs urls for an existing compute job, keys are (did, urls, logs)
         """
-<<<<<<< HEAD
         asset = resolve_asset(did, metadata_cache_uri=self._config.metadata_cache_uri)
         dataset_compute_service = asset.get_service(ServiceTypes.CLOUD_COMPUTE)
-
-        result = self._data_provider.compute_job_result_file(
+        result = self._data_provider.compute_job_result(
             job_id, index, dataset_compute_service, wallet
-=======
-        _, service_endpoint = self._get_compute_result_file_endpoint(did)
-        result = self._data_provider.compute_job_result(
-            job_id, index, service_endpoint, wallet
->>>>>>> 2fbe13db
         )
 
         return result
@@ -155,19 +122,11 @@
         :param wallet: Wallet instance
         :return: dict the status for the stopped compute job, keys are (ok, status, statusText)
         """
-<<<<<<< HEAD
         asset = resolve_asset(did, metadata_cache_uri=self._config.metadata_cache_uri)
         dataset_compute_service = asset.get_service(ServiceTypes.CLOUD_COMPUTE)
 
-        return self._status_from_job_info(
-            self._data_provider.stop_compute_job(
-                did, job_id, dataset_compute_service, wallet
-            )
-=======
-        _, service_endpoint = self._get_service_endpoint(did)
         job_info = self._data_provider.stop_compute_job(
-            did, job_id, service_endpoint, wallet
->>>>>>> 2fbe13db
+            did, job_id, dataset_compute_service, wallet
         )
         job_info.update({"ok": job_info.get("status") not in (31, 32, None)})
         return job_info
