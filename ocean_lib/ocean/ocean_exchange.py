--- conflicted
+++ resolved
@@ -3,11 +3,7 @@
 # SPDX-License-Identifier: Apache-2.0
 #
 
-<<<<<<< HEAD
-from typing import Tuple, Union, List
-=======
-from typing import Optional, Tuple, Union
->>>>>>> d106f456
+from typing import Optional, Tuple, Union, List
 
 from enforce_typing import enforce_types
 from web3.datastructures import AttributeDict
@@ -16,12 +12,7 @@
 from ocean_lib.exceptions import InsufficientBalance, VerifyTxFailed
 from ocean_lib.models.data_token import DataToken
 from ocean_lib.models.fixed_rate_exchange import FixedRateExchange
-<<<<<<< HEAD
-from ocean_lib.ocean.util import from_base_18, to_base_18
-from ocean_lib.web3_internal.contract_base import ContractBase
-=======
 from ocean_lib.web3_internal.currency import pretty_ether_and_wei
->>>>>>> d106f456
 from ocean_lib.web3_internal.wallet import Wallet
 from web3.exceptions import ValidationError
 from web3.logs import DISCARD
@@ -71,7 +62,6 @@
         )
 
     @enforce_types
-<<<<<<< HEAD
     def search_exchange_by_data_token(self, data_token: str) -> List[AttributeDict]:
         fre = self._exchange_contract()
         filter_args = {"dataToken": data_token}
@@ -80,8 +70,7 @@
         )
         return logs
 
-=======
->>>>>>> d106f456
+    @enforce_types
     def buy_at_fixed_rate(
         self,
         amount: int,
