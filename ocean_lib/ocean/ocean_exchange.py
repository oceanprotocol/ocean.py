#
# Copyright 2021 Ocean Protocol Foundation
# SPDX-License-Identifier: Apache-2.0
#

from typing import Optional, Tuple, Union

from enforce_typing import enforce_types
from ocean_lib.config import Config
from ocean_lib.exceptions import InsufficientBalance, VerifyTxFailed
from ocean_lib.models.data_token import DataToken
from ocean_lib.models.fixed_rate_exchange import FixedRateExchange
from ocean_lib.web3_internal.currency import pretty_ether_and_wei
from ocean_lib.web3_internal.wallet import Wallet
from web3.exceptions import ValidationError
from web3.logs import DISCARD
from web3.main import Web3


class OceanExchange:
    @enforce_types
    def __init__(
        self,
        web3: Web3,
        ocean_token_address: str,
        exchange_address: str,
        config: Config,
    ) -> None:
        """Initialises OceanExchange object."""
        self.ocean_address = ocean_token_address
        self._exchange_address = exchange_address
        self._config = config
        self._web3 = web3

    @enforce_types
    def _exchange_contract(self) -> FixedRateExchange:
        return FixedRateExchange(self._web3, self._exchange_address)

<<<<<<< HEAD
    @enforce_types
    def get_quote(self, amount: float, exchange_id: Union[bytes, str]) -> float:
=======
    def get_quote(self, amount: int, exchange_id: str) -> int:
>>>>>>> 5c8a19c9
        exchange = self._exchange_contract()
        return exchange.get_base_token_quote(exchange_id, amount)

    @enforce_types
    def get_exchange_id_fallback_dt_and_owner(
        self, exchange_id: Union[bytes, str], exchange_owner: str, data_token: str
    ) -> Tuple[FixedRateExchange, bytes]:
        exchange = self._exchange_contract()

        if exchange_id:
            return exchange, exchange_id

        assert (
            exchange_owner and data_token
        ), "exchange_owner and data_token are required when exchange_id is not given."

        return (
            exchange,
            exchange.generateExchangeId(self.ocean_address, data_token, exchange_owner),
        )

    @enforce_types
    def buy_at_fixed_rate(
        self,
        amount: int,
        wallet: Wallet,
<<<<<<< HEAD
        max_OCEAN_amount: float,
        exchange_id: Optional[Union[bytes, str]] = "",
        data_token: Optional[str] = "",
        exchange_owner: Optional[str] = "",
=======
        max_OCEAN_amount: int,
        exchange_id: str = "",
        data_token: str = "",
        exchange_owner: str = "",
>>>>>>> 5c8a19c9
    ) -> bool:

        exchange, exchange_id = self.get_exchange_id_fallback_dt_and_owner(
            exchange_id, exchange_owner, data_token
        )

        # Figure out the amount of ocean tokens to approve before triggering the exchange function to do the swap
        ocean_amount = exchange.get_base_token_quote(exchange_id, amount)
        ocean_token = DataToken(self._web3, self.ocean_address)
        ocean_ticker = ocean_token.symbol()
        if ocean_amount > max_OCEAN_amount:
            raise ValidationError(
                f"Buying {pretty_ether_and_wei(amount, 'DataTokens')} requires {pretty_ether_and_wei(ocean_amount, ocean_ticker)} "
                f"tokens which exceeds the max_OCEAN_amount {pretty_ether_and_wei(max_OCEAN_amount, ocean_ticker)}."
            )
        if ocean_token.balanceOf(wallet.address) < ocean_amount:
            raise InsufficientBalance(
<<<<<<< HEAD
                f"Insufficient funds for buying {amount_base} DataTokens!"
            )
        if (
            ocean_token.allowance(wallet.address, self._exchange_address)
            < ocean_amount_base
        ):
            tx_id = ocean_token.approve(
                self._exchange_address, ocean_amount_base, wallet
            )
=======
                f"Insufficient funds for buying {pretty_ether_and_wei(amount, 'DataTokens')}!"
            )
        if ocean_token.allowance(wallet.address, self._exchange_address) < ocean_amount:
            tx_id = ocean_token.approve(self._exchange_address, ocean_amount, wallet)
>>>>>>> 5c8a19c9
            tx_receipt = ocean_token.get_tx_receipt(self._web3, tx_id)
            if not tx_receipt or tx_receipt.status != 1:
                raise VerifyTxFailed(
                    f"Approve OCEAN tokens failed, exchange address was {self._exchange_address} and tx id was {tx_id}!"
                )
        tx_id = exchange.buy_data_token(
            exchange_id, data_token_amount=amount, from_wallet=wallet
        )
        return bool(exchange.get_tx_receipt(self._web3, tx_id).status)

<<<<<<< HEAD
    @enforce_types
    def create(self, data_token: str, exchange_rate: float, wallet: Wallet) -> str:
=======
    def create(self, data_token: str, exchange_rate: int, wallet: Wallet) -> str:
>>>>>>> 5c8a19c9
        assert exchange_rate > 0, "Invalid exchange rate, must be > 0"
        exchange = self._exchange_contract()
        tx_id = exchange.create(
            self.ocean_address, data_token, exchange_rate, from_wallet=wallet
        )
        # get tx receipt
        tx_receipt = exchange.get_tx_receipt(self._web3, tx_id)
        # get event log from receipt
        logs = exchange.contract.events.ExchangeCreated().processReceipt(
            tx_receipt, errors=DISCARD
        )
        if not logs:
            raise VerifyTxFailed(
                f"Create new datatoken exchange failed, transaction receipt for tx {tx_id} is not found."
            )

        exchange_id = logs[0].args.exchangeId  # get from event log args
        # compare exchange_id to generateExchangeId() value
        assert exchange_id == exchange.generateExchangeId(
            self.ocean_address, data_token, wallet.address
        )

        return exchange_id

    @enforce_types
    def setRate(
        self,
        new_rate: int,
        wallet: Wallet,
        exchange_id: Optional[Union[bytes, str]] = "",
        data_token: Optional[str] = "",
        exchange_owner: Optional[str] = "",
    ) -> bool:
        assert new_rate > 0, "Invalid exchange rate, must be > 0"

        exchange, exchange_id = self.get_exchange_id_fallback_dt_and_owner(
            exchange_id, exchange_owner, data_token
        )

        tx_id = exchange.setRate(exchange_id, new_rate, from_wallet=wallet)
        # get tx receipt
        tx_receipt = exchange.get_tx_receipt(self._web3, tx_id)
        # get event log from receipt
        logs = exchange.contract.events.ExchangeRateChanged().processReceipt(
            tx_receipt, errors=DISCARD
        )
        if not logs:
            raise VerifyTxFailed(
                f"Set rate for exchange_id {exchange_id} failed, transaction receipt for tx {tx_id} is not found."
            )

        return True<|MERGE_RESOLUTION|>--- conflicted
+++ resolved
@@ -36,12 +36,8 @@
     def _exchange_contract(self) -> FixedRateExchange:
         return FixedRateExchange(self._web3, self._exchange_address)
 
-<<<<<<< HEAD
     @enforce_types
-    def get_quote(self, amount: float, exchange_id: Union[bytes, str]) -> float:
-=======
-    def get_quote(self, amount: int, exchange_id: str) -> int:
->>>>>>> 5c8a19c9
+    def get_quote(self, amount: int, exchange_id: Union[str, bytes]) -> int:
         exchange = self._exchange_contract()
         return exchange.get_base_token_quote(exchange_id, amount)
 
@@ -68,17 +64,10 @@
         self,
         amount: int,
         wallet: Wallet,
-<<<<<<< HEAD
-        max_OCEAN_amount: float,
+        max_OCEAN_amount: int,
         exchange_id: Optional[Union[bytes, str]] = "",
         data_token: Optional[str] = "",
         exchange_owner: Optional[str] = "",
-=======
-        max_OCEAN_amount: int,
-        exchange_id: str = "",
-        data_token: str = "",
-        exchange_owner: str = "",
->>>>>>> 5c8a19c9
     ) -> bool:
 
         exchange, exchange_id = self.get_exchange_id_fallback_dt_and_owner(
@@ -96,22 +85,10 @@
             )
         if ocean_token.balanceOf(wallet.address) < ocean_amount:
             raise InsufficientBalance(
-<<<<<<< HEAD
-                f"Insufficient funds for buying {amount_base} DataTokens!"
-            )
-        if (
-            ocean_token.allowance(wallet.address, self._exchange_address)
-            < ocean_amount_base
-        ):
-            tx_id = ocean_token.approve(
-                self._exchange_address, ocean_amount_base, wallet
-            )
-=======
                 f"Insufficient funds for buying {pretty_ether_and_wei(amount, 'DataTokens')}!"
             )
         if ocean_token.allowance(wallet.address, self._exchange_address) < ocean_amount:
             tx_id = ocean_token.approve(self._exchange_address, ocean_amount, wallet)
->>>>>>> 5c8a19c9
             tx_receipt = ocean_token.get_tx_receipt(self._web3, tx_id)
             if not tx_receipt or tx_receipt.status != 1:
                 raise VerifyTxFailed(
@@ -122,12 +99,8 @@
         )
         return bool(exchange.get_tx_receipt(self._web3, tx_id).status)
 
-<<<<<<< HEAD
     @enforce_types
-    def create(self, data_token: str, exchange_rate: float, wallet: Wallet) -> str:
-=======
     def create(self, data_token: str, exchange_rate: int, wallet: Wallet) -> str:
->>>>>>> 5c8a19c9
         assert exchange_rate > 0, "Invalid exchange rate, must be > 0"
         exchange = self._exchange_contract()
         tx_id = exchange.create(
