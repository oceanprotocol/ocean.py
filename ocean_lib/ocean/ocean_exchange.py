#
# Copyright 2021 Ocean Protocol Foundation
# SPDX-License-Identifier: Apache-2.0
#

<<<<<<< HEAD
from decimal import Decimal

=======
from enforce_typing import enforce_types
>>>>>>> 00238c15
from ocean_lib.config import Config
from ocean_lib.exceptions import VerifyTxFailed
from ocean_lib.models.data_token import DataToken
from ocean_lib.models.fixed_rate_exchange import FixedRateExchange
from ocean_lib.web3_internal.currency import from_wei, to_wei
from ocean_lib.web3_internal.wallet import Wallet
from web3.exceptions import ValidationError


@enforce_types
class OceanExchange:
    def __init__(self, ocean_token_address: str, exchange_address: str, config: Config):
        """Initialises OceanExchange object."""
        self.ocean_address = ocean_token_address
        self._exchange_address = exchange_address
        self._config = config

    def _exchange_contract(self):
        return FixedRateExchange(self._exchange_address)

    def get_quote(self, amount: float, exchange_id: str):
        exchange = self._exchange_contract()
        amount_base = to_wei(Decimal(amount))
        ocean_amount_base = exchange.get_base_token_quote(exchange_id, amount_base)
        return float(from_wei(ocean_amount_base))

    def get_exchange_id_fallback_dt_and_owner(
        self, exchange_id, exchange_owner, data_token
    ):
        exchange = self._exchange_contract()

        if exchange_id:
            return exchange, exchange_id

        assert (
            exchange_owner and data_token
        ), "exchange_owner and data_token are required when exchange_id is not given."

        return (
            exchange,
            exchange.generateExchangeId(self.ocean_address, data_token, exchange_owner),
        )

    def buy_at_fixed_rate(
        self,
        amount: float,
        wallet: Wallet,
        max_OCEAN_amount: float,
        exchange_id: str = "",
        data_token: str = "",
        exchange_owner: str = "",
    ) -> bool:

        exchange, exchange_id = self.get_exchange_id_fallback_dt_and_owner(
            exchange_id, exchange_owner, data_token
        )

        amount_base = to_wei(Decimal(amount))
        max_OCEAN_amount_base = to_wei(Decimal(max_OCEAN_amount))

        # Figure out the amount of ocean tokens to approve before triggering the exchange function to do the swap
        ocean_amount_base = exchange.get_base_token_quote(exchange_id, amount_base)
        if ocean_amount_base > max_OCEAN_amount_base:
            raise ValidationError(
                f"Buying {amount} datatokens requires {from_wei(ocean_amount_base)} OCEAN "
                f"tokens which exceeds the max_OCEAN_amount {max_OCEAN_amount}."
            )
        ocean_token = DataToken(self.ocean_address)
        ocean_token.get_tx_receipt(
            ocean_token.approve(self._exchange_address, ocean_amount_base, wallet)
        )
        tx_id = exchange.buy_data_token(
            exchange_id, data_token_amount=amount_base, from_wallet=wallet
        )
        return bool(exchange.get_tx_receipt(tx_id).status)

    def create(self, data_token: str, exchange_rate: float, wallet: Wallet) -> str:
        assert exchange_rate > 0, "Invalid exchange rate, must be > 0"
        exchange = self._exchange_contract()
        exchange_rate_base = to_wei(Decimal(exchange_rate))
        tx_id = exchange.create(
            self.ocean_address, data_token, exchange_rate_base, from_wallet=wallet
        )
        # get tx receipt
        tx_receipt = exchange.get_tx_receipt(tx_id)
        # get event log from receipt
        logs = exchange.contract.events.ExchangeCreated().processReceipt(tx_receipt)
        if not logs:
            raise VerifyTxFailed(
                f"Create new datatoken exchange failed, transaction receipt for tx {tx_id} is not found."
            )

        exchange_id = logs[0].args.exchangeId  # get from event log args
        # compare exchange_id to generateExchangeId() value
        assert exchange_id == exchange.generateExchangeId(
            self.ocean_address, data_token, wallet.address
        )

        return exchange_id

    def setRate(
        self,
        new_rate: float,
        wallet: Wallet,
        exchange_id: str = "",
        data_token: str = "",
        exchange_owner: str = "",
    ) -> bool:
        assert new_rate > 0, "Invalid exchange rate, must be > 0"
        exchange_rate_base = to_wei(Decimal(new_rate))

        exchange, exchange_id = self.get_exchange_id_fallback_dt_and_owner(
            exchange_id, exchange_owner, data_token
        )

        tx_id = exchange.setRate(exchange_id, exchange_rate_base, from_wallet=wallet)
        # get tx receipt
        tx_receipt = exchange.get_tx_receipt(tx_id)
        # get event log from receipt
        logs = exchange.contract.events.ExchangeRateChanged().processReceipt(tx_receipt)
        if not logs:
            raise VerifyTxFailed(
                f"Set rate for exchange_id {exchange_id} failed, transaction receipt for tx {tx_id} is not found."
            )

        return True<|MERGE_RESOLUTION|>--- conflicted
+++ resolved
@@ -3,12 +3,9 @@
 # SPDX-License-Identifier: Apache-2.0
 #
 
-<<<<<<< HEAD
 from decimal import Decimal
 
-=======
 from enforce_typing import enforce_types
->>>>>>> 00238c15
 from ocean_lib.config import Config
 from ocean_lib.exceptions import VerifyTxFailed
 from ocean_lib.models.data_token import DataToken
