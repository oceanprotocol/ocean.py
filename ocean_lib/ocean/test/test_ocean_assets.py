--- conflicted
+++ resolved
@@ -337,7 +337,6 @@
 def test_pay_for_access_service_insufficient_balance(
     publisher_ocean, config, publisher_wallet
 ):
-<<<<<<< HEAD
     ocean = publisher_ocean_instance
 
     name = "Branin dataset"
@@ -345,14 +344,7 @@
     (data_nft, datatoken, ddo) = ocean.assets.create_url_asset(
         name, url, publisher_wallet
     )
-=======
-    _, datatoken = deploy_erc721_erc20(config, publisher_wallet, publisher_wallet)
-
-    ddo_dict = copy.deepcopy(get_sample_ddo())
-    ddo_dict["services"][0]["datatokenAddress"] = datatoken.address
-    ddo = DDO.from_dict(ddo_dict)
->>>>>>> b6226aa3
-
+    
     empty_wallet = accounts.add()
 
     with pytest.raises(InsufficientBalance):
