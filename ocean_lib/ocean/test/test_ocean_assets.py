--- conflicted
+++ resolved
@@ -120,18 +120,13 @@
     with pytest.raises(ValueError):
         ocn.assets.update(ddo, bob)
 
-<<<<<<< HEAD
-    _ = ocn.assets.update(ddo, alice)
+    _ = ocn.assets.update(ddo, alice, encrypt=encrypt)
     log = ddo_reg.get_event_log(
         ddo_reg.EVENT_METADATA_UPDATED,
         block - DEFAULT_BLOCK_CONFIRMATIONS,
         asset_id,
         30,
     )
-=======
-    _ = ocn.assets.update(ddo, alice, encrypt=encrypt)
-    log = ddo_reg.get_event_log(ddo_reg.EVENT_METADATA_UPDATED, block, asset_id, 30)
->>>>>>> bffcaf48
     assert log, "no ddo updated event"
     _asset = wait_for_update(ocn, ddo.did, "name", _name)
     assert _asset, "Cannot read asset after update."
