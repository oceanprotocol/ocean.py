--- conflicted
+++ resolved
@@ -10,10 +10,6 @@
 
 import eth_keys
 import pytest
-<<<<<<< HEAD
-=======
-
->>>>>>> 1076c9af
 from ocean_lib.agreements.file_objects import FilesTypeFactory
 from ocean_lib.agreements.service_types import ServiceTypes
 from ocean_lib.assets.asset import Asset
@@ -57,12 +53,7 @@
     ddo.metadata = new_metadata
 
     _asset = publisher_ocean_instance.assets.update(
-<<<<<<< HEAD
         asset=ddo, publisher_wallet=publisher_wallet
-=======
-        asset=ddo,
-        publisher_wallet=publisher_wallet,
->>>>>>> 1076c9af
     )
 
     assert _asset.datatokens == ddo.datatokens
@@ -86,12 +77,7 @@
     ddo.credentials = _new_credentials
 
     _asset = publisher_ocean_instance.assets.update(
-<<<<<<< HEAD
         asset=ddo, publisher_wallet=publisher_wallet
-=======
-        asset=ddo,
-        publisher_wallet=publisher_wallet,
->>>>>>> 1076c9af
     )
 
     assert _asset.credentials == _new_credentials, "Credentials were not updated."
@@ -115,11 +101,7 @@
         service_id="3",
         service_type=ServiceTypes.ASSET_ACCESS,
         service_endpoint=f"{data_provider.get_url(config)}/api/services/download",
-<<<<<<< HEAD
-        data_token=erc20_token.address,
-=======
         datatoken=erc20_token.address,
->>>>>>> 1076c9af
         files=encrypted_files,
         timeout=0,
     )
@@ -136,25 +118,15 @@
     ddo.services.append(access_service)
 
     _asset = publisher_ocean_instance.assets.update(
-<<<<<<< HEAD
         asset=ddo, publisher_wallet=publisher_wallet
-=======
-        asset=ddo,
-        publisher_wallet=publisher_wallet,
->>>>>>> 1076c9af
     )
 
     assert len(_asset.datatokens) == len(old_asset.datatokens) + 1
     assert len(_asset.services) == len(old_asset.services) + 1
     assert _asset.datatokens[1].get("address") == erc20_token.address
     assert _asset.datatokens[0].get("address") == old_asset.datatokens[0].get("address")
-<<<<<<< HEAD
-    assert _asset.services[0].data_token == old_asset.datatokens[0].get("address")
-    assert _asset.services[1].data_token == erc20_token.address
-=======
     assert _asset.services[0].datatoken == old_asset.datatokens[0].get("address")
     assert _asset.services[1].datatoken == erc20_token.address
->>>>>>> 1076c9af
 
     # Delete datatoken
     new_asset = new_metadata = copy.deepcopy(_asset)
@@ -168,32 +140,19 @@
     new_asset.services = [
         service
         for service in new_asset.services
-<<<<<<< HEAD
-        if service.data_token != removed_dt.get("address")
-=======
         if service.datatoken != removed_dt.get("address")
->>>>>>> 1076c9af
     ]
 
     old_datatokens = _asset.datatokens
 
     _asset = publisher_ocean_instance.assets.update(
-<<<<<<< HEAD
         asset=new_asset, publisher_wallet=publisher_wallet
-=======
-        asset=new_asset,
-        publisher_wallet=publisher_wallet,
->>>>>>> 1076c9af
     )
 
     assert _asset, "Cannot read asset after update."
     assert len(_asset.datatokens) == 1
     assert _asset.datatokens[0].get("address") == old_datatokens[0].get("address")
-<<<<<<< HEAD
-    assert _asset.services[0].data_token == old_datatokens[0].get("address")
-=======
     assert _asset.services[0].datatoken == old_datatokens[0].get("address")
->>>>>>> 1076c9af
 
 
 def test_update_flags(publisher_ocean_instance, publisher_wallet, config):
