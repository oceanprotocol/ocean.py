#
# Copyright 2021 Ocean Protocol Foundation
# SPDX-License-Identifier: Apache-2.0
#
import copy
import time
import uuid
from unittest.mock import patch

import eth_keys
import pytest
from ocean_lib.agreements.service_types import ServiceTypes
from ocean_lib.assets.asset import Asset
from ocean_lib.data_provider.data_service_provider import DataServiceProvider
from ocean_lib.exceptions import AquariusError, ContractNotFound, InsufficientBalance
from ocean_lib.models.erc721_factory import ERC721FactoryContract
from ocean_lib.models.models_structures import ErcCreateData
from ocean_lib.services.service import Service
from ocean_lib.web3_internal.constants import ZERO_ADDRESS
from ocean_lib.web3_internal.wallet import Wallet
from tests.resources.ddo_helpers import (
    build_credentials_dict,
    create_asset,
    create_basics,
    get_resource_path,
    get_sample_ddo,
    wait_for_update,
)
<<<<<<< HEAD
from tests.resources.helper_functions import deploy_erc721_erc20, get_address_of_type
=======
from tests.resources.helper_functions import (
    create_asset,
    create_basics,
    deploy_erc721_erc20,
    get_address_of_type,
)
>>>>>>> 7d3e829b


def test_register_asset(publisher_ocean_instance, publisher_wallet, consumer_wallet):
    """Test various paths for asset registration.

    Happy paths are tested in the publish flow."""
    ocn = publisher_ocean_instance

    invalid_did = "did:op:0123456789"
    assert ocn.assets.resolve(invalid_did) is None


@pytest.mark.skip(reason="TODO: update function on OceanAssets class")
def test_update(publisher_ocean_instance, publisher_wallet, consumer_wallet, config):
    ocn = publisher_ocean_instance
    block = ocn.web3.eth.block_number
    alice = publisher_wallet
    bob = consumer_wallet

    ddo = create_asset(ocn, alice, config)

    # Publish the metadata
    _name = "updated name"
    ddo.metadata["name"] = _name
    assert ddo.metadata["name"] == _name, "Asset's name was not updated."

    with pytest.raises(ValueError):
        ocn.assets.update(ddo, bob)

    _ = ocn.assets.update(ddo, alice)
    block_confirmations = ocn.config.block_confirmations.value

    log = ddo_reg.get_event_log(
        ddo_reg.EVENT_METADATA_UPDATED, block - block_confirmations, asset_id, 30
    )
    assert log, "no ddo updated event"
    _asset = wait_for_update(ocn, ddo.did, "name", _name)
    assert _asset, "Cannot read asset after update."
    assert (
        _asset.metadata["main"]["name"] == _name
    ), "updated asset does not have the new updated name !!!"

    assert (
        ocn.assets.owner(ddo.did) == alice.address
    ), "asset owner does not seem correct."

    assert (
        _get_num_assets(alice.address) == num_assets_owned + 1
    ), "The new asset was not published in Alice wallet."


def test_ocean_assets_search(publisher_ocean_instance, publisher_wallet, config):
    """Tests that a created asset can be searched successfully."""
    identifier = str(uuid.uuid1()).replace("-", "")
    metadata = {
        "created": "2020-11-15T12:27:48Z",
        "updated": "2021-05-17T21:58:02Z",
        "description": "Sample description",
        "name": identifier,
        "type": "dataset",
        "author": "OPF",
        "license": "https://market.oceanprotocol.com/terms",
    }

    assert (
        len(publisher_ocean_instance.assets.search(identifier)) == 0
    ), "Asset search failed."

    create_asset(publisher_ocean_instance, publisher_wallet, config, metadata)

    time.sleep(1)  # apparently changes are not instantaneous
    assert (
        len(publisher_ocean_instance.assets.search(identifier)) == 1
    ), "Searched for the occurrences of the identifier failed. "

    assert (
        len(
            publisher_ocean_instance.assets.query(
                {
                    "query": {
                        "query_string": {
                            "query": identifier,
                            "fields": ["metadata.name"],
                        }
                    }
                }
            )
        )
        == 1
    ), "Query failed.The identifier was not found in the name."
    assert (
        len(
            publisher_ocean_instance.assets.query(
                {
                    "query": {
                        "query_string": {
                            "query": "Gorilla",
                            "fields": ["metadata.name"],
                        }
                    }
                }
            )
        )
        == 0
    )


def test_ocean_assets_validate(publisher_ocean_instance):
    """Tests that the validate function returns an error for invalid metadata."""
    ddo_dict = get_sample_ddo()
    ddo = Asset.from_dict(ddo_dict)

    assert publisher_ocean_instance.assets.validate(
        ddo
    ), "asset should be valid, unless the schema changed."


def test_ocean_assets_algorithm(publisher_ocean_instance, publisher_wallet, config):
    """Tests the creation of an algorithm DDO."""
    metadata = {
        "created": "2020-11-15T12:27:48Z",
        "updated": "2021-05-17T21:58:02Z",
        "description": "Sample description",
        "name": "Sample algorithm asset",
        "type": "algorithm",
        "author": "OPF",
        "license": "https://market.oceanprotocol.com/terms",
        "algorithm": {
            "language": "scala",
            "format": "docker-image",
            "version": "0.1",
            "container": {
                "entrypoint": "node $ALGO",
                "image": "node",
                "tag": "10",
                "checksum": "test",
            },
        },
    }

    ddo = create_asset(publisher_ocean_instance, publisher_wallet, config, metadata)
    assert ddo, "DDO None. The ddo is not cached after the creation."


def test_download_fails(publisher_ocean_instance, publisher_wallet):
    """Tests failures of assets download function."""
    with patch("ocean_lib.ocean.ocean_assets.OceanAssets.resolve") as mock:
        asset = Asset.from_dict(get_sample_ddo())
        mock.return_value = asset
        with pytest.raises(AssertionError):
            publisher_ocean_instance.assets.download_asset(
                asset, "", publisher_wallet, "", "", index=-4
            )
        with pytest.raises(TypeError):
            publisher_ocean_instance.assets.download_asset(
                asset, "", publisher_wallet, "", "", index="string_index"
            )


def test_create_bad_metadata(publisher_ocean_instance, publisher_wallet, config):
    """Tests that we can't create the asset with plecos failure."""
    metadata = {
        "created": "2020-11-15T12:27:48Z",
        "updated": "2021-05-17T21:58:02Z",
        "description": "Sample description",
        # name missing intentionally
        "type": "dataset",
        "author": "OPF",
        "license": "https://market.oceanprotocol.com/terms",
    }
    with pytest.raises(AssertionError):
        create_asset(publisher_ocean_instance, publisher_wallet, config, metadata)

    metadata["name"] = "Sample asset"
    metadata.pop("type")
    with pytest.raises(AssertionError):
        create_asset(publisher_ocean_instance, publisher_wallet, config, metadata)


def test_pay_for_service_insufficient_balance(
    publisher_ocean_instance, config, publisher_wallet
):
    """Tests if balance is lower than the purchased amount."""
    _, erc20_token = deploy_erc721_erc20(
        publisher_ocean_instance.web3, config, publisher_wallet, publisher_wallet
    )

    ddo_dict = copy.deepcopy(get_sample_ddo())
    ddo_dict["services"][0]["datatokenAddress"] = erc20_token.address
    asset = Asset.from_dict(ddo_dict)

    empty_account = publisher_ocean_instance.web3.eth.account.create()
    pk = eth_keys.KeyAPI.PrivateKey(empty_account.key)
    empty_wallet = Wallet(
        publisher_ocean_instance.web3,
        str(pk),
        block_confirmations=config.block_confirmations,
        transaction_timeout=config.transaction_timeout,
    )

    with pytest.raises(InsufficientBalance):
        publisher_ocean_instance.assets.pay_for_service(
            asset, asset.get_service("access"), empty_wallet
        )


def test_plain_asset_with_one_datatoken(
    publisher_ocean_instance, publisher_wallet, config
):
    web3 = publisher_ocean_instance.web3
    data_provider = DataServiceProvider

    erc721_factory, metadata, encrypted_files = create_basics(
        config, web3, data_provider
    )

    # Publisher deploys NFT contract
    tx = erc721_factory.deploy_erc721_contract(
        "NFT1",
        "NFTSYMBOL",
        1,
        ZERO_ADDRESS,
        "https://oceanprotocol.com/nft/",
        publisher_wallet,
    )
    tx_receipt = web3.eth.wait_for_transaction_receipt(tx)
    registered_event = erc721_factory.get_event_log(
        ERC721FactoryContract.EVENT_NFT_CREATED,
        tx_receipt.blockNumber,
        web3.eth.block_number,
        None,
    )
    assert registered_event[0].event == "NFTCreated"
    assert registered_event[0].args.admin == publisher_wallet.address
    erc721_address = registered_event[0].args.newTokenAddress

    erc20_data = ErcCreateData(
        template_index=1,
        strings=["Datatoken 1", "DT1"],
        addresses=[
            publisher_wallet.address,
            publisher_wallet.address,
            ZERO_ADDRESS,
            get_address_of_type(config, "Ocean"),
        ],
        uints=[web3.toWei("0.5", "ether"), 0],
        bytess=[b""],
    )

    ddo = publisher_ocean_instance.assets.create(
        metadata=metadata,
        publisher_wallet=publisher_wallet,
        encrypted_files=encrypted_files,
        erc721_address=erc721_address,
        erc20_tokens_data=[erc20_data],
    )
    assert ddo, "The asset is not created."
    assert ddo.nft["name"] == "NFT1"
    assert ddo.nft["symbol"] == "NFTSYMBOL"
    assert ddo.nft["address"] == erc721_address
    assert ddo.nft["owner"] == publisher_wallet.address
    assert ddo.datatokens[0]["name"] == "Datatoken 1"
    assert ddo.datatokens[0]["symbol"] == "DT1"
    assert ddo.credentials == build_credentials_dict()


def test_plain_asset_multiple_datatokens(
    publisher_ocean_instance, publisher_wallet, config
):
    web3 = publisher_ocean_instance.web3
    data_provider = DataServiceProvider
    erc721_factory, metadata, encrypted_files = create_basics(
        config, web3, data_provider
    )

    tx = erc721_factory.deploy_erc721_contract(
        "NFT2",
        "NFT2SYMBOL",
        1,
        ZERO_ADDRESS,
        "https://oceanprotocol.com/nft/",
        publisher_wallet,
    )
    tx_receipt = web3.eth.wait_for_transaction_receipt(tx)
    registered_event = erc721_factory.get_event_log(
        ERC721FactoryContract.EVENT_NFT_CREATED,
        tx_receipt.blockNumber,
        web3.eth.block_number,
        None,
    )

    assert registered_event[0].event == "NFTCreated"
    assert registered_event[0].args.admin == publisher_wallet.address
    erc721_address2 = registered_event[0].args.newTokenAddress

    erc20_data1 = ErcCreateData(
        template_index=1,
        strings=["Datatoken 2", "DT2"],
        addresses=[
            publisher_wallet.address,
            publisher_wallet.address,
            ZERO_ADDRESS,
            get_address_of_type(config, "Ocean"),
        ],
        uints=[web3.toWei("0.5", "ether"), 0],
        bytess=[b""],
    )
    erc20_data2 = ErcCreateData(
        template_index=1,
        strings=["Datatoken 3", "DT3"],
        addresses=[
            publisher_wallet.address,
            publisher_wallet.address,
            ZERO_ADDRESS,
            get_address_of_type(config, "Ocean"),
        ],
        uints=[web3.toWei("0.5", "ether"), 0],
        bytess=[b""],
    )

    ddo = publisher_ocean_instance.assets.create(
        metadata=metadata,
        publisher_wallet=publisher_wallet,
        encrypted_files=encrypted_files,
        erc721_address=erc721_address2,
        erc20_tokens_data=[erc20_data1, erc20_data2],
    )
    assert ddo, "The asset is not created."
    assert ddo.nft["name"] == "NFT2"
    assert ddo.nft["symbol"] == "NFT2SYMBOL"
    assert ddo.nft["address"] == erc721_address2
    assert ddo.nft["owner"] == publisher_wallet.address
    assert ddo.datatokens[0]["name"] == "Datatoken 2"
    assert ddo.datatokens[0]["symbol"] == "DT2"
    assert ddo.datatokens[1]["name"] == "Datatoken 3"
    assert ddo.datatokens[1]["symbol"] == "DT3"
    assert len(ddo.services) == 2
    assert len(ddo.datatokens) == 2
    assert ddo.credentials == build_credentials_dict()

    data_token_names = []
    for data_token in ddo.datatokens:
        data_token_names.append(data_token["name"])
    assert data_token_names[0] == "Datatoken 2"
    assert data_token_names[1] == "Datatoken 3"


def test_plain_asset_multiple_services(
    publisher_ocean_instance, publisher_wallet, config
):
    erc721_token, erc20_token = deploy_erc721_erc20(
        publisher_ocean_instance.web3, config, publisher_wallet, publisher_wallet
    )

    web3 = publisher_ocean_instance.web3
    data_provider = DataServiceProvider
    _, metadata, encrypted_files = create_basics(config, web3, data_provider)

    access_service = Service(
        service_id="0",
        service_type=ServiceTypes.ASSET_ACCESS,
        service_endpoint=f"{data_provider.get_url(config)}/api/services/download",
        data_token=erc20_token.address,
        files=encrypted_files,
        timeout=0,
    )

    # Set the compute values for compute service
    compute_values = {
        "namespace": "ocean-compute",
        "cpus": 2,
        "gpus": 4,
        "gpuType": "NVIDIA Tesla V100 GPU",
        "memory": "128M",
        "volumeSize": "2G",
        "allowRawAlgorithm": False,
        "allowNetworkAccess": True,
    }
    compute_service = Service(
        service_id="1",
        service_type=ServiceTypes.CLOUD_COMPUTE,
        service_endpoint=f"{data_provider.get_url(config)}/api/services/compute",
        data_token=erc20_token.address,
        files=encrypted_files,
        timeout=3600,
        compute_values=compute_values,
    )

    ddo = publisher_ocean_instance.assets.create(
        metadata=metadata,
        publisher_wallet=publisher_wallet,
        encrypted_files=encrypted_files,
        services=[access_service, compute_service],
        erc721_address=erc721_token.address,
        deployed_erc20_tokens=[erc20_token],
    )
    assert ddo, "The asset is not created."
    assert ddo.nft["name"] == "NFT"
    assert ddo.nft["symbol"] == "NFTSYMBOL"
    assert ddo.nft["address"] == erc721_token.address
    assert ddo.nft["owner"] == publisher_wallet.address
    assert ddo.datatokens[0]["name"] == "ERC20DT1"
    assert ddo.datatokens[0]["symbol"] == "ERC20DT1Symbol"
    assert ddo.datatokens[0]["address"] == erc20_token.address
    assert ddo.credentials == build_credentials_dict()
    assert ddo.services[1].compute_values == compute_values


def test_encrypted_asset(publisher_ocean_instance, publisher_wallet, config):
    erc721_token, erc20_token = deploy_erc721_erc20(
        publisher_ocean_instance.web3, config, publisher_wallet, publisher_wallet
    )

    web3 = publisher_ocean_instance.web3
    data_provider = DataServiceProvider
    _, metadata, encrypted_files = create_basics(config, web3, data_provider)

    ddo = publisher_ocean_instance.assets.create(
        metadata=metadata,
        publisher_wallet=publisher_wallet,
        encrypted_files=encrypted_files,
        erc721_address=erc721_token.address,
        deployed_erc20_tokens=[erc20_token],
        encrypt_flag=True,
    )
    assert ddo, "The asset is not created."
    assert ddo.nft["name"] == "NFT"
    assert ddo.nft["symbol"] == "NFTSYMBOL"
    assert ddo.nft["address"] == erc721_token.address
    assert ddo.nft["owner"] == publisher_wallet.address
    assert ddo.datatokens[0]["name"] == "ERC20DT1"
    assert ddo.datatokens[0]["symbol"] == "ERC20DT1Symbol"
    assert ddo.datatokens[0]["address"] == erc20_token.address


def test_compressed_asset(publisher_ocean_instance, publisher_wallet, config):
    erc721_token, erc20_token = deploy_erc721_erc20(
        publisher_ocean_instance.web3, config, publisher_wallet, publisher_wallet
    )

    web3 = publisher_ocean_instance.web3
    data_provider = DataServiceProvider
    _, metadata, encrypted_files = create_basics(config, web3, data_provider)

    ddo = publisher_ocean_instance.assets.create(
        metadata=metadata,
        publisher_wallet=publisher_wallet,
        encrypted_files=encrypted_files,
        erc721_address=erc721_token.address,
        deployed_erc20_tokens=[erc20_token],
        compress_flag=True,
    )
    assert ddo, "The asset is not created."
    assert ddo.nft["name"] == "NFT"
    assert ddo.nft["symbol"] == "NFTSYMBOL"
    assert ddo.nft["address"] == erc721_token.address
    assert ddo.nft["owner"] == publisher_wallet.address
    assert ddo.datatokens[0]["name"] == "ERC20DT1"
    assert ddo.datatokens[0]["symbol"] == "ERC20DT1Symbol"
    assert ddo.datatokens[0]["address"] == erc20_token.address


def test_compressed_and_encrypted_asset(
    publisher_ocean_instance, publisher_wallet, config
):
    erc721_token, erc20_token = deploy_erc721_erc20(
        publisher_ocean_instance.web3, config, publisher_wallet, publisher_wallet
    )

    web3 = publisher_ocean_instance.web3
    data_provider = DataServiceProvider
    _, metadata, encrypted_files = create_basics(config, web3, data_provider)

    ddo = publisher_ocean_instance.assets.create(
        metadata=metadata,
        publisher_wallet=publisher_wallet,
        encrypted_files=encrypted_files,
        erc721_address=erc721_token.address,
        deployed_erc20_tokens=[erc20_token],
        encrypt_flag=True,
        compress_flag=True,
    )
    assert ddo, "The asset is not created."
    assert ddo.nft["name"] == "NFT"
    assert ddo.nft["symbol"] == "NFTSYMBOL"
    assert ddo.nft["owner"] == publisher_wallet.address
    assert ddo.datatokens[0]["name"] == "ERC20DT1"
    assert ddo.datatokens[0]["symbol"] == "ERC20DT1Symbol"
    assert ddo.datatokens[0]["address"] == erc20_token.address

    # owner can view file urls for his asset
    asset_urls = DataServiceProvider.get_asset_urls(
        ddo.did, ddo.services[0].id, "http://172.15.0.4:8030", publisher_wallet
    )
    file1_dict = {"type": "url", "url": "https://url.com/file1.csv", "method": "GET"}
    file2_dict = {"type": "url", "url": "https://url.com/file2.csv", "method": "GET"}
    assert file1_dict in asset_urls
    assert file2_dict in asset_urls


def test_asset_creation_errors(publisher_ocean_instance, publisher_wallet, config):
    erc721_token, erc20_token = deploy_erc721_erc20(
        publisher_ocean_instance.web3, config, publisher_wallet, publisher_wallet
    )

    web3 = publisher_ocean_instance.web3
    data_provider = DataServiceProvider
    _, metadata, encrypted_files = create_basics(config, web3, data_provider)

    some_random_address = ZERO_ADDRESS
    with pytest.raises(ContractNotFound):
        publisher_ocean_instance.assets.create(
            metadata=metadata,
            publisher_wallet=publisher_wallet,
            encrypted_files=encrypted_files,
            erc721_address=some_random_address,
            deployed_erc20_tokens=[erc20_token],
            encrypt_flag=True,
        )

    with patch("ocean_lib.aquarius.aquarius.Aquarius.ddo_exists") as mock:
        mock.return_value = True
        with pytest.raises(AquariusError):
            publisher_ocean_instance.assets.create(
                metadata=metadata,
                publisher_wallet=publisher_wallet,
                encrypted_files=encrypted_files,
                erc721_address=erc721_token.address,
                deployed_erc20_tokens=[erc20_token],
                encrypt_flag=True,
            )<|MERGE_RESOLUTION|>--- conflicted
+++ resolved
@@ -22,20 +22,10 @@
     build_credentials_dict,
     create_asset,
     create_basics,
-    get_resource_path,
     get_sample_ddo,
     wait_for_update,
 )
-<<<<<<< HEAD
 from tests.resources.helper_functions import deploy_erc721_erc20, get_address_of_type
-=======
-from tests.resources.helper_functions import (
-    create_asset,
-    create_basics,
-    deploy_erc721_erc20,
-    get_address_of_type,
-)
->>>>>>> 7d3e829b
 
 
 def test_register_asset(publisher_ocean_instance, publisher_wallet, consumer_wallet):
