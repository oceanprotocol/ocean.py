#
# Copyright 2021 Ocean Protocol Foundation
# SPDX-License-Identifier: Apache-2.0
#
import time
import uuid

import pytest
from eth_utils import add_0x_prefix

from ocean_lib.common.agreements.consumable import ConsumableCodes
from ocean_lib.common.agreements.service_factory import ServiceDescriptor
from ocean_lib.common.ddo.ddo import DDO
from ocean_lib.common.did import DID, did_to_id
from ocean_lib.exceptions import InsufficientBalance
from ocean_lib.models.data_token import DataToken
from ocean_lib.web3_internal.constants import ZERO_ADDRESS
from tests.resources.ddo_helpers import (
    get_computing_metadata,
    get_resource_path,
    get_sample_algorithm_ddo,
    wait_for_ddo,
    wait_for_update,
)
from tests.resources.helper_functions import get_consumer_wallet, get_publisher_wallet


def create_asset(ocean, publisher):
    """Helper function for asset creation based on ddo_sa_sample.json."""
    sample_ddo_path = get_resource_path("ddo", "ddo_sa_sample.json")
    assert sample_ddo_path.exists(), "{} does not exist!".format(sample_ddo_path)

    asset = DDO(json_filename=sample_ddo_path)
    asset.metadata["main"]["files"][0]["checksum"] = str(uuid.uuid4())
    my_secret_store = "http://myownsecretstore.com"
    auth_service = ServiceDescriptor.authorization_service_descriptor(my_secret_store)
    return ocean.assets.create(asset.metadata, publisher, [auth_service])


def test_register_asset(publisher_ocean_instance):
    """Test various paths for asset registration."""
    ocn = publisher_ocean_instance
    ddo_reg = ocn.assets.ddo_registry()
    block = ocn.web3.eth.block_number
    alice = get_publisher_wallet()
    bob = get_consumer_wallet()

    def _get_num_assets(_minter):
        dids = [add_0x_prefix(did_to_id(a)) for a in ocn.assets.owner_assets(_minter)]
        dids = [a for a in dids if len(a) == 42]
<<<<<<< HEAD
        return len(
            [
                a
                for a in dids
                if DataToken(ocn.web3, a).contract_concise.isMinter(_minter)
            ]
        )
=======
        return len([a for a in dids if DataToken(a).contract.caller.isMinter(_minter)])
>>>>>>> c6453ca8

    num_assets_owned = _get_num_assets(alice.address)

    original_ddo = create_asset(ocn, alice)
    assert original_ddo, "create asset failed."

    # try to resolve new asset
    did = original_ddo.did
    asset_id = original_ddo.asset_id
    log = ddo_reg.get_event_log(ddo_reg.EVENT_METADATA_CREATED, block, asset_id, 30)
    assert log, "no ddo created event."

    ddo = wait_for_ddo(ocn, did)
    assert ddo, "ddo is not found in cache."
    ddo_dict = ddo.as_dictionary()
    original = original_ddo.as_dictionary()
    assert (
        ddo_dict["publicKey"] == original["publicKey"]
    ), "The new asset's public key does not coincide with the original asset's one."
    assert (
        ddo_dict["authentication"] == original["authentication"]
    ), "The new asset's authentication key does not coincide with the original asset's one."
    assert ddo_dict["service"], "The new asset does not have the service field."
    assert original["service"], "The original asset does not have the service field."
    metadata = ddo_dict["service"][0]["attributes"]
    if "datePublished" in metadata["main"]:
        metadata["main"].pop("datePublished")
    assert (
        ddo_dict["service"][0]["attributes"]["main"]["name"]
        == original["service"][0]["attributes"]["main"]["name"]
    ), "The new asset has a different name."
    assert (
        ddo_dict["service"][1] == original["service"][1]
    ), "The new asset's access service does not coincide with the original asset's one."

    # Can't resolve unregistered asset
    unregistered_did = DID.did({"0": "0x00112233445566"})
    with pytest.raises(ValueError):
        ocn.assets.resolve(unregistered_did)

    # Raise error on bad did
    invalid_did = "did:op:0123456789"
    with pytest.raises(ValueError):
        ocn.assets.resolve(invalid_did)

    meta_data_assets = ocn.assets.search("")
    if meta_data_assets:
        print("Currently registered assets:")
        print(meta_data_assets)

    # Publish the metadata
    _name = "updated name"
    ddo.metadata["main"]["name"] = _name
    assert ddo.metadata["main"]["name"] == _name, "Asset's name was not updated."
    with pytest.raises(ValueError):
        ocn.assets.update(ddo, bob)

    _ = ocn.assets.update(ddo, alice)
    log = ddo_reg.get_event_log(ddo_reg.EVENT_METADATA_UPDATED, block, asset_id, 30)
    assert log, "no ddo updated event"
    _asset = wait_for_update(ocn, ddo.did, "name", _name)
    assert _asset, "Cannot read asset after update."
    assert (
        _asset.metadata["main"]["name"] == _name
    ), "updated asset does not have the new updated name !!!"

    assert (
        ocn.assets.owner(ddo.did) == alice.address
    ), "asset owner does not seem correct."

    assert (
        _get_num_assets(alice.address) == num_assets_owned + 1
    ), "The new asset was not published in Alice wallet."


def test_ocean_assets_search(publisher_ocean_instance, metadata):
    """Tests that a created asset can be searched successfully."""
    identifier = str(uuid.uuid1()).replace("-", "")
    metadata_copy = metadata.copy()
    metadata_copy["main"]["name"] = identifier
    assert (
        len(publisher_ocean_instance.assets.search(identifier)) == 0
    ), "Asset search failed."

    publisher = get_publisher_wallet()
    ddo = publisher_ocean_instance.assets.create(metadata_copy, publisher)
    wait_for_ddo(publisher_ocean_instance, ddo.did)
    time.sleep(1)  # apparently changes are not instantaneous
    assert (
        len(publisher_ocean_instance.assets.search(identifier)) == 1
    ), "Searched for the occurrences of the identifier failed. "
    assert (
        len(
            publisher_ocean_instance.assets.query(
                {
                    "query_string": {
                        "query": identifier,
                        "fields": ["service.attributes.main.name"],
                    }
                }
            )
        )
        == 1,
        "Query failed.The identifier was not found in the name.",
    )
    assert (
        len(
            publisher_ocean_instance.assets.query(
                {
                    "query_string": {
                        "query": "Gorilla",
                        "fields": ["service.attributes.main.name"],
                    }
                }
            )
        )
        == 0
    )


def test_ocean_assets_validate(publisher_ocean_instance, metadata):
    """Tests that the validate function returns an error for invalid metadata."""
    assert publisher_ocean_instance.assets.validate(
        metadata
    ), "metadata should be valid, unless the schema changed."


def test_ocean_assets_algorithm(publisher_ocean_instance):
    """Tests the creation of an algorithm DDO."""
    publisher = get_publisher_wallet()
    metadata = get_sample_algorithm_ddo()["service"][0]
    metadata["attributes"]["main"]["files"][0]["checksum"] = str(uuid.uuid4())
    ddo = publisher_ocean_instance.assets.create(metadata["attributes"], publisher)
    assert ddo, "DDO None. The ddo is not cached after the creation."
    _ddo = wait_for_ddo(publisher_ocean_instance, ddo.did)
    assert _ddo, f"assets.resolve failed for did {ddo.did}"
    assert _ddo.is_consumable() == ConsumableCodes.OK


def test_ocean_assets_create_fails_fileinfo(publisher_ocean_instance):
    """Tests that a file with invalid URL can not be published."""
    publisher = get_publisher_wallet()
    metadata = get_sample_algorithm_ddo()["service"][0]
    metadata["attributes"]["main"]["files"][0]["checksum"] = str(uuid.uuid4())
    metadata_copy = metadata.copy()
    metadata_copy["attributes"]["main"]["files"][0][
        "url"
    ] = "http://127.0.0.1/not_valid"
    with pytest.raises(ValueError):
        publisher_ocean_instance.assets.create(metadata_copy["attributes"], publisher)


def test_ocean_assets_compute(publisher_ocean_instance):
    """Tests the creation of an asset with a compute service."""
    publisher = get_publisher_wallet()
    metadata = get_computing_metadata()
    metadata["main"]["files"][0]["checksum"] = str(uuid.uuid4())
    ddo = publisher_ocean_instance.assets.create(metadata, publisher)
    assert ddo, "DDO None. The ddo is not cached after the creation."
    _ddo = wait_for_ddo(publisher_ocean_instance, ddo.did)
    assert _ddo, f"assets.resolve failed for did {ddo.did}"


def test_download_fails(publisher_ocean_instance):
    """Tests failures of assets download function."""
    publisher = get_publisher_wallet()
    metadata = get_sample_algorithm_ddo()["service"][0]
    metadata["attributes"]["main"]["files"][0]["checksum"] = str(uuid.uuid4())
    ddo = publisher_ocean_instance.assets.create(metadata["attributes"], publisher)
    _ddo = wait_for_ddo(publisher_ocean_instance, ddo.did)
    assert _ddo, f"assets.resolve failed for did {ddo.did}"
    with pytest.raises(AssertionError):
        publisher_ocean_instance.assets.download(ddo.did, "", publisher, "", "", -4)
    with pytest.raises(AssertionError):
        publisher_ocean_instance.assets.download(
            ddo.did, "", publisher, "", "", "string_index"
        )


def test_create_bad_metadata(publisher_ocean_instance):
    """Tests that we can't create the asset with plecos failure."""
    publisher = get_publisher_wallet()
    metadata = get_sample_algorithm_ddo()["service"][0]
    metadata["attributes"]["main"]["files"][0]["EXTRA ATTRIB!"] = 0
    with pytest.raises(ValueError):
        publisher_ocean_instance.assets.create(metadata["attributes"], publisher)


def test_create_asset_with_address(publisher_ocean_instance):
    """Tests that an asset can be created with specific DT address."""
    ocn = publisher_ocean_instance
    alice = get_publisher_wallet()

    sample_ddo_path = get_resource_path("ddo", "ddo_sa_sample.json")
    asset = DDO(json_filename=sample_ddo_path)
    asset.metadata["main"]["files"][0]["checksum"] = str(uuid.uuid4())
    my_secret_store = "http://myownsecretstore.com"
    auth_service = ServiceDescriptor.authorization_service_descriptor(my_secret_store)

    token = ocn.create_data_token(
        "DataToken1", "DT1", from_wallet=alice, blob="foo_blob"
    )

    assert ocn.assets.create(
        asset.metadata, alice, [auth_service], data_token_address=token.address
    ), "Asset creation failed with the specified datatoken address."


def test_create_asset_with_owner_address(publisher_ocean_instance):
    """Tests that the created assets have the same owner address."""
    ocn = publisher_ocean_instance
    alice = get_publisher_wallet()

    sample_ddo_path = get_resource_path("ddo", "ddo_sa_sample.json")
    asset = DDO(json_filename=sample_ddo_path)
    asset.metadata["main"]["files"][0]["checksum"] = str(uuid.uuid4())
    my_secret_store = "http://myownsecretstore.com"
    auth_service = ServiceDescriptor.authorization_service_descriptor(my_secret_store)

    token = ocn.create_data_token(
        "DataToken1", "DT1", from_wallet=alice, blob="foo_blob"
    )

    assert ocn.assets.create(
        asset.metadata, alice, [auth_service], owner_address=alice.address
    ), "Asset creation failed with the specified owner address."

    asset_1 = ocn.assets.create(
        asset.metadata,
        alice,
        [auth_service],
        owner_address=alice.address,
        data_token_address=token.address,
    )
    assert asset_1, "Asset creation failed. The asset is None."
    asset_2 = ocn.assets.create(
        asset.metadata, alice, [auth_service], data_token_address=token.address
    )
    assert asset_2, "Asset creation failed. The asset is None."
    assert (
        asset_1.proof["creator"] == asset_2.proof["creator"]
    ), "Different owners of the assets."


def test_create_asset_without_dt_address(publisher_ocean_instance):
    """Tests creation of the asset which has not the data token address."""
    ocn = publisher_ocean_instance
    alice = get_publisher_wallet()

    sample_ddo_path = get_resource_path("ddo", "ddo_sa_sample.json")
    asset = DDO(json_filename=sample_ddo_path)
    asset.metadata["main"]["files"][0]["checksum"] = str(uuid.uuid4())
    my_secret_store = "http://myownsecretstore.com"
    auth_service = ServiceDescriptor.authorization_service_descriptor(my_secret_store)

    assert ocn.assets.create(
        asset.metadata, alice, [auth_service], data_token_address=None
    ), "Asset creation failed with the specified datatoken address."


def test_pay_for_service_insufficient_balance(publisher_ocean_instance):
    """Tests if balance is lower than the purchased amount."""
    ocn = publisher_ocean_instance
    alice = get_publisher_wallet()

    sample_ddo_path = get_resource_path("ddo", "ddo_sa_sample.json")
    asset = DDO(json_filename=sample_ddo_path)
    asset.metadata["main"]["files"][0]["checksum"] = str(uuid.uuid4())

    token = ocn.create_data_token(
        "DataToken1", "DT1", from_wallet=alice, blob="foo_blob"
    )

    with pytest.raises(InsufficientBalance):
        ocn.assets.pay_for_service(
            ocn.web3, 10000000000000.0, token.address, asset.did, 0, ZERO_ADDRESS, alice
        )<|MERGE_RESOLUTION|>--- conflicted
+++ resolved
@@ -7,7 +7,6 @@
 
 import pytest
 from eth_utils import add_0x_prefix
-
 from ocean_lib.common.agreements.consumable import ConsumableCodes
 from ocean_lib.common.agreements.service_factory import ServiceDescriptor
 from ocean_lib.common.ddo.ddo import DDO
@@ -48,17 +47,13 @@
     def _get_num_assets(_minter):
         dids = [add_0x_prefix(did_to_id(a)) for a in ocn.assets.owner_assets(_minter)]
         dids = [a for a in dids if len(a) == 42]
-<<<<<<< HEAD
         return len(
             [
                 a
                 for a in dids
-                if DataToken(ocn.web3, a).contract_concise.isMinter(_minter)
+                if DataToken(ocn.web3, a).contract.caller.isMinter(_minter)
             ]
         )
-=======
-        return len([a for a in dids if DataToken(a).contract.caller.isMinter(_minter)])
->>>>>>> c6453ca8
 
     num_assets_owned = _get_num_assets(alice.address)
 
