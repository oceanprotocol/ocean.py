--- conflicted
+++ resolved
@@ -6,12 +6,9 @@
 import pytest
 from ocean_lib.models.fixed_rate_exchange import FixedRateExchange
 from ocean_lib.ocean.ocean_exchange import OceanExchange
-<<<<<<< HEAD
-from ocean_lib.ocean.util import get_contracts_addresses, to_base_18
-=======
+
 from ocean_lib.ocean.util import get_contracts_addresses
 from ocean_lib.web3_internal.currency import pretty_ether_and_wei, to_wei
->>>>>>> d106f456
 from tests.resources.helper_functions import get_consumer_wallet, get_publisher_wallet
 
 _NETWORK = "ganache"
@@ -33,11 +30,11 @@
         "DataToken1", "DT1", alice_wallet, blob=ocn.config.metadata_cache_uri
     )
     dt.mint_tokens(bob_wallet.address, 100.0, alice_wallet)
-    dt.approve(ocn.exchange._exchange_address, to_base_18(100.0), alice_wallet)
+    dt.approve(ocn.exchange._exchange_address, to_wei(100), alice_wallet)
 
-    exchange_id1 = ocn.exchange.create(dt.address, 0.1, alice_wallet)
+    exchange_id1 = ocn.exchange.create(dt.address, to_wei("0.1"), alice_wallet)
 
-    exchange_id2 = ocn.exchange.create(dt.address, 0.1, bob_wallet)
+    exchange_id2 = ocn.exchange.create(dt.address, to_wei("0.1"), bob_wallet)
 
     logs = ocn.exchange.search_exchange_by_data_token(dt.address)
 
@@ -89,13 +86,8 @@
     base_token_amount = ox.get_quote(to_wei(2), exchange_id=x_id)
     expected_base_token_amount = to_wei("1.8")  # 2 * 9
     assert (
-<<<<<<< HEAD
-        base_token_amount == 2.0 * rate
-    ), f"unexpected quote of base token {base_token_amount}, should be {2.0 * rate}."
-=======
         base_token_amount == expected_base_token_amount
     ), f"unexpected quote of {pretty_ether_and_wei(base_token_amount, 'OCEAN')}, should be {pretty_ether_and_wei(expected_base_token_amount, 'OCEAN')}."
->>>>>>> d106f456
 
     #############
     # test buying datatokens
@@ -126,10 +118,5 @@
     base_token_amount = ox.get_quote(to_wei(2), exchange_id=x_id)
     expected_base_token_amount = to_wei(2)
     assert (
-<<<<<<< HEAD
-        base_token_amount == 2.0 * rate
-    ), f"unexpected quote of base token {base_token_amount}, should be {2.0 * rate}."
-=======
         base_token_amount == expected_base_token_amount
-    ), f"unexpected quote of {pretty_ether_and_wei(base_token_amount, 'OCEAN')} base tokens, should be {pretty_ether_and_wei(expected_base_token_amount, 'OCEAN')}."
->>>>>>> d106f456
+    ), f"unexpected quote of {pretty_ether_and_wei(base_token_amount, 'OCEAN')} base tokens, should be {pretty_ether_and_wei(expected_base_token_amount, 'OCEAN')}."