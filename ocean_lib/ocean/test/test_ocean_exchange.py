#
# Copyright 2021 Ocean Protocol Foundation
# SPDX-License-Identifier: Apache-2.0
#

import pytest
from ocean_lib.models.fixed_rate_exchange import FixedRateExchange
from ocean_lib.ocean.ocean_exchange import OceanExchange

from ocean_lib.ocean.util import get_contracts_addresses
from ocean_lib.web3_internal.currency import pretty_ether_and_wei, to_wei

_NETWORK = "ganache"


def _get_exchange_address(config):
    """Helper function to retrieve a known exchange address."""
    addresses = get_contracts_addresses(config.address_file, _NETWORK)["v3"]

    return addresses[FixedRateExchange.CONTRACT_NAME]

<<<<<<< HEAD

def test_search_exchange_by_data_token(
    publisher_ocean_instance, publisher_wallet, consumer_wallet
):
=======
def test_search_exchange_by_nonexistent_data_token(publisher_ocean_instance):
    """Tests searching exchanges with a nonexistent data token address."""
    ocn = publisher_ocean_instance
    foo_data_token = "0xcd2a3d9f938e13cd947ec05abc7fe734df8dd826"
    with pytest.raises(AssertionError) as err:
        ocn.exchange.search_exchange_by_data_token(foo_data_token)
    assert (
        err.value.args[0]
        == f"No token with '{foo_data_token}' address was created before."
    )


def test_search_exchange_by_data_token(publisher_ocean_instance):
>>>>>>> 68d38cfe
    """Tests searching exchanges which have matching data token address."""
    ocn = publisher_ocean_instance
    alice_wallet = publisher_wallet
    bob_wallet = consumer_wallet
    dt = ocn.create_data_token(
        "DataToken1", "DT1", alice_wallet, blob=ocn.config.metadata_cache_uri
    )
    dt.mint(bob_wallet.address, to_wei(100), alice_wallet)
    dt.approve(ocn.exchange._exchange_address, to_wei(100), alice_wallet)

    exchange_id1 = ocn.exchange.create(dt.address, to_wei("0.1"), alice_wallet)

    exchange_id2 = ocn.exchange.create(dt.address, to_wei("0.1"), bob_wallet)

    logs = ocn.exchange.search_exchange_by_data_token(dt.address)

    assert logs[0].args.dataToken == dt.address
    assert logs[1].args.dataToken == dt.address
    assert exchange_id1 == logs[0].args.exchangeId
    assert alice_wallet.address == logs[0].args.exchangeOwner
    assert exchange_id2 == logs[1].args.exchangeId
    assert bob_wallet.address == logs[1].args.exchangeOwner


def test_ocean_exchange(publisher_ocean_instance, publisher_wallet, consumer_wallet):
    """Tests various flows of DataToken exchanges."""
    ocn = publisher_ocean_instance
    alice_wallet = publisher_wallet
    bob_wallet = consumer_wallet
    dt = ocn.create_data_token(
        "DataToken1", "DT1", alice_wallet, blob="http://example.com"
    )
    dt.mint(bob_wallet.address, to_wei(100), alice_wallet)
    ox = OceanExchange(
        ocn.web3,
        ocn.OCEAN_address,
        _get_exchange_address(publisher_ocean_instance.config),
        ocn.config,
    )
    rate = to_wei("0.9")
    x_id = ox.create(dt.address, rate, bob_wallet)
    dt.approve(ox._exchange_address, to_wei(20), bob_wallet)

    # create with invalid token address
    with pytest.raises(ValueError):
        ox.create(ox.ocean_address, rate, bob_wallet)

    # TODO: Enable this ValueError handling when the ERC20 check is added in FixedRateExchange.create solidity function
    # with pytest.raises(ValueError):
    # ox.create(ox._exchange_address, 0.9, bob_wallet)

    # create with negative rate, should fail
    with pytest.raises(AssertionError):
        _ = ox.create(dt.address, -rate, bob_wallet)

    # create using 0 rate
    with pytest.raises(AssertionError):
        _ = ox.create(dt.address, 0, bob_wallet)

    ##############
    # get_quote
    base_token_amount = ox.get_quote(to_wei(2), exchange_id=x_id)
    expected_base_token_amount = to_wei("1.8")  # 2 * 9
    assert (
        base_token_amount == expected_base_token_amount
    ), f"unexpected quote of {pretty_ether_and_wei(base_token_amount, 'OCEAN')}, should be {pretty_ether_and_wei(expected_base_token_amount, 'OCEAN')}."

    #############
    # test buying datatokens
    # Alice is buying from exchange owned by bob
    assert (
        ox.buy_at_fixed_rate(
            to_wei(2),
            alice_wallet,
            max_OCEAN_amount=base_token_amount,
            data_token=dt.address,
            exchange_owner=bob_wallet.address,
        )
        is True
    ), "buy datatokens failed"
    assert (
        ox.buy_at_fixed_rate(
            to_wei(2),
            alice_wallet,
            max_OCEAN_amount=base_token_amount,
            exchange_id=x_id,
        )
        is True
    ), "buy datatokens failed"

    rate = to_wei(1)
    assert ox.setRate(rate, bob_wallet, exchange_id=x_id)
    # re-evaluate with new rate
    base_token_amount = ox.get_quote(to_wei(2), exchange_id=x_id)
    expected_base_token_amount = to_wei(2)
    assert (
        base_token_amount == expected_base_token_amount
    ), f"unexpected quote of {pretty_ether_and_wei(base_token_amount, 'OCEAN')} base tokens, should be {pretty_ether_and_wei(expected_base_token_amount, 'OCEAN')}."<|MERGE_RESOLUTION|>--- conflicted
+++ resolved
@@ -9,6 +9,7 @@
 
 from ocean_lib.ocean.util import get_contracts_addresses
 from ocean_lib.web3_internal.currency import pretty_ether_and_wei, to_wei
+from tests.resources.helper_functions import get_consumer_wallet, get_publisher_wallet
 
 _NETWORK = "ganache"
 
@@ -19,12 +20,7 @@
 
     return addresses[FixedRateExchange.CONTRACT_NAME]
 
-<<<<<<< HEAD
 
-def test_search_exchange_by_data_token(
-    publisher_ocean_instance, publisher_wallet, consumer_wallet
-):
-=======
 def test_search_exchange_by_nonexistent_data_token(publisher_ocean_instance):
     """Tests searching exchanges with a nonexistent data token address."""
     ocn = publisher_ocean_instance
@@ -38,11 +34,10 @@
 
 
 def test_search_exchange_by_data_token(publisher_ocean_instance):
->>>>>>> 68d38cfe
     """Tests searching exchanges which have matching data token address."""
     ocn = publisher_ocean_instance
-    alice_wallet = publisher_wallet
-    bob_wallet = consumer_wallet
+    alice_wallet = get_publisher_wallet()
+    bob_wallet = get_consumer_wallet()
     dt = ocn.create_data_token(
         "DataToken1", "DT1", alice_wallet, blob=ocn.config.metadata_cache_uri
     )
