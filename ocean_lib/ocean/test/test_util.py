--- conflicted
+++ resolved
@@ -126,11 +126,7 @@
     )
     assert len(addresses) == 6
     for value in addresses.values():
-<<<<<<< HEAD
-        assert value.startswith("0x")
-=======
         assert value.startswith("0x"), "It is not a token address."
->>>>>>> 118c929d
 
 
 # FIXME: add tests for:
