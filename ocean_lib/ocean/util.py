--- conflicted
+++ resolved
@@ -2,12 +2,7 @@
 # Copyright 2021 Ocean Protocol Foundation
 # SPDX-License-Identifier: Apache-2.0
 #
-<<<<<<< HEAD
-=======
-import os
 from typing import Dict, Optional, Union
-
->>>>>>> 52eef21b
 from enforce_typing import enforce_types
 from ocean_lib.models.bfactory import BFactory
 from ocean_lib.models.dtfactory import DTFactory
@@ -20,40 +15,6 @@
 from web3.main import Web3
 
 GANACHE_URL = "http://127.0.0.1:8545"
-<<<<<<< HEAD
-=======
-POLYGON_URL = "https://rpc.polygon.oceanprotocol.com"
-BSC_URL = "https://bsc-dataseed.binance.org"
-
-# shortcut names for networks that *Infura* supports, plus ganache and polygon
-SUPPORTED_NETWORK_NAMES = {"rinkeby", "ganache", "mainnet", "ropsten", "polygon", "bsc"}
-
-
-@enforce_types
-def get_infura_connection_type() -> str:
-    _type = os.getenv(ENV_INFURA_CONNECTION_TYPE, "http")
-    if _type not in ("http", "websocket"):
-        _type = "http"
-
-    return _type
-
-
-@enforce_types
-def get_infura_id() -> str:
-    return os.getenv(ENV_INFURA_PROJECT_ID, WEB3_INFURA_PROJECT_ID)
-
-
-@enforce_types
-def get_infura_url(infura_id: str, network: str) -> str:
-    conn_type = get_infura_connection_type()
-    if conn_type == "http":
-        return f"https://{network}.infura.io/v3/{infura_id}"
-
-    if conn_type == "websocket":
-        return f"wss://{network}.infura.io/ws/v3/{infura_id}"
-
-    raise AssertionError(f"Unknown connection type {conn_type}")
->>>>>>> 52eef21b
 
 
 @enforce_types
