--- conflicted
+++ resolved
@@ -24,19 +24,7 @@
 BSC_URL = "https://bsc-dataseed.binance.org"
 
 # shortcut names for networks that *Infura* supports, plus ganache and polygon
-<<<<<<< HEAD
-SUPPORTED_NETWORK_NAMES = {"rinkeby", "ganache", "mainnet", "ropsten", "polygon"}
-=======
-SUPPORTED_NETWORK_NAMES = {
-    "rinkeby",
-    "kovan",
-    "ganache",
-    "mainnet",
-    "ropsten",
-    "polygon",
-    "bsc",
-}
->>>>>>> cb905734
+SUPPORTED_NETWORK_NAMES = {"rinkeby", "ganache", "mainnet", "ropsten", "polygon", "bsc"}
 
 
 def get_infura_connection_type():
