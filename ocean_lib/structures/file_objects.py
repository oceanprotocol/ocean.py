#
# Copyright 2022 Ocean Protocol Foundation
# SPDX-License-Identifier: Apache-2.0
#
from abc import abstractmethod
from typing import Optional, Protocol

from enforce_typing import enforce_types


class FilesType(Protocol):
    @enforce_types
    @abstractmethod
    def to_dict(self) -> dict:
        raise NotImplementedError


class UrlFile(FilesType):
    @enforce_types
    def __init__(
        self, url: str, method: Optional[str] = None, headers: Optional[dict] = None
    ) -> None:
        self.url = url
        self.method = method
        self.headers = headers
        self.type = "url"

    @enforce_types
    def to_dict(self) -> dict:
        result = {"type": self.type, "url": self.url}

        if self.method:
            result["method"] = self.method

        if self.headers:
            result["headers"] = self.headers

        return result


class IpfsFile(FilesType):
    @enforce_types
    def __init__(self, hash: str) -> None:
        self.hash = hash
        self.type = "ipfs"

    @enforce_types
    def to_dict(self) -> dict:
        return {"type": self.type, "hash": self.hash}


<<<<<<< HEAD
class ArweaveFile(FilesType):
    @enforce_types
    def __init__(self, transactionId: str) -> None:
        self.transactionId = transactionId
        self.type = "arweave"

    @enforce_types
    def to_dict(self) -> dict:
        return {"type": self.type, "transactionId": self.transactionId}
=======
class GraphqlQuery(FilesType):
    @enforce_types
    def __init__(self, url: str, query: str, headers: Optional[dict] = None) -> None:
        self.url = url
        self.query = query
        self.headers = headers
        self.type = "graphql"

    @enforce_types
    def to_dict(self) -> dict:
        result = {"type": self.type, "url": self.url, "query": self.query}

        if self.headers:
            result["headers"] = self.headers

        return result


class SmartContractCall(FilesType):
    @enforce_types
    def __init__(self, address: str, chainId: int, abi: dict) -> None:
        self.address = address
        self.abi = abi
        self.chainId = chainId
        self.type = "smartcontract"

    @enforce_types
    def to_dict(self) -> dict:
        return {
            "type": self.type,
            "address": self.address,
            "abi": self.abi,
            "chainId": self.chainId,
        }
>>>>>>> a77367c0


@enforce_types
def FilesTypeFactory(file_obj: dict) -> FilesType:
    """Factory Method"""
    if file_obj["type"] == "url":
        return UrlFile(
            file_obj["url"],
            method=file_obj.get("method", "GET"),
            headers=file_obj.get("headers"),
        )
    elif file_obj["type"] == "ipfs":
        return IpfsFile(file_obj["hash"])
<<<<<<< HEAD
    elif file_obj["type"] == "arweave":
        return ArweaveFile(file_obj["transactionId"])
=======
    elif file_obj["type"] == "graphql":
        return GraphqlQuery(file_obj["url"], query=file_obj.get("query"))
    elif file_obj["type"] == "smartcontract":
        return SmartContractCall(
            address=file_obj.get("address"),
            chainId=file_obj.get("chainId"),
            abi=file_obj.get("abi"),
        )
>>>>>>> a77367c0
    else:
        raise Exception("Unrecognized file type")<|MERGE_RESOLUTION|>--- conflicted
+++ resolved
@@ -49,7 +49,6 @@
         return {"type": self.type, "hash": self.hash}
 
 
-<<<<<<< HEAD
 class ArweaveFile(FilesType):
     @enforce_types
     def __init__(self, transactionId: str) -> None:
@@ -59,7 +58,8 @@
     @enforce_types
     def to_dict(self) -> dict:
         return {"type": self.type, "transactionId": self.transactionId}
-=======
+
+
 class GraphqlQuery(FilesType):
     @enforce_types
     def __init__(self, url: str, query: str, headers: Optional[dict] = None) -> None:
@@ -94,7 +94,6 @@
             "abi": self.abi,
             "chainId": self.chainId,
         }
->>>>>>> a77367c0
 
 
 @enforce_types
@@ -108,10 +107,8 @@
         )
     elif file_obj["type"] == "ipfs":
         return IpfsFile(file_obj["hash"])
-<<<<<<< HEAD
     elif file_obj["type"] == "arweave":
         return ArweaveFile(file_obj["transactionId"])
-=======
     elif file_obj["type"] == "graphql":
         return GraphqlQuery(file_obj["url"], query=file_obj.get("query"))
     elif file_obj["type"] == "smartcontract":
@@ -120,6 +117,5 @@
             chainId=file_obj.get("chainId"),
             abi=file_obj.get("abi"),
         )
->>>>>>> a77367c0
     else:
         raise Exception("Unrecognized file type")