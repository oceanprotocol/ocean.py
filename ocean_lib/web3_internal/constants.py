--- conflicted
+++ resolved
@@ -22,8 +22,7 @@
     3: "Ropsten",
     4: "Rinkeby",
     137: "Polygon",
-<<<<<<< HEAD
-    8996: "Ganache",
+    1337: "Ganache",
 }
 
 NETWORK_TIMEOUT_MAP = {
@@ -32,7 +31,4 @@
     "rinkeby": 5 * 60,
     "polygon": 10 * 60,
     "ganache": 2,
-=======
-    1337: "Ganache",
->>>>>>> e4fed485
 }