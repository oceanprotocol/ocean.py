#
# Copyright 2021 Ocean Protocol Foundation
# SPDX-License-Identifier: Apache-2.0
#

"""
This module holds following default values for Gas price, Gas limit and more.

"""

ENV_GAS_PRICE = "GAS_PRICE"
ENV_MAX_GAS_PRICE = "MAX_GAS_PRICE"

GAS_LIMIT_DEFAULT = 1000000
MIN_GAS_PRICE = 1000000000

ZERO_ADDRESS = "0x0000000000000000000000000000000000000000"

DEFAULT_NETWORK_NAME = "ganache"
NETWORK_NAME_MAP = {
    1: "Mainnet",
    2: "Morden",
    3: "Ropsten",
    4: "Rinkeby",
    42: "Kovan",
    100: "xDai",
<<<<<<< HEAD
}

NETWORK_TIMEOUT_MAP = {
    "mainnet": 10 * 60,
    "morden": 10 * 60,
    "ropsten": 5 * 60,
    "rinkeby": 5 * 60,
    "kovan": 10 * 60,
    "xdai": 10 * 60,
    "ganache": 2,
=======
    137: "Polygon",
>>>>>>> f6f64f49
}<|MERGE_RESOLUTION|>--- conflicted
+++ resolved
@@ -24,7 +24,7 @@
     4: "Rinkeby",
     42: "Kovan",
     100: "xDai",
-<<<<<<< HEAD
+    137: "Polygon",
 }
 
 NETWORK_TIMEOUT_MAP = {
@@ -35,7 +35,4 @@
     "kovan": 10 * 60,
     "xdai": 10 * 60,
     "ganache": 2,
-=======
-    137: "Polygon",
->>>>>>> f6f64f49
 }