--- conflicted
+++ resolved
@@ -12,7 +12,6 @@
 
 ZERO_ADDRESS = "0x0000000000000000000000000000000000000000"
 
-<<<<<<< HEAD
 MAX_UINT256 = 2 ** 256 - 1
 
 MAX_INT256 = 2 ** 255 - 1
@@ -21,8 +20,6 @@
 """Constant used to quantize decimal.Decimal to 18 digits of precision"""
 PRECISION_18 = Decimal(10) ** -18
 
-=======
->>>>>>> 118c929d
 DEFAULT_NETWORK_NAME = "ganache"
 NETWORK_NAME_MAP = {
     1: "Mainnet",
@@ -31,8 +28,5 @@
     4: "Rinkeby",
     42: "Kovan",
     100: "xDai",
-<<<<<<< HEAD
-=======
     137: "Polygon",
->>>>>>> 118c929d
 }