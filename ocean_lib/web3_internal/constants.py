#
# Copyright 2021 Ocean Protocol Foundation
# SPDX-License-Identifier: Apache-2.0
#

"""
This module holds following default values for Gas price, Gas limit and more.

"""

ENV_GAS_PRICE = "GAS_PRICE"
ENV_MAX_GAS_PRICE = "MAX_GAS_PRICE"

GAS_LIMIT_DEFAULT = 1000000
MIN_GAS_PRICE = 1000000000

ZERO_ADDRESS = "0x0000000000000000000000000000000000000000"

DEFAULT_NETWORK_NAME = "ganache"
NETWORK_NAME_MAP = {
    1: "Mainnet",
    3: "Ropsten",
    4: "Rinkeby",
<<<<<<< HEAD
=======
    42: "Kovan",
    56: "Binance Smart Chain",
    100: "xDai",
>>>>>>> cb905734
    137: "Polygon",
    1337: "Ganache",
}

NETWORK_TIMEOUT_MAP = {
    "mainnet": 10 * 60,
    "ropsten": 10 * 60,
    "rinkeby": 5 * 60,
    "polygon": 10 * 60,
    "ganache": 2,
}<|MERGE_RESOLUTION|>--- conflicted
+++ resolved
@@ -21,12 +21,7 @@
     1: "Mainnet",
     3: "Ropsten",
     4: "Rinkeby",
-<<<<<<< HEAD
-=======
-    42: "Kovan",
     56: "Binance Smart Chain",
-    100: "xDai",
->>>>>>> cb905734
     137: "Polygon",
     1337: "Ganache",
 }
@@ -35,6 +30,7 @@
     "mainnet": 10 * 60,
     "ropsten": 10 * 60,
     "rinkeby": 5 * 60,
+    "bsc": 10 * 60,
     "polygon": 10 * 60,
     "ganache": 2,
 }