--- conflicted
+++ resolved
@@ -38,7 +38,6 @@
 
     CONTRACT_NAME = None
 
-<<<<<<< HEAD
     V3_CONTRACTS = [
         "BFactory",
         "FixedRateExchange",
@@ -47,11 +46,8 @@
         "Metadata",
     ]
 
-    def __init__(self, web3: Web3, address: Optional[str]):
-=======
     @enforce_types
     def __init__(self, web3: Web3, address: Optional[str]) -> None:
->>>>>>> ba90550f
         """Initialises Contract Base object."""
         self.name = self.contract_name
         assert (
