#
# Copyright 2021 Ocean Protocol Foundation
# SPDX-License-Identifier: Apache-2.0
#

"""All contracts inherit from `ContractBase` class."""
import logging
import os
from typing import Any, Dict, List, Optional, Tuple, Union

import requests
from enforce_typing import enforce_types
from eth_typing import BlockIdentifier
from hexbytes import HexBytes
from ocean_lib.web3_internal.constants import ENV_GAS_PRICE
from ocean_lib.web3_internal.contract_utils import (
    get_contract_definition,
    get_contracts_addresses,
    load_contract,
)
from ocean_lib.web3_internal.wallet import Wallet
from ocean_lib.web3_internal.web3_overrides.contract import CustomContractFunction
from web3 import Web3
from web3._utils.events import get_event_data
from web3._utils.filters import construct_event_filter_params
from web3._utils.threads import Timeout
<<<<<<< HEAD
from web3.contract import ContractEvent, ContractEvents
from web3.datastructures import AttributeDict
=======
from web3.contract import ContractEvent
>>>>>>> 5f76ca63
from web3.exceptions import MismatchedABI, ValidationError
from websockets import ConnectionClosed

logger = logging.getLogger(__name__)


@enforce_types
class ContractBase(object):

    """Base class for all contract objects."""

    CONTRACT_NAME = None

    def __init__(self, web3: Web3, address: Optional[str]) -> None:
        """Initialises Contract Base object."""
        self.name = self.contract_name
        assert (
            self.name
        ), "contract_name property needs to be implemented in subclasses."

        self.web3 = web3
        self.contract = load_contract(self.web3, self.name, address)
        assert not address or (
            self.contract.address == address and self.address == address
        )
        assert self.contract.caller is not None

    def __str__(self) -> str:
        """Returns contract `name @ address.`"""
        return f"{self.contract_name} @ {self.address}"

    @classmethod
    def configured_address(cls, network: str, address_file: str) -> str:
        """Returns the contract addresses"""
        addresses = get_contracts_addresses(network, address_file)
        return addresses.get(cls.CONTRACT_NAME) if addresses else None

    @property
    def contract_name(self) -> str:
        """Returns the contract name"""
        return self.CONTRACT_NAME

    @property
    def address(self) -> str:
        """Return the ethereum address of the solidity contract deployed in current network."""
        return self.contract.address

    @property
    def events(self) -> ContractEvents:
        """Expose the underlying contract's events."""
        return self.contract.events

    @property
    def function_names(self) -> List[str]:
        """Returns the list of functions in the contract"""
        return list(self.contract.functions)

    @staticmethod
    def to_checksum_address(address: str) -> str:
        """
        Validate the address provided.

        :param address: Address, hex str
        :return: address, hex str
        """
        return Web3.toChecksumAddress(address)

    @staticmethod
<<<<<<< HEAD
    def get_tx_receipt(
        web3: Web3, tx_hash: str, timeout: int = 20
    ) -> Optional[AttributeDict]:
=======
    def get_tx_receipt(web3: Web3, tx_hash: str, timeout=120):
>>>>>>> 5f76ca63
        """
        Get the receipt of a tx.

        :param tx_hash: hash of the transaction
        :param timeout: int in seconds to wait for transaction receipt
        :return: Tx receipt
        """
        try:
            return web3.eth.wait_for_transaction_receipt(
                HexBytes(tx_hash), timeout=timeout
            )
        except ValueError as e:
            logger.error(f"Waiting for transaction receipt failed: {e}")
            return None
        except Timeout as e:
            logger.info(f"Waiting for transaction receipt may have timed out: {e}.")
            return None
        except ConnectionClosed as e:
            logger.info(
                f"ConnectionClosed error waiting for transaction receipt failed: {e}."
            )
            raise
        except Exception as e:
            logger.info(f"Unknown error waiting for transaction receipt: {e}.")
            raise

    def is_tx_successful(self, tx_hash: str) -> bool:
        """Check if the transaction is successful.

        :param tx_hash: hash of the transaction
        :return: bool
        """
        receipt = self.get_tx_receipt(self.web3, tx_hash)
        return bool(receipt and receipt.status == 1)

    def get_event_signature(self, event_name: str) -> str:
        """
        Return signature of event definition to use in the call to eth_getLogs.

        The event signature is used as topic0 (first topic) in the eth_getLogs arguments
        The signature reflects the event name and argument types.

        :param event_name:
        :return:
        """
        try:
            e = getattr(self.events, event_name)
        except MismatchedABI:
            e = None

        if not e:
            raise ValueError(
                f"Event {event_name} not found in {self.CONTRACT_NAME} contract."
            )

        abi = e().abi
        types = [param["type"] for param in abi["inputs"]]
        sig_str = f'{event_name}({",".join(types)})'
        return Web3.keccak(text=sig_str).hex()

    def subscribe_to_event(
        self,
        event_name: str,
        timeout: int,
        event_filter: None,
        callback: None = None,
        timeout_callback: None = None,
        args: None = None,
        wait: bool = False,
        from_block: Optional[Union[str, int]] = "latest",
        to_block: Optional[Union[str, int]] = "latest",
    ) -> None:
        """
        Create a listener for the event `event_name` on this contract.

        :param event_name: name of the event to subscribe, str
        :param timeout:
        :param event_filter:
        :param callback:
        :param timeout_callback:
        :param args:
        :param wait: if true block the listener until get the event, bool
        :param from_block: int or None
        :param to_block: int or None
        :return: event if blocking is True and an event is received, otherwise returns None
        """
        from ocean_lib.web3_internal.event_listener import EventListener

        return EventListener(
            self.web3,
            self.CONTRACT_NAME,
            self.address,
            event_name,
            args,
            filters=event_filter,
            from_block=from_block,
            to_block=to_block,
        ).listen_once(
            callback, timeout_callback=timeout_callback, timeout=timeout, blocking=wait
        )

    def send_transaction(
        self,
        fn_name: str,
        fn_args: Any,
        from_wallet: Wallet,
        transact: Optional[dict] = None,
    ) -> str:
        """Calls a smart contract function.

        Uses either `personal_sendTransaction` (if passphrase is available) or `ether_sendTransaction`.

        :param fn_name: str the smart contract function name
        :param fn_args: tuple arguments to pass to function above
        :param from_wallet:
        :param transact: dict arguments for the transaction such as from, gas, etc.
        :return: hex str transaction hash
        """
        contract_fn = getattr(self.contract.functions, fn_name)(*fn_args)
        contract_function = CustomContractFunction(contract_fn)
        _transact = {
            "from": from_wallet.address,
            "passphrase": from_wallet.password,
            "account_key": from_wallet.key,
            "chainId": self.web3.eth.chain_id
            # 'gas': GAS_LIMIT_DEFAULT
        }

        gas_price = os.environ.get(ENV_GAS_PRICE, None)
        if gas_price:
            _transact["gasPrice"] = gas_price

        if transact:
            _transact.update(transact)

        return contract_function.transact(_transact).hex()

    def get_event_argument_names(self, event_name: str) -> Tuple:
        """Finds the event arguments by `event_name`.

        :param event_name: str Name of the event to search in the `contract`.
        :return: `event.argument_names` if event is found or None
        """
        event = getattr(self.contract.events, event_name, None)
        if event:
            return event().argument_names

    @classmethod
    def deploy(cls, web3: Web3, deployer_wallet: Wallet, *args) -> str:
        """
        Deploy the DataTokenTemplate and DTFactory contracts to the current network.

        :param web3:
        :param deployer_wallet: Wallet instance

        :return: smartcontract address of this contract
        """

        _json = get_contract_definition(cls.CONTRACT_NAME)

        _contract = web3.eth.contract(abi=_json["abi"], bytecode=_json["bytecode"])
        built_tx = _contract.constructor(*args).buildTransaction(
            {"from": deployer_wallet.address}
        )
        if "chainId" not in built_tx:
            built_tx["chainId"] = web3.eth.chain_id

        if "gas" not in built_tx:
            built_tx["gas"] = web3.eth.estimate_gas(built_tx)

        raw_tx = deployer_wallet.sign_tx(built_tx)
        logging.debug(
            f"Sending raw tx to deploy contract {cls.CONTRACT_NAME}, signed tx hash: {raw_tx.hex()}"
        )
        tx_hash = web3.eth.send_raw_transaction(raw_tx)

        return cls.get_tx_receipt(web3, tx_hash, timeout=60).contractAddress

    def get_event_log(
        self,
        event_name: str,
        from_block: int,
        to_block: int,
        filters: Optional[Dict[str, str]],
        chunk_size: int = 1000,
    ) -> List[Any]:
        """Retrieves the first event log which matches the filters parameter criteria.
        It processes the blocks order backwards.

        :param event_name: str
        :param from_block: int
        :param to_block: int
        :param filters:
        :param chunk_size: int
        """
        event = getattr(self.events, event_name)

        chunk = chunk_size
        _to = to_block
        _from = _to - chunk + 1

        all_logs = []
        error_count = 0
        _from = max(_from, from_block)
        while _to >= from_block:
            try:
                logs = self.getLogs(
                    event, argument_filters=filters, fromBlock=_from, toBlock=_to
                )
                all_logs.extend(logs)
                if len(all_logs) >= 1:
                    break
                _to = _from - 1
                _from = max(_to - chunk + 1, from_block)
                error_count = 0
                if (to_block - _to) % 1000 == 0:
                    print(
                        f"    Searched blocks {_from}-{_to}. {event_name} event not yet found."
                    )
            except requests.exceptions.ReadTimeout as err:
                print(f"ReadTimeout ({_from}, {_to}): {err}")
                error_count += 1

            if error_count > 1:
                break

        return all_logs

    def get_event_logs(
        self,
        event_name: str,
        from_block: int,
        to_block: int,
        filters: Optional[Dict[str, str]] = None,
        chunk_size: int = 1000,
    ) -> List[AttributeDict]:
        """
        Fetches the list of event logs between the given block numbers.
        :param event_name: str
        :param from_block: int
        :param to_block: int
        :param filters:
        :param chunk_size: int
        :return: List of event logs. List will have the structure as below.
        ```Python
            [AttributeDict({
                'args': AttributeDict({}),
                'event': 'LogNoArguments',
                'logIndex': 0,
                'transactionIndex': 0,
                'transactionHash': HexBytes('...'),
                'address': '0xF2E246BB76DF876Cef8b38ae84130F4F55De395b',
                'blockHash': HexBytes('...'),
                'blockNumber': 3
                }),
            AttributeDict(...),
            ...
            ]
        ```
        """
        event = getattr(self.events, event_name)

        chunk = chunk_size
        _from = from_block
        _to = _from + chunk - 1

        all_logs = []
        error_count = 0
        _to = min(_to, to_block)
        while _from <= to_block:
            try:
                logs = self.getLogs(
                    event, argument_filters=filters, fromBlock=_from, toBlock=_to
                )
                all_logs.extend(logs)
                _from = _to + 1
                _to = min(_from + chunk - 1, to_block)
                error_count = 0
                if (_from - from_block) % 1000 == 0:
                    print(
                        f"    Searched blocks {_from}-{_to}. {len(all_logs)} {event_name} events detected so far."
                    )
            except requests.exceptions.ReadTimeout as err:
                print(f"ReadTimeout ({_from}, {_to}): {err}")
                error_count += 1

            if error_count > 1:
                break

        return all_logs

    @staticmethod
    def getLogs(
        event: ContractEvent,
        argument_filters: Optional[Dict[str, Any]] = None,
        fromBlock: Optional[BlockIdentifier] = None,
        toBlock: Optional[BlockIdentifier] = None,
        blockHash: Optional[HexBytes] = None,
        from_all_addresses: Optional[bool] = False,
    ):
        """Get events for this contract instance using eth_getLogs API.

        This is a stateless method, as opposed to createFilter.
        It can be safely called against nodes which do not provide
        eth_newFilter API, like Infura nodes.
        If there are many events,
        like ``Transfer`` events for a popular token,
        the Ethereum node might be overloaded and timeout
        on the underlying JSON-RPC call.
        Example - how to get all ERC-20 token transactions
        for the latest 10 blocks:

        ```python
            from = max(mycontract.web3.eth.block_number - 10, 1)
            to = mycontract.web3.eth.block_number
            events = mycontract.events.Transfer.getLogs(fromBlock=from, toBlock=to)
            for e in events:
                print(e["args"]["from"],
                    e["args"]["to"],
                    e["args"]["value"])
        ```
        The returned processed log values will look like:

        ```python
            (
                AttributeDict({
                 'args': AttributeDict({}),
                 'event': 'LogNoArguments',
                 'logIndex': 0,
                 'transactionIndex': 0,
                 'transactionHash': HexBytes('...'),
                 'address': '0xF2E246BB76DF876Cef8b38ae84130F4F55De395b',
                 'blockHash': HexBytes('...'),
                 'blockNumber': 3
                }),
                AttributeDict(...),
                ...
            )
        ```

        See also: :func:`web3.middleware.filter.local_filter_middleware`.
        :param event: the ContractEvent instance with a web3 instance
        :param argument_filters:
        :param fromBlock: block number or "latest", defaults to "latest"
        :param toBlock: block number or "latest". Defaults to "latest"
        :param blockHash: block hash. blockHash cannot be set at the
          same time as fromBlock or toBlock
        :param from_all_addresses: True = return logs from all addresses
          False = return logs originating from event.address
        :yield: Tuple of :class:`AttributeDict` instances
        """

        if not event or not event.web3:
            raise TypeError(
                "This method can be only called on an event which has a web3 instance."
            )
        abi = event._get_event_abi()

        if argument_filters is None:
            argument_filters = dict()

        _filters = dict(**argument_filters)

        blkhash_set = blockHash is not None
        blknum_set = fromBlock is not None or toBlock is not None
        if blkhash_set and blknum_set:
            raise ValidationError(
                "blockHash cannot be set at the same" " time as fromBlock or toBlock"
            )

        # Construct JSON-RPC raw filter presentation based on human readable Python descriptions
        # Namely, convert event names to their keccak signatures
        address = event.address if not from_all_addresses else None
        _, event_filter_params = construct_event_filter_params(
            abi,
            event.web3.codec,
            contract_address=address,
            argument_filters=_filters,
            fromBlock=fromBlock,
            toBlock=toBlock,
        )

        if blockHash is not None:
            event_filter_params["blockHash"] = blockHash

        # Call JSON-RPC API
        logs = event.web3.eth.get_logs(event_filter_params)

        # Convert raw binary data to Python proxy objects as described by ABI
        return tuple(get_event_data(event.web3.codec, abi, entry) for entry in logs)<|MERGE_RESOLUTION|>--- conflicted
+++ resolved
@@ -24,12 +24,8 @@
 from web3._utils.events import get_event_data
 from web3._utils.filters import construct_event_filter_params
 from web3._utils.threads import Timeout
-<<<<<<< HEAD
 from web3.contract import ContractEvent, ContractEvents
 from web3.datastructures import AttributeDict
-=======
-from web3.contract import ContractEvent
->>>>>>> 5f76ca63
 from web3.exceptions import MismatchedABI, ValidationError
 from websockets import ConnectionClosed
 
@@ -98,13 +94,9 @@
         return Web3.toChecksumAddress(address)
 
     @staticmethod
-<<<<<<< HEAD
     def get_tx_receipt(
-        web3: Web3, tx_hash: str, timeout: int = 20
+        web3: Web3, tx_hash: str, timeout: int = 120
     ) -> Optional[AttributeDict]:
-=======
-    def get_tx_receipt(web3: Web3, tx_hash: str, timeout=120):
->>>>>>> 5f76ca63
         """
         Get the receipt of a tx.
 
