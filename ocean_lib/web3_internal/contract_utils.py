#
# Copyright 2021 Ocean Protocol Foundation
# SPDX-License-Identifier: Apache-2.0
#
import importlib
import json
import logging
import os

import artifacts  # noqa
from enforce_typing import enforce_types
from jsonsempai import magic  # noqa: F401
<<<<<<< HEAD
from web3.contract import ConciseContract
from web3.main import Web3
=======
>>>>>>> c6453ca8

logger = logging.getLogger(__name__)


def get_contract_definition(contract_name):
    """Returns the abi JSON for a contract name."""
    try:
        return importlib.import_module("artifacts." + contract_name).__dict__
    except ModuleNotFoundError:
        raise TypeError("Contract name does not exist in artifacts.")


@enforce_types
def load_contract(web3: Web3, contract_name, address):
    """Loads a contract using its name and address."""
    contract_definition = get_contract_definition(contract_name)
    abi = contract_definition["abi"]
    bytecode = contract_definition["bytecode"]
    contract = web3.eth.contract(address=address, abi=abi, bytecode=bytecode)
    return contract


<<<<<<< HEAD
# Soon to be deprecated
@enforce_types
def get_concise_contract(web3: Web3, contract_name, address):
    """Loads a concise contract using its name and address. To be deprecated."""
    contract_definition = get_contract_definition(contract_name)
    abi = contract_definition["abi"]
    bytecode = contract_definition["bytecode"]
    contract = web3.eth.contract(address=address, abi=abi, bytecode=bytecode)
    return ConciseContract(contract)


=======
>>>>>>> c6453ca8
def get_contracts_addresses(network, address_file):
    """Get addresses for all contract names, per network and address_file given."""
    network_alias = {"ganache": "development"}

    if not address_file or not os.path.exists(address_file):
        return None
    with open(address_file) as f:
        addresses = json.load(f)

    network_addresses = addresses.get(network, None)
    if network_addresses is None and network in network_alias:
        network_addresses = addresses.get(network_alias[network], None)

    return network_addresses<|MERGE_RESOLUTION|>--- conflicted
+++ resolved
@@ -10,11 +10,7 @@
 import artifacts  # noqa
 from enforce_typing import enforce_types
 from jsonsempai import magic  # noqa: F401
-<<<<<<< HEAD
-from web3.contract import ConciseContract
 from web3.main import Web3
-=======
->>>>>>> c6453ca8
 
 logger = logging.getLogger(__name__)
 
@@ -37,20 +33,6 @@
     return contract
 
 
-<<<<<<< HEAD
-# Soon to be deprecated
-@enforce_types
-def get_concise_contract(web3: Web3, contract_name, address):
-    """Loads a concise contract using its name and address. To be deprecated."""
-    contract_definition = get_contract_definition(contract_name)
-    abi = contract_definition["abi"]
-    bytecode = contract_definition["bytecode"]
-    contract = web3.eth.contract(address=address, abi=abi, bytecode=bytecode)
-    return ConciseContract(contract)
-
-
-=======
->>>>>>> c6453ca8
 def get_contracts_addresses(network, address_file):
     """Get addresses for all contract names, per network and address_file given."""
     network_alias = {"ganache": "development"}
