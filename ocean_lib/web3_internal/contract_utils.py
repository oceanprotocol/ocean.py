--- conflicted
+++ resolved
@@ -53,16 +53,12 @@
 def get_contracts_addresses(config: dict) -> Optional[Dict[str, str]]:
     """Get addresses for given NETWORK_NAME, from info in ADDRESS_FILE"""
     network_name = config["NETWORK_NAME"]
-<<<<<<< HEAD
     if network_name == "polygon-test":
         network_name = "mumbai"
 
     if network_name == "polygon-main":
         network_name = "polygon"
-    addresses = get_addresses_with_fallback(config)
-=======
     addresses = get_contracts_addresses_all_networks(config)
->>>>>>> 26cd96a8
 
     network_addresses = [val for key, val in addresses.items() if key == network_name]
 
