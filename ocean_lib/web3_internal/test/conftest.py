#
# Copyright 2021 Ocean Protocol Foundation
# SPDX-License-Identifier: Apache-2.0
#

# Directory ../ocean_lib/models/test holds test_btoken.py and more.
# Those tests grab ../ocean_lib/models/test/conftest.py, which
#  sets up convenient-to-use wallets/accounts for Alice & Bob, datatokens, more.
# *This* directory wants similar items. To avoid code repetition,
#  here we simply import that conftest's contents.

import pytest
<<<<<<< HEAD
from ocean_lib.example_config import ExampleConfig
from tests.models.conftest import *  # noqa: F401 F403
=======
from examples import ExampleConfig
from ocean_lib.models.test.conftest import *  # noqa: F401 F403
>>>>>>> 4bd6eab9

# Other things to set up, specific to here...


@pytest.fixture
def example_config():
    return ExampleConfig.get_config()<|MERGE_RESOLUTION|>--- conflicted
+++ resolved
@@ -10,13 +10,8 @@
 #  here we simply import that conftest's contents.
 
 import pytest
-<<<<<<< HEAD
 from ocean_lib.example_config import ExampleConfig
-from tests.models.conftest import *  # noqa: F401 F403
-=======
-from examples import ExampleConfig
 from ocean_lib.models.test.conftest import *  # noqa: F401 F403
->>>>>>> 4bd6eab9
 
 # Other things to set up, specific to here...
 
