--- conflicted
+++ resolved
@@ -28,12 +28,9 @@
 
 def test_prepare_fixed_hash():
     expected = "0x5662cc8481d004c9aff44f15f3ed133dd54f9cfba0dbf850f69b1cbfc50145bf"
-<<<<<<< HEAD
     assert (
         prepare_prefixed_hash("0x0").hex() == expected
     ), "The address is not the expected one."
-=======
-    assert prepare_prefixed_hash("0x0").hex() == expected
 
 
 def test_send_ether(alice_wallet, bob_address):
@@ -43,5 +40,4 @@
 def test_cancel_or_replace_transaction(alice_wallet):
     assert cancel_or_replace_transaction(
         alice_wallet, None
-    ), "Cancel or replace transaction failed."
->>>>>>> df410419
+    ), "Cancel or replace transaction failed."