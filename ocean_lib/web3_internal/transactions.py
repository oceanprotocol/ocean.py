#
# Copyright 2021 Ocean Protocol Foundation
# SPDX-License-Identifier: Apache-2.0
#
from enforce_typing import enforce_types

from ocean_lib.web3_internal.wallet import Wallet
from web3.main import Web3


@enforce_types
def sign_hash(msg_hash, wallet: Wallet) -> str:
    """
    This method use `personal_sign`for signing a message. This will always prepend the
    `\x19Ethereum Signed Message:\n32` prefix before signing.

    :param msg_hash:
    :param wallet: Wallet instance
    :return: signature
    """
    s = wallet.sign(msg_hash)
    return s.signature.hex()


@enforce_types
def send_ether(from_wallet: Wallet, to_address: str, ether_amount: int):
    if not Web3.isChecksumAddress(to_address):
        to_address = Web3.toChecksumAddress(to_address)

    web3 = from_wallet.web3

    tx = {
        "from": from_wallet.address,
        "to": to_address,
<<<<<<< HEAD
        "value": Web3.toWei(ether_amount, "ether"),
    }
    tx["gas"] = web3.eth.estimate_gas(tx)
    raw_tx = from_wallet.sign_tx(tx)
    tx_hash = web3.eth.send_raw_transaction(raw_tx)
    receipt = web3.eth.wait_for_transaction_receipt(tx_hash, timeout=30)
=======
        "value": w3.toWei(ether_amount, "ether"),
        "chainId": w3.eth.chain_id,
    }
    tx["gas"] = w3.eth.estimate_gas(tx)
    wallet = Wallet(w3, private_key=from_wallet.key, address=from_wallet.address)
    raw_tx = wallet.sign_tx(tx)
    tx_hash = w3.eth.send_raw_transaction(raw_tx)
    receipt = w3.eth.wait_for_transaction_receipt(tx_hash, timeout=30)
>>>>>>> 04685997
    return receipt


@enforce_types
def cancel_or_replace_transaction(
    from_wallet: Wallet, nonce_value, gas_price=None, gas_limit=None
):
<<<<<<< HEAD
    web3 = from_wallet.web3
    tx = {"from": from_wallet.address, "to": from_wallet.address, "value": 0}
    gas = gas_limit if gas_limit is not None else web3.eth.estimate_gas(tx)
=======
    w3 = Web3Provider.get_web3()
>>>>>>> 04685997
    tx = {
        "from": from_wallet.address,
        "to": from_wallet.address,
        "value": 0,
        "chainId": w3.eth.chain_id,
    }
<<<<<<< HEAD
    raw_tx = from_wallet.sign_tx(tx, fixed_nonce=nonce_value, gas_price=gas_price)
    tx_hash = web3.eth.send_raw_transaction(raw_tx)
    receipt = web3.eth.wait_for_transaction_receipt(tx_hash, timeout=30)
=======
    gas = gas_limit if gas_limit is not None else w3.eth.estimate_gas(tx)
    tx["gas"] = gas + 1
    wallet = Wallet(w3, private_key=from_wallet.key, address=from_wallet.address)
    raw_tx = wallet.sign_tx(tx, fixed_nonce=nonce_value, gas_price=gas_price)
    tx_hash = w3.eth.send_raw_transaction(raw_tx)
    receipt = w3.eth.wait_for_transaction_receipt(tx_hash, timeout=30)
>>>>>>> 04685997
    return receipt<|MERGE_RESOLUTION|>--- conflicted
+++ resolved
@@ -32,23 +32,13 @@
     tx = {
         "from": from_wallet.address,
         "to": to_address,
-<<<<<<< HEAD
         "value": Web3.toWei(ether_amount, "ether"),
+        "chainId": web3.eth.chain_id,
     }
     tx["gas"] = web3.eth.estimate_gas(tx)
     raw_tx = from_wallet.sign_tx(tx)
     tx_hash = web3.eth.send_raw_transaction(raw_tx)
     receipt = web3.eth.wait_for_transaction_receipt(tx_hash, timeout=30)
-=======
-        "value": w3.toWei(ether_amount, "ether"),
-        "chainId": w3.eth.chain_id,
-    }
-    tx["gas"] = w3.eth.estimate_gas(tx)
-    wallet = Wallet(w3, private_key=from_wallet.key, address=from_wallet.address)
-    raw_tx = wallet.sign_tx(tx)
-    tx_hash = w3.eth.send_raw_transaction(raw_tx)
-    receipt = w3.eth.wait_for_transaction_receipt(tx_hash, timeout=30)
->>>>>>> 04685997
     return receipt
 
 
@@ -56,29 +46,16 @@
 def cancel_or_replace_transaction(
     from_wallet: Wallet, nonce_value, gas_price=None, gas_limit=None
 ):
-<<<<<<< HEAD
     web3 = from_wallet.web3
-    tx = {"from": from_wallet.address, "to": from_wallet.address, "value": 0}
-    gas = gas_limit if gas_limit is not None else web3.eth.estimate_gas(tx)
-=======
-    w3 = Web3Provider.get_web3()
->>>>>>> 04685997
     tx = {
         "from": from_wallet.address,
         "to": from_wallet.address,
         "value": 0,
-        "chainId": w3.eth.chain_id,
+        "chainId": web3.eth.chain_id,
     }
-<<<<<<< HEAD
+    gas = gas_limit if gas_limit is not None else web3.eth.estimate_gas(tx)
+    tx["gas"] = gas + 1
     raw_tx = from_wallet.sign_tx(tx, fixed_nonce=nonce_value, gas_price=gas_price)
     tx_hash = web3.eth.send_raw_transaction(raw_tx)
     receipt = web3.eth.wait_for_transaction_receipt(tx_hash, timeout=30)
-=======
-    gas = gas_limit if gas_limit is not None else w3.eth.estimate_gas(tx)
-    tx["gas"] = gas + 1
-    wallet = Wallet(w3, private_key=from_wallet.key, address=from_wallet.address)
-    raw_tx = wallet.sign_tx(tx, fixed_nonce=nonce_value, gas_price=gas_price)
-    tx_hash = w3.eth.send_raw_transaction(raw_tx)
-    receipt = w3.eth.wait_for_transaction_receipt(tx_hash, timeout=30)
->>>>>>> 04685997
     return receipt