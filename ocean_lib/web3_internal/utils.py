#
# Copyright 2021 Ocean Protocol Foundation
# SPDX-License-Identifier: Apache-2.0
#
import logging
from collections import namedtuple
from enforce_typing import enforce_types

import eth_account
import eth_keys
import eth_utils
from web3 import Web3

Signature = namedtuple("Signature", ("v", "r", "s"))

logger = logging.getLogger(__name__)


def generate_multi_value_hash(types, values):
    """
    Return the hash of the given list of values.
    This is equivalent to packing and hashing values in a solidity smart contract
    hence the use of `soliditySha3`.

    :param types: list of solidity types expressed as strings
    :param values: list of values matching the `types` list
    :return: bytes
    """
    assert len(types) == len(values)
    return Web3.soliditySha3(types, values)


def prepare_prefixed_hash(msg_hash):
    """

    :param msg_hash:
    :return:
    """
    return generate_multi_value_hash(
        ["string", "bytes32"], ["\x19Ethereum Signed Message:\n32", msg_hash]
    )


def add_ethereum_prefix_and_hash_msg(text):
    """
    This method of adding the ethereum prefix seems to be used in web3.personal.sign/ecRecover.

    :param text: str any str to be signed / used in recovering address from a signature
    :return: hash of prefixed text according to the recommended ethereum prefix
    """
    prefixed_msg = f"\x19Ethereum Signed Message:\n{len(text)}{text}"
    return Web3.sha3(text=prefixed_msg)


def to_32byte_hex(web3, val):
    """

    :param web3:
    :param val:
    :return:
    """
    return web3.toBytes(val).rjust(32, b"\0")


def split_signature(web3, signature):
    """

    :param web3:
    :param signature: signed message hash, hex str
    :return:
    """
    assert len(signature) == 65, (
        f"invalid signature, " f"expecting bytes of length 65, got {len(signature)}"
    )
    v = web3.toInt(signature[-1])
    r = to_32byte_hex(web3, int.from_bytes(signature[:32], "big"))
    s = to_32byte_hex(web3, int.from_bytes(signature[32:64], "big"))
    if v != 27 and v != 28:
        v = 27 + v % 2

    return Signature(v, r, s)


<<<<<<< HEAD
def get_wallet(index):
    name = "PARITY_ADDRESS" if not index else f"PARITY_ADDRESS{index}"
    pswrd_name = "PARITY_PASSWORD" if not index else f"PARITY_PASSWORD{index}"
    key_name = "PARITY_KEY" if not index else f"PARITY_KEY{index}"
    encrypted_key_name = (
        "PARITY_ENCRYPTED_KEY" if not index else f"PARITY_ENCRYPTED_KEY{index}"
    )
    keyfile_name = "PARITY_KEYFILE" if not index else f"PARITY_KEYFILE{index}"

    address = os.getenv(name)
    if not address:
        return None

    pswrd = os.getenv(pswrd_name)
    key = os.getenv(key_name)
    encr_key = os.getenv(encrypted_key_name)
    key_file = os.getenv(keyfile_name)
    if key_file and not encr_key:
        with open(key_file) as _file:
            encr_key = json.loads(_file.read())

    from ocean_lib.web3_internal.wallet import Wallet

    return Wallet(
        Web3Provider.get_web3(),
        private_key=key,
        encrypted_key=encr_key,
        address=Web3.toChecksumAddress(address),
        password=pswrd,
    )


@enforce_types
=======
>>>>>>> 2476465b
def privateKeyToAddress(private_key: str) -> str:
    return eth_account.Account().privateKeyToAccount(private_key).address


@enforce_types
def privateKeyToPublicKey(private_key: str):
    private_key_bytes = eth_utils.decode_hex(private_key)
    private_key_object = eth_keys.keys.PrivateKey(private_key_bytes)
    return private_key_object.public_key<|MERGE_RESOLUTION|>--- conflicted
+++ resolved
@@ -81,42 +81,7 @@
     return Signature(v, r, s)
 
 
-<<<<<<< HEAD
-def get_wallet(index):
-    name = "PARITY_ADDRESS" if not index else f"PARITY_ADDRESS{index}"
-    pswrd_name = "PARITY_PASSWORD" if not index else f"PARITY_PASSWORD{index}"
-    key_name = "PARITY_KEY" if not index else f"PARITY_KEY{index}"
-    encrypted_key_name = (
-        "PARITY_ENCRYPTED_KEY" if not index else f"PARITY_ENCRYPTED_KEY{index}"
-    )
-    keyfile_name = "PARITY_KEYFILE" if not index else f"PARITY_KEYFILE{index}"
-
-    address = os.getenv(name)
-    if not address:
-        return None
-
-    pswrd = os.getenv(pswrd_name)
-    key = os.getenv(key_name)
-    encr_key = os.getenv(encrypted_key_name)
-    key_file = os.getenv(keyfile_name)
-    if key_file and not encr_key:
-        with open(key_file) as _file:
-            encr_key = json.loads(_file.read())
-
-    from ocean_lib.web3_internal.wallet import Wallet
-
-    return Wallet(
-        Web3Provider.get_web3(),
-        private_key=key,
-        encrypted_key=encr_key,
-        address=Web3.toChecksumAddress(address),
-        password=pswrd,
-    )
-
-
 @enforce_types
-=======
->>>>>>> 2476465b
 def privateKeyToAddress(private_key: str) -> str:
     return eth_account.Account().privateKeyToAccount(private_key).address
 
