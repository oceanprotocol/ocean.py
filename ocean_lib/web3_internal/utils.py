#
# Copyright 2021 Ocean Protocol Foundation
# SPDX-License-Identifier: Apache-2.0
#
import logging
from collections import namedtuple
from decimal import Decimal
from typing import Optional

from enforce_typing import enforce_types
from eth_keys import keys
from eth_utils import big_endian_to_int, decode_hex
<<<<<<< HEAD
from ocean_lib.enforce_typing_shim import enforce_types_shim
from ocean_lib.web3_internal.constants import (
    DEFAULT_NETWORK_NAME,
    NETWORK_NAME_MAP,
    NETWORK_TIMEOUT_MAP,
)
=======
from ocean_lib.web3_internal.constants import DEFAULT_NETWORK_NAME, NETWORK_NAME_MAP
>>>>>>> f6f64f49
from ocean_lib.web3_internal.web3_overrides.signature import SignatureFix
from ocean_lib.web3_internal.web3_provider import Web3Provider

Signature = namedtuple("Signature", ("v", "r", "s"))

logger = logging.getLogger(__name__)


def generate_multi_value_hash(types, values):
    """
    Return the hash of the given list of values.
    This is equivalent to packing and hashing values in a solidity smart contract
    hence the use of `soliditySha3`.

    :param types: list of solidity types expressed as strings
    :param values: list of values matching the `types` list
    :return: bytes
    """
    assert len(types) == len(values)
    return Web3Provider.get_web3().solidityKeccak(types, values)


def prepare_prefixed_hash(msg_hash):
    """

    :param msg_hash:
    :return:
    """
    return generate_multi_value_hash(
        ["string", "bytes32"], ["\x19Ethereum Signed Message:\n32", msg_hash]
    )


def add_ethereum_prefix_and_hash_msg(text):
    """
    This method of adding the ethereum prefix seems to be used in web3.personal.sign/ecRecover.

    :param text: str any str to be signed / used in recovering address from a signature
    :return: hash of prefixed text according to the recommended ethereum prefix
    """
    prefixed_msg = f"\x19Ethereum Signed Message:\n{len(text)}{text}"
    return Web3Provider.get_web3().keccak(text=prefixed_msg)


def to_32byte_hex(web3, val):
    """

    :param web3:
    :param val:
    :return:
    """
    return web3.toBytes(val).rjust(32, b"\0")


def split_signature(web3, signature):
    """

    :param web3:
    :param signature: signed message hash, hex str
    :return:
    """
    assert len(signature) == 65, (
        f"invalid signature, " f"expecting bytes of length 65, got {len(signature)}"
    )
    v = web3.toInt(signature[-1])
    r = to_32byte_hex(web3, int.from_bytes(signature[:32], "big"))
    s = to_32byte_hex(web3, int.from_bytes(signature[32:64], "big"))
    if v != 27 and v != 28:
        v = 27 + v % 2

    return Signature(v, r, s)


@enforce_types
def private_key_to_address(private_key: str) -> str:
    return Web3Provider.get_web3().eth.account.from_key(private_key).address


@enforce_types
def private_key_to_public_key(private_key: str) -> str:
    private_key_bytes = decode_hex(private_key)
    private_key_object = keys.PrivateKey(private_key_bytes)
    return private_key_object.public_key


<<<<<<< HEAD
@enforce_types_shim
def get_network_name(network_id: Optional[int] = None) -> str:
=======
@enforce_types
def get_network_name(network_id: int = None) -> str:
>>>>>>> f6f64f49
    """
    Return the network name based on the current ethereum network id.

    Return `ganache` for every network id that is not mapped.

    :param network_id: Network id, int
    :return: Network name, str
    """
    if not network_id:
        network_id = get_network_id()
    return NETWORK_NAME_MAP.get(network_id, DEFAULT_NETWORK_NAME).lower()


<<<<<<< HEAD
@enforce_types_shim
def get_network_timeout(network_id: Optional[int] = None) -> str:
    """
    Return the network blocking call timeout limit based on the current ethereum network id.

    :param network_id: Network id, int
    :return: number of seconds, int
    """
    network_name = get_network_name(network_id)
    return NETWORK_TIMEOUT_MAP[network_name]


@enforce_types_shim
=======
@enforce_types
>>>>>>> f6f64f49
def get_network_id() -> int:
    """
    Return the ethereum network id calling the `web3.version.network` method.

    :return: Network id, int
    """
    return int(Web3Provider.get_web3().net.version)


@enforce_types
def ec_recover(message, signed_message):
    """
    This method does not prepend the message with the prefix `\x19Ethereum Signed Message:\n32`.
    The caller should add the prefix to the msg/hash before calling this if the signature was
    produced for an ethereum-prefixed message.

    :param message:
    :param signed_message:
    :return:
    """
    w3 = Web3Provider.get_web3()
    v, r, s = split_signature(w3, w3.toBytes(hexstr=signed_message))
    signature_object = SignatureFix(vrs=(v, big_endian_to_int(r), big_endian_to_int(s)))
    return w3.eth.account.recoverHash(
        message, signature=signature_object.to_hex_v_hacked()
    )


@enforce_types
def personal_ec_recover(message, signed_message):
    prefixed_hash = add_ethereum_prefix_and_hash_msg(message)
    return ec_recover(prefixed_hash, signed_message)


@enforce_types
def get_ether_balance(address: str) -> int:
    """
    Get balance of an ethereum address.

    :param address: address, bytes32
    :return: balance, int
    """
    return Web3Provider.get_web3().eth.get_balance(address, block_identifier="latest")


def from_wei(wei_value: int) -> Decimal:
    return Web3Provider.get_web3().fromWei(wei_value, "ether")<|MERGE_RESOLUTION|>--- conflicted
+++ resolved
@@ -10,16 +10,11 @@
 from enforce_typing import enforce_types
 from eth_keys import keys
 from eth_utils import big_endian_to_int, decode_hex
-<<<<<<< HEAD
-from ocean_lib.enforce_typing_shim import enforce_types_shim
 from ocean_lib.web3_internal.constants import (
     DEFAULT_NETWORK_NAME,
     NETWORK_NAME_MAP,
     NETWORK_TIMEOUT_MAP,
 )
-=======
-from ocean_lib.web3_internal.constants import DEFAULT_NETWORK_NAME, NETWORK_NAME_MAP
->>>>>>> f6f64f49
 from ocean_lib.web3_internal.web3_overrides.signature import SignatureFix
 from ocean_lib.web3_internal.web3_provider import Web3Provider
 
@@ -105,13 +100,8 @@
     return private_key_object.public_key
 
 
-<<<<<<< HEAD
-@enforce_types_shim
+@enforce_types
 def get_network_name(network_id: Optional[int] = None) -> str:
-=======
-@enforce_types
-def get_network_name(network_id: int = None) -> str:
->>>>>>> f6f64f49
     """
     Return the network name based on the current ethereum network id.
 
@@ -125,8 +115,7 @@
     return NETWORK_NAME_MAP.get(network_id, DEFAULT_NETWORK_NAME).lower()
 
 
-<<<<<<< HEAD
-@enforce_types_shim
+@enforce_types
 def get_network_timeout(network_id: Optional[int] = None) -> str:
     """
     Return the network blocking call timeout limit based on the current ethereum network id.
@@ -138,10 +127,7 @@
     return NETWORK_TIMEOUT_MAP[network_name]
 
 
-@enforce_types_shim
-=======
 @enforce_types
->>>>>>> f6f64f49
 def get_network_id() -> int:
     """
     Return the ethereum network id calling the `web3.version.network` method.
