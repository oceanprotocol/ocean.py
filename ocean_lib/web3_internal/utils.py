#
# Copyright 2021 Ocean Protocol Foundation
# SPDX-License-Identifier: Apache-2.0
#
import logging
from collections import namedtuple
from decimal import Decimal
from pathlib import Path
from typing import Any, List, Optional

import artifacts
from enforce_typing import enforce_types
from eth_account.account import Account
from eth_account.messages import encode_defunct
from eth_keys import keys
from eth_utils import big_endian_to_int, decode_hex
<<<<<<< HEAD
from hexbytes.main import HexBytes
from ocean_lib.web3_internal.constants import DEFAULT_NETWORK_NAME, NETWORK_NAME_MAP
=======
from ocean_lib.web3_internal.constants import (
    DEFAULT_NETWORK_NAME,
    NETWORK_NAME_MAP,
    NETWORK_TIMEOUT_MAP,
)
>>>>>>> 5f76ca63
from ocean_lib.web3_internal.web3_overrides.signature import SignatureFix
from web3.main import Web3

Signature = namedtuple("Signature", ("v", "r", "s"))

logger = logging.getLogger(__name__)


@enforce_types
def generate_multi_value_hash(types: List[str], values: List[str]) -> HexBytes:
    """
    Return the hash of the given list of values.
    This is equivalent to packing and hashing values in a solidity smart contract
    hence the use of `soliditySha3`.

    :param types: list of solidity types expressed as strings
    :param values: list of values matching the `types` list
    :return: bytes
    """
    assert len(types) == len(values)
    return Web3.solidityKeccak(types, values)


@enforce_types
def prepare_prefixed_hash(msg_hash: str) -> HexBytes:
    """

    :param msg_hash:
    :return:
    """
    return generate_multi_value_hash(
        ["string", "bytes32"], ["\x19Ethereum Signed Message:\n32", msg_hash]
    )


@enforce_types
def to_32byte_hex(val: int) -> str:
    """

    :param val:
    :return:
    """
    return Web3.toBytes(val).rjust(32, b"\0")


@enforce_types
def split_signature(signature: Any) -> Signature:
    """

    :param web3:
    :param signature: signed message hash, hex str
    :return:
    """
    assert len(signature) == 65, (
        f"invalid signature, " f"expecting bytes of length 65, got {len(signature)}"
    )
    v = Web3.toInt(signature[-1])
    r = to_32byte_hex(int.from_bytes(signature[:32], "big"))
    s = to_32byte_hex(int.from_bytes(signature[32:64], "big"))
    if v != 27 and v != 28:
        v = 27 + v % 2

    return Signature(v, r, s)


@enforce_types
def private_key_to_address(private_key: str) -> str:
    return Account.from_key(private_key).address


@enforce_types
def private_key_to_public_key(private_key: str) -> str:
    private_key_bytes = decode_hex(private_key)
    private_key_object = keys.PrivateKey(private_key_bytes)
    return private_key_object.public_key


@enforce_types
def get_network_name(
    chain_id: Optional[int] = None, web3: Optional[Web3] = None
) -> str:
    """
    Return the network name based on the current ethereum chain id.

    Return `ganache` for every chain id that is not mapped.

    :param chain_id: Chain id, int
    :param web3: Web3 instance
    """
    if not chain_id:
        if not web3:
            return DEFAULT_NETWORK_NAME.lower()
        else:
            chain_id = get_chain_id(web3)
    return NETWORK_NAME_MAP.get(chain_id, DEFAULT_NETWORK_NAME).lower()


@enforce_types
def get_network_timeout(
    network_id: Optional[int] = None, web3: Optional[Web3] = None
) -> str:
    """
    Return the network blocking call timeout limit based on the current ethereum network id.
    Callers must pass either network_id or web3.

    :param network_id: Network id, int
    :return: number of seconds, int
    """
    network_name = get_network_name(network_id, web3)
    return NETWORK_TIMEOUT_MAP[network_name]


@enforce_types
def get_chain_id(web3: Web3) -> int:
    """
    Return the ethereum chain id calling the `web3.eth.chain_id` method.

    :param web3: Web3 instance
    :return: Chain id, int
    """
    return int(web3.eth.chain_id)


@enforce_types
def ec_recover(message: str, signed_message: str) -> str:
    """
    This method does not prepend the message with the prefix `\x19Ethereum Signed Message:\n32`.
    The caller should add the prefix to the msg/hash before calling this if the signature was
    produced for an ethereum-prefixed message.

    :param message:
    :param signed_message:
    :return:
    """
    v, r, s = split_signature(Web3.toBytes(hexstr=signed_message))
    signature_object = SignatureFix(vrs=(v, big_endian_to_int(r), big_endian_to_int(s)))
    return Account.recoverHash(message, signature=signature_object.to_hex_v_hacked())


@enforce_types
def personal_ec_recover(message: str, signed_message: str) -> str:
    prefixed_hash = encode_defunct(text=message)
    return ec_recover(prefixed_hash, signed_message)


@enforce_types
def get_ether_balance(web3: Web3, address: str) -> int:
    """
    Get balance of an ethereum address.

    :param address: address, bytes32
    :return: balance, int
    """
    return web3.eth.get_balance(address, block_identifier="latest")


@enforce_types
def from_wei(wei_value: int) -> Decimal:
    return Web3.fromWei(wei_value, "ether")


@enforce_types
def get_artifacts_path() -> str:
    return str(Path(artifacts.__file__).parent.expanduser().resolve())<|MERGE_RESOLUTION|>--- conflicted
+++ resolved
@@ -14,16 +14,12 @@
 from eth_account.messages import encode_defunct
 from eth_keys import keys
 from eth_utils import big_endian_to_int, decode_hex
-<<<<<<< HEAD
 from hexbytes.main import HexBytes
-from ocean_lib.web3_internal.constants import DEFAULT_NETWORK_NAME, NETWORK_NAME_MAP
-=======
 from ocean_lib.web3_internal.constants import (
     DEFAULT_NETWORK_NAME,
     NETWORK_NAME_MAP,
     NETWORK_TIMEOUT_MAP,
 )
->>>>>>> 5f76ca63
 from ocean_lib.web3_internal.web3_overrides.signature import SignatureFix
 from web3.main import Web3
 
