#
# Copyright 2021 Ocean Protocol Foundation
# SPDX-License-Identifier: Apache-2.0
#
import logging
<<<<<<< HEAD
import time
from typing import Any, Dict, Optional

from hexbytes.main import HexBytes
from ocean_lib.web3_internal.wallet import Wallet
from web3.contract import prepare_transaction
from web3.main import Web3
=======

from ocean_lib.web3_internal.utils import get_chain_id, get_network_timeout
from ocean_lib.web3_internal.wallet import Wallet
from web3._utils.threads import Timeout
from web3.contract import prepare_transaction
>>>>>>> 5f76ca63


class CustomContractFunction:
    def __init__(self, contract_function):
        """Initializes CustomContractFunction."""
        self._contract_function = contract_function

    def transact(self, transaction: Dict[str, Any]) -> HexBytes:
        """Customize calling smart contract transaction functions.
        This function is copied from web3 ContractFunction with a few additions:

        1. Use personal_sendTransaction (local node) if `passphrase` is in the `transaction` dict
        2. Else, use eth_sendTransaction (hosted node)
        3. Estimate gas limit if `gas` is not in the `transaction` dict
        4. Retry failed transactions until the network-dependent timeout is reached

        :param transaction: dict which has the required transaction arguments per
            `personal_sendTransaction` requirements.
        :return: hex str transaction hash
        """
        transact_transaction = dict(**transaction)

        if "data" in transact_transaction:
            raise ValueError("Cannot set data in transact transaction")

        cf = self._contract_function
        if cf.address is not None:
            transact_transaction.setdefault("to", cf.address)

        if "to" not in transact_transaction:
            if isinstance(self, type):
                raise ValueError(
                    "When using `Contract.transact` from a contract factory you "
                    "must provide a `to` address with the transaction"
                )
            else:
                raise ValueError(
                    "Please ensure that this contract instance has an address."
                )
        if "chainId" not in transact_transaction:
            transact_transaction["chainId"] = cf.web3.eth.chain_id

        if "gas" not in transact_transaction:
            tx = transaction.copy()
            if "passphrase" in tx:
                tx.pop("passphrase")
            if "account_key" in tx:
                tx.pop("account_key")
            gas = cf.estimateGas(tx)
            transact_transaction["gas"] = gas

        return transact_with_contract_function(
            cf.address,
            cf.web3,
            cf.function_identifier,
            transact_transaction,
            cf.contract_abi,
            cf.abi,
            *cf.args,
            **cf.kwargs,
        )


def transact_with_contract_function(
    address: str,
    web3: Web3,
    function_name: Optional[str] = None,
    transaction: Optional[dict] = None,
    contract_abi: Optional[list] = None,
    fn_abi: Optional[dict] = None,
    *args,
    **kwargs,
) -> HexBytes:
    """
    Helper function for interacting with a contract function by sending a
    transaction. This is copied from web3 `transact_with_contract_function`
    so we can use `personal_sendTransaction` when possible.
    """
    transact_transaction = prepare_transaction(
        address,
        web3,
        fn_identifier=function_name,
        contract_abi=contract_abi,
        transaction=transaction,
        fn_abi=fn_abi,
        fn_args=args,
        fn_kwargs=kwargs,
    )

    passphrase = None
    account_key = None
    if transaction and "passphrase" in transaction:
        passphrase = transaction["passphrase"]
        transact_transaction.pop("passphrase")
<<<<<<< HEAD
        if "account_key" in transaction:
            account_key = transaction["account_key"]
            transact_transaction.pop("account_key")

    if account_key:
        raw_tx = Wallet(web3, private_key=account_key).sign_tx(transact_transaction)
        logging.debug(
            f"sending raw tx: function: {function_name}, tx hash: {raw_tx.hex()}"
        )
        txn_hash = web3.eth.send_raw_transaction(raw_tx)
    elif passphrase:
        txn_hash = web3.personal.sendTransaction(transact_transaction, passphrase)
    else:
        txn_hash = web3.eth.send_transaction(transact_transaction)

    wait_for_tx(txn_hash, web3, 5)
    return txn_hash


def wait_for_tx(tx_hash: HexBytes, web3: Web3, timeout: int = 30) -> None:
    start = time.time()
    while True:
        try:
            web3.eth.wait_for_transaction_receipt(tx_hash, timeout=timeout)
            break
        except Exception:
            time.sleep(0.2)
=======
    if transaction and "account_key" in transaction:
        account_key = transaction["account_key"]
        transact_transaction.pop("account_key")

    network_id = get_chain_id(web3)
    with Timeout(get_network_timeout(network_id=network_id)) as _timeout:
        while True:
            if account_key:
                raw_tx = Wallet(web3, private_key=account_key).sign_tx(
                    transact_transaction
                )
                logging.debug(
                    f"sending raw tx: function: {function_name}, tx hash: {raw_tx.hex()}"
                )
                txn_hash = web3.eth.send_raw_transaction(raw_tx)
            elif passphrase:
                txn_hash = web3.personal.sendTransaction(
                    transact_transaction, passphrase
                )
            else:
                txn_hash = web3.eth.send_transaction(transact_transaction)
>>>>>>> 5f76ca63

            txn_receipt = web3.eth.wait_for_transaction_receipt(
                txn_hash, get_network_timeout(network_id=network_id)
            )
            if bool(txn_receipt.status):
                break
            _timeout.sleep(0.1)

    return txn_hash<|MERGE_RESOLUTION|>--- conflicted
+++ resolved
@@ -3,23 +3,18 @@
 # SPDX-License-Identifier: Apache-2.0
 #
 import logging
-<<<<<<< HEAD
-import time
 from typing import Any, Dict, Optional
 
+from enforce_typing import enforce_types
 from hexbytes.main import HexBytes
-from ocean_lib.web3_internal.wallet import Wallet
-from web3.contract import prepare_transaction
-from web3.main import Web3
-=======
-
 from ocean_lib.web3_internal.utils import get_chain_id, get_network_timeout
 from ocean_lib.web3_internal.wallet import Wallet
 from web3._utils.threads import Timeout
 from web3.contract import prepare_transaction
->>>>>>> 5f76ca63
+from web3.main import Web3
 
 
+@enforce_types
 class CustomContractFunction:
     def __init__(self, contract_function):
         """Initializes CustomContractFunction."""
@@ -81,6 +76,7 @@
         )
 
 
+@enforce_types
 def transact_with_contract_function(
     address: str,
     web3: Web3,
@@ -112,35 +108,7 @@
     if transaction and "passphrase" in transaction:
         passphrase = transaction["passphrase"]
         transact_transaction.pop("passphrase")
-<<<<<<< HEAD
-        if "account_key" in transaction:
-            account_key = transaction["account_key"]
-            transact_transaction.pop("account_key")
 
-    if account_key:
-        raw_tx = Wallet(web3, private_key=account_key).sign_tx(transact_transaction)
-        logging.debug(
-            f"sending raw tx: function: {function_name}, tx hash: {raw_tx.hex()}"
-        )
-        txn_hash = web3.eth.send_raw_transaction(raw_tx)
-    elif passphrase:
-        txn_hash = web3.personal.sendTransaction(transact_transaction, passphrase)
-    else:
-        txn_hash = web3.eth.send_transaction(transact_transaction)
-
-    wait_for_tx(txn_hash, web3, 5)
-    return txn_hash
-
-
-def wait_for_tx(tx_hash: HexBytes, web3: Web3, timeout: int = 30) -> None:
-    start = time.time()
-    while True:
-        try:
-            web3.eth.wait_for_transaction_receipt(tx_hash, timeout=timeout)
-            break
-        except Exception:
-            time.sleep(0.2)
-=======
     if transaction and "account_key" in transaction:
         account_key = transaction["account_key"]
         transact_transaction.pop("account_key")
@@ -162,7 +130,6 @@
                 )
             else:
                 txn_hash = web3.eth.send_transaction(transact_transaction)
->>>>>>> 5f76ca63
 
             txn_receipt = web3.eth.wait_for_transaction_receipt(
                 txn_hash, get_network_timeout(network_id=network_id)
