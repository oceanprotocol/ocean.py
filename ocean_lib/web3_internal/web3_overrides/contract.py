#
# Copyright 2021 Ocean Protocol Foundation
# SPDX-License-Identifier: Apache-2.0
#
import logging
from typing import Any, Dict, Optional

from enforce_typing import enforce_types
from hexbytes.main import HexBytes
from ocean_lib.web3_internal.utils import get_chain_id, get_network_timeout
from ocean_lib.web3_internal.wallet import Wallet
from web3._utils.threads import Timeout
from web3.contract import prepare_transaction
from web3.main import Web3


@enforce_types
class CustomContractFunction:
    def __init__(self, contract_function):
        """Initializes CustomContractFunction."""
        self._contract_function = contract_function

    def transact(self, transaction: Dict[str, Any]) -> HexBytes:
        """Customize calling smart contract transaction functions.
        This function is copied from web3 ContractFunction with a few changes:

        1. Don't set `from` using the web3.eth.default account
        2. Add chainId if `chainId` is not in the `transaction` dict
        3. Estimate gas limit if `gas` is not in the `transaction` dict

        :param transaction: dict which has the required transaction arguments
        :return: hex str transaction hash
        """
        transact_transaction = dict(**transaction)

        if "data" in transact_transaction:
            raise ValueError("Cannot set data in transact transaction")

        cf = self._contract_function
        if cf.address is not None:
            transact_transaction.setdefault("to", cf.address)

        if "to" not in transact_transaction:
            if isinstance(self, type):
                raise ValueError(
                    "When using `Contract.transact` from a contract factory you "
                    "must provide a `to` address with the transaction"
                )
            else:
                raise ValueError(
                    "Please ensure that this contract instance has an address."
                )
        if "chainId" not in transact_transaction:
            transact_transaction["chainId"] = cf.web3.eth.chain_id

        if "gas" not in transact_transaction:
            tx = transaction.copy()
            if "account_key" in tx:
                tx.pop("account_key")
            gas = cf.estimateGas(tx)
            transact_transaction["gas"] = gas

        return transact_with_contract_function(
            cf.address,
            cf.web3,
            cf.function_identifier,
            transact_transaction,
            cf.contract_abi,
            cf.abi,
            *cf.args,
            **cf.kwargs,
        )


@enforce_types
def transact_with_contract_function(
    address: str,
    web3: Web3,
    function_name: Optional[str] = None,
    transaction: Optional[dict] = None,
    contract_abi: Optional[list] = None,
    fn_abi: Optional[dict] = None,
    *args,
    **kwargs,
) -> HexBytes:
    """
    Helper function for interacting with a contract function by sending a
    transaction. This is copied from web3 `transact_with_contract_function`
    with a few additions:
        1. If `account_key` in transaction dict, sign and send transaction via
           `web3.eth.send_raw_transaction`
        2. Otherwise, send via `web3.eth.send_transaction`
        3. Retry failed transactions (when txn_receipt.status indicates failure)
        4. Network-dependent timeout
    """
    transact_transaction = prepare_transaction(
        address,
        web3,
        fn_identifier=function_name,
        contract_abi=contract_abi,
        transaction=transaction,
        fn_abi=fn_abi,
        fn_args=args,
        fn_kwargs=kwargs,
    )

    account_key = None
<<<<<<< HEAD
    if transaction and "passphrase" in transaction:
        passphrase = transaction["passphrase"]
        transact_transaction.pop("passphrase")

=======
>>>>>>> da44b966
    if transaction and "account_key" in transaction:
        account_key = transaction["account_key"]
        transact_transaction.pop("account_key")

    network_id = get_chain_id(web3)
    with Timeout(get_network_timeout(network_id=network_id)) as _timeout:
        while True:
            if account_key:
                raw_tx = Wallet(web3, private_key=account_key).sign_tx(
                    transact_transaction
                )
                logging.debug(
                    f"sending raw tx: function: {function_name}, tx hash: {raw_tx.hex()}"
                )
                txn_hash = web3.eth.send_raw_transaction(raw_tx)
            else:
                txn_hash = web3.eth.send_transaction(transact_transaction)

            txn_receipt = web3.eth.wait_for_transaction_receipt(
                txn_hash, get_network_timeout(network_id=network_id)
            )
            if bool(txn_receipt.status):
                break
            _timeout.sleep(0.1)

    return txn_hash<|MERGE_RESOLUTION|>--- conflicted
+++ resolved
@@ -105,13 +105,6 @@
     )
 
     account_key = None
-<<<<<<< HEAD
-    if transaction and "passphrase" in transaction:
-        passphrase = transaction["passphrase"]
-        transact_transaction.pop("passphrase")
-
-=======
->>>>>>> da44b966
     if transaction and "account_key" in transaction:
         account_key = transaction["account_key"]
         transact_transaction.pop("account_key")
