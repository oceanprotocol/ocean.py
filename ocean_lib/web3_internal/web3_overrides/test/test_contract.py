#
# Copyright 2021 Ocean Protocol Foundation
# SPDX-License-Identifier: Apache-2.0
#
import pytest
from ocean_lib.models.test.conftest import *  # noqa
from ocean_lib.web3_internal.currency import to_wei
from ocean_lib.web3_internal.test.test_contract_base import MyFactory
from ocean_lib.web3_internal.web3_overrides.contract import CustomContractFunction


<<<<<<< HEAD
def test_main(dtfactory_address):
    factory = MyFactory(dtfactory_address)
    fn_args = ("foo_blob", "DT1", "DT1", to_wei(1000))
=======
def test_main(web3, dtfactory_address):
    factory = MyFactory(web3, dtfactory_address)
    fn_args = ("foo_blob", "DT1", "DT1", to_base_18(1000.0))
>>>>>>> 5e9670b1
    contract_fn = getattr(factory.contract.functions, "createToken")(*fn_args)
    custom_contract = CustomContractFunction(contract_fn)

    with pytest.raises(ValueError):
        custom_contract.transact({"data": "test"})

    with pytest.raises(ValueError):
        custom_contract = CustomContractFunction(contract_fn)
        custom_contract._contract_function.address = None
        custom_contract.transact({})<|MERGE_RESOLUTION|>--- conflicted
+++ resolved
@@ -9,15 +9,9 @@
 from ocean_lib.web3_internal.web3_overrides.contract import CustomContractFunction
 
 
-<<<<<<< HEAD
-def test_main(dtfactory_address):
-    factory = MyFactory(dtfactory_address)
-    fn_args = ("foo_blob", "DT1", "DT1", to_wei(1000))
-=======
 def test_main(web3, dtfactory_address):
     factory = MyFactory(web3, dtfactory_address)
-    fn_args = ("foo_blob", "DT1", "DT1", to_base_18(1000.0))
->>>>>>> 5e9670b1
+    fn_args = ("foo_blob", "DT1", "DT1", to_wei(1000))
     contract_fn = getattr(factory.contract.functions, "createToken")(*fn_args)
     custom_contract = CustomContractFunction(contract_fn)
 
