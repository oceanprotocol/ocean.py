--- conflicted
+++ resolved
@@ -50,13 +50,8 @@
 dev_requirements = [
     "bumpversion==0.6.0",
     "pkginfo==1.8.3",
-<<<<<<< HEAD
-    "twine==3.7.1",
+    "twine==4.0.2",
     "watchdog==2.2.1",
-=======
-    "twine==4.0.2",
-    "watchdog==2.1.9",
->>>>>>> bc77ad9f
     "isort==5.12.0",
     "flake8==6.0.0",
     "black",  # need to keep this up to date to brownie
