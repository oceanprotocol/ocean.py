--- conflicted
+++ resolved
@@ -102,11 +102,7 @@
     url="https://github.com/oceanprotocol/ocean.py",
     # fmt: off
     # bumpversion.sh needs single-quotes
-<<<<<<< HEAD
-    version='0.5.18',
-=======
     version='0.5.20',
->>>>>>> 118c929d
     # fmt: on
     zip_safe=False,
 )