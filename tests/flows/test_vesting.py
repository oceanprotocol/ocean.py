--- conflicted
+++ resolved
@@ -23,39 +23,31 @@
     publisher_wallet,
     consumer_wallet,
     another_consumer_wallet,
+    publisher_addr,
+    consumer_addr,
+    another_consumer_addr,
     erc721_factory,
+    erc721_nft,
 ):
     """Tests permissions for ERC721 and check who has ERC20 deployer role."""
-    # Tests deploy erc721
-    erc721_nft = _deploy_erc721_contract(
-        erc721_factory=erc721_factory, web3=web3, from_wallet=publisher_wallet
-    )
-
     symbol = erc721_nft.symbol()
-    assert symbol == "NFTS"
-
-    owner_balance = erc721_nft.contract.caller.balanceOf(publisher_wallet.address)
+    assert symbol == "NFTSYMBOL"
+
+    owner_balance = erc721_nft.contract.caller.balanceOf(publisher_addr)
     assert owner_balance == 1
 
     # Tests roles
-    erc721_nft.add_manager(another_consumer_wallet.address, publisher_wallet)
-    permissions = erc721_nft.get_permissions(another_consumer_wallet.address)
+    erc721_nft.add_manager(another_consumer_addr, publisher_wallet)
+    permissions = erc721_nft.get_permissions(another_consumer_addr)
     assert permissions[ERC721Permissions.MANAGER]
     assert not permissions[ERC721Permissions.DEPLOY_ERC20]
 
-    erc721_nft.add_to_create_erc20_list(
-        consumer_wallet.address, another_consumer_wallet
-    )
-    erc721_nft.add_to_metadata_list(consumer_wallet.address, another_consumer_wallet)
-    erc721_nft.add_to_725_store_list(consumer_wallet.address, another_consumer_wallet)
-
-    permissions = erc721_nft.get_permissions(consumer_wallet.address)
-
-<<<<<<< HEAD
-    assert permissions[1]
-    assert permissions[2]
-    assert permissions[3]
-=======
+    erc721_nft.add_to_create_erc20_list(consumer_addr, another_consumer_wallet)
+    erc721_nft.add_to_metadata_list(consumer_addr, another_consumer_wallet)
+    erc721_nft.add_to_725_store_list(consumer_addr, another_consumer_wallet)
+
+    permissions = erc721_nft.get_permissions(consumer_addr)
+
     assert not permissions[ERC721Permissions.MANAGER]
     assert permissions[ERC721Permissions.DEPLOY_ERC20]
     assert permissions[ERC721Permissions.UPDATE_METADATA]
@@ -68,25 +60,24 @@
     config,
     publisher_wallet,
     consumer_wallet,
+    publisher_addr,
+    consumer_addr,
+    another_consumer_addr,
     another_consumer_wallet,
     erc721_factory,
+    erc721_nft,
 ):
     """Tests permissions for an ERC20 token."""
-    erc721_nft = _deploy_erc721_contract(
-        erc721_factory=erc721_factory, web3=web3, from_wallet=publisher_wallet
-    )
-
-    erc721_nft.add_to_create_erc20_list(consumer_wallet.address, publisher_wallet)
-    assert erc721_nft.is_erc20_deployer(consumer_wallet.address)
->>>>>>> 8e851601
+    erc721_nft.add_to_create_erc20_list(consumer_addr, publisher_wallet)
+    assert erc721_nft.is_erc20_deployer(consumer_addr)
 
     trx_erc_20 = erc721_nft.create_erc20(
         template_index=1,
         name="ERC20DT1",
         symbol="ERC20DT1Symbol",
-        minter=consumer_wallet.address,
-        fee_manager=another_consumer_wallet.address,
-        publish_market_order_fee_address=publisher_wallet.address,
+        minter=consumer_addr,
+        fee_manager=another_consumer_addr,
+        publish_market_order_fee_address=publisher_addr,
         publish_market_order_fee_token=ZERO_ADDRESS,
         cap=to_wei(1000),
         publish_market_order_fee_amount=0,
@@ -108,18 +99,18 @@
     erc20_token = ERC20Token(web3=web3, address=dt_address)
 
     # Tests permissions
-    perms = erc20_token.get_permissions(consumer_wallet.address)
+    perms = erc20_token.get_permissions(consumer_addr)
     assert perms[RolesERC20.MINTER]
     assert not perms[RolesERC20.PAYMENT_MANAGER]
 
-    erc20_token.add_payment_manager(consumer_wallet.address, consumer_wallet)
-    perms = erc20_token.get_permissions(consumer_wallet.address)
+    erc20_token.add_payment_manager(consumer_addr, consumer_wallet)
+    perms = erc20_token.get_permissions(consumer_addr)
     assert perms[RolesERC20.PAYMENT_MANAGER]
 
 
 @pytest.mark.unit
 def test_minting_failed_after_deploying_pool(
-    web3, config, publisher_wallet, consumer_wallet, factory_router
+    web3, config, publisher_wallet, consumer_wallet, consumer_addr, factory_router
 ):
     """Tests failure to mint new erc20 token even if consumer has the minter role after deploying a pool."""
     erc721_nft, erc20_token = deploy_erc721_erc20(
@@ -129,7 +120,7 @@
         erc20_minter=consumer_wallet,
         cap=to_wei(1000),
     )
-    erc721_nft.add_to_create_erc20_list(consumer_wallet.address, publisher_wallet)
+    erc721_nft.add_to_create_erc20_list(consumer_addr, publisher_wallet)
 
     # Tests consumer deploys pool and check market fee
     mint_fake_OCEAN(config)
@@ -143,11 +134,11 @@
     )
 
     # consumer fails to mint new erc20 token even if the minter
-    perms = erc20_token.get_permissions(consumer_wallet.address)
+    perms = erc20_token.get_permissions(consumer_addr)
     assert perms[RolesERC20.MINTER]
 
     with pytest.raises(exceptions.ContractLogicError) as err:
-        erc20_token.mint(consumer_wallet.address, 1, consumer_wallet)
+        erc20_token.mint(consumer_addr, 1, consumer_wallet)
         assert (
             err.value.args[0]
             == "execution reverted: VM Exception while processing transaction: revert DataTokenTemplate: cap exceeded"
@@ -288,6 +279,9 @@
     publisher_wallet,
     consumer_wallet,
     another_consumer_wallet,
+    publisher_addr,
+    consumer_addr,
+    another_consumer_addr,
     factory_router,
     side_staking,
 ):
@@ -318,30 +312,27 @@
     side_staking.get_vesting(erc20_token.address, publisher_wallet)
 
     # publisher receives the vested DTs after 100 mined blocks
-    assert publisher_wallet.address == pmt_collector
+    assert publisher_addr == pmt_collector
     assert dt_balance_before < erc20_token.balanceOf(pmt_collector)
     assert erc20_token.balanceOf(
         pmt_collector
     ) == side_staking.get_vesting_amount_so_far(erc20_token.address)
 
     dt_pool_balance = bpool.get_balance(erc20_token.address)
-    pool_shares_before = (
-        bpool.balanceOf(publisher_wallet.address) / bpool.total_supply()
-    )
+    pool_shares_before = bpool.balanceOf(publisher_addr) / bpool.total_supply()
     dt_percentage_before = pool_shares_before * bpool.get_balance(erc20_token.address)
 
     # another users buy DTs from the publisher pool to boost the price
     ocean_contract.approve(bpool.address, to_wei(1000000), another_consumer_wallet)
     bpool.join_swap_extern_amount_in(
-        token_amount_in=ocean_contract.balanceOf(another_consumer_wallet.address)
-        // 100,
+        token_amount_in=ocean_contract.balanceOf(another_consumer_addr) // 100,
         min_pool_amount_out=bpool.get_balance(ocean_contract.address) // 1000,
         from_wallet=another_consumer_wallet,
     )
 
     ocean_contract.approve(bpool.address, to_wei(1000000), consumer_wallet)
     bpool.join_swap_extern_amount_in(
-        token_amount_in=ocean_contract.balanceOf(consumer_wallet.address) // 100,
+        token_amount_in=ocean_contract.balanceOf(consumer_addr) // 100,
         min_pool_amount_out=bpool.get_balance(ocean_contract.address) // 1000,
         from_wallet=consumer_wallet,
     )
@@ -349,26 +340,23 @@
     # check for increasing DT amount for publisher
     assert dt_pool_balance < bpool.get_balance(erc20_token.address)
     assert dt_percentage_before < bpool.balanceOf(
-        publisher_wallet.address
+        publisher_addr
     ) / bpool.total_supply() * bpool.get_balance(erc20_token.address)
     # other users have added liquidity, so the owner of the pool will have lower percentage
-    assert (
-        pool_shares_before
-        > bpool.balanceOf(publisher_wallet.address) / bpool.total_supply()
-    )
+    assert pool_shares_before > bpool.balanceOf(publisher_addr) / bpool.total_supply()
 
     # exit pool dual side with profit for publisher
     bpool.exit_pool(
-        pool_amount_in=bpool.balanceOf(publisher_wallet.address),
+        pool_amount_in=bpool.balanceOf(publisher_addr),
         min_amounts_out=[to_wei(1), to_wei(1)],
         from_wallet=publisher_wallet,
     )
-    assert erc20_token.balanceOf(publisher_wallet.address) > initial_ocean_liq // 2
+    assert erc20_token.balanceOf(publisher_addr) > initial_ocean_liq // 2
 
 
 @pytest.mark.unit
 def test_adding_liquidity_for_vesting(
-    web3, config, publisher_wallet, factory_router, side_staking
+    web3, config, publisher_wallet, publisher_addr, factory_router, side_staking
 ):
     """Tests adding liquidity does not affect the vesting amount."""
     erc721_nft, erc20_token = deploy_erc721_erc20(
@@ -404,7 +392,7 @@
         web3.eth.block_number,
         None,
     )
-    assert join_event[0].args.caller == publisher_wallet.address
+    assert join_event[0].args.caller == publisher_addr
     assert join_event[0].args.tokenIn == ocean_contract.address
     assert join_event[0].args.tokenAmountIn == to_wei(10)
 
@@ -429,7 +417,7 @@
 
 @pytest.mark.unit
 def test_removing_liquidity_for_vesting(
-    web3, config, publisher_wallet, factory_router, side_staking
+    web3, config, publisher_wallet, publisher_addr, factory_router, side_staking
 ):
     """Tests removing liquidity does not affect the vesting amount."""
     erc721_nft, erc20_token = deploy_erc721_erc20(
@@ -465,7 +453,7 @@
         web3.eth.block_number,
         None,
     )
-    assert exit_event[0].args.caller == publisher_wallet.address
+    assert exit_event[0].args.caller == publisher_addr
     assert exit_event[0].args.tokenOut == ocean_contract.address
 
     bpt_event = bpool.get_event_log(
@@ -525,37 +513,6 @@
     return BPool(web3, pool_event[0].args.poolAddress)
 
 
-<<<<<<< HEAD
-    # consumer fails to mint new erc20 token even if the minter
-    perms = erc20_token.get_permissions(consumer_wallet.address)
-    assert perms[0]
-=======
-def _deploy_erc721_contract(erc721_factory, web3, from_wallet):
-    tx = erc721_factory.deploy_erc721_contract(
-        name="NFT",
-        symbol="NFTS",
-        template_index=1,
-        additional_metadata_updater=ZERO_ADDRESS,
-        additional_erc20_deployer=ZERO_ADDRESS,
-        token_uri="https://oceanprotocol.com/nft/",
-        transferable=True,
-        owner=from_wallet.address,
-        from_wallet=from_wallet,
-    )
-    tx_receipt = web3.eth.wait_for_transaction_receipt(tx)
-    registered_event = erc721_factory.get_event_log(
-        ERC721FactoryContract.EVENT_NFT_CREATED,
-        tx_receipt.blockNumber,
-        web3.eth.block_number,
-        None,
-    )
-    assert registered_event[0].event == "NFTCreated"
-    assert registered_event[0].args.admin == from_wallet.address
->>>>>>> 8e851601
-
-    return ERC721NFT(web3=web3, address=registered_event[0].args.newTokenAddress)
-
-
 def _advance_blocks(num_blocks, from_wallet):
     for _ in range(num_blocks - 1):
         # send dummy transactions to increase block count
