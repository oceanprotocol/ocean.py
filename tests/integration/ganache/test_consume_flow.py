--- conflicted
+++ resolved
@@ -132,14 +132,9 @@
         service=service,
     )
 
-<<<<<<< HEAD
     downloaded_files = os.listdir(os.path.join(destination, os.listdir(destination)[0]))
     assert len(downloaded_files) == len(files), "Wrong number of files downloaded."
     assert "shs_dataset_test.txt" in downloaded_files
-=======
-    assert len(
-        os.listdir(os.path.join(destination, os.listdir(destination)[0]))
-    ) == len(files), "The asset folder is empty."
 
 
 @pytest.mark.integration
@@ -163,5 +158,4 @@
     datatoken.mint(consumer_wallet.address, to_wei(1), publisher_wallet)
 
     # consume
-    file_name = ocean_assets.download_file(asset.did, consumer_wallet)
->>>>>>> c58cc7f1
+    file_name = ocean_assets.download_file(asset.did, consumer_wallet)