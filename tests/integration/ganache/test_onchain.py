#
# Copyright 2022 Ocean Protocol Foundation
# SPDX-License-Identifier: Apache-2.0
#
import os
import shutil

import pytest
from brownie import network
from web3.main import Web3

from ocean_lib.agreements.service_types import ServiceTypes
from ocean_lib.data_provider.data_service_provider import DataServiceProvider
from ocean_lib.models.datatoken import Datatoken, DatatokenArguments
from ocean_lib.ocean.ocean_assets import OceanAssets
from ocean_lib.ocean.util import get_address_of_type
from ocean_lib.structures.file_objects import SmartContractCall
from tests.resources.ddo_helpers import get_first_service_by_type


@pytest.mark.integration
<<<<<<< HEAD
def test_consume_simple_onchain_data(
    config: dict,
    publisher_wallet,
    consumer_wallet,
):
    data_provider = DataServiceProvider
    ocean_assets = OceanAssets(config, data_provider)
    abi = {
        "inputs": [],
        "name": "swapOceanFee",
        "outputs": [{"internalType": "uint256", "name": "", "type": "uint256"}],
        "stateMutability": "view",
        "type": "function",
    }
    router_address = get_address_of_type(config, "Router")

    data_nft, dt, ddo = ocean_assets.create_onchain_asset(
        "NFT", router_address, abi, publisher_wallet
    )

    assert ddo, "The ddo is not created."
    assert ddo.nft["name"] == "NFT"
    assert ddo.nft["address"] == data_nft.address
    assert ddo.nft["owner"] == publisher_wallet.address
    assert ddo.datatokens[0]["name"] == "NFT: DT1"
    assert ddo.datatokens[0]["symbol"] == "DT1"

    service = get_first_service_by_type(ddo, ServiceTypes.ASSET_ACCESS)
    dt = Datatoken(config, ddo.datatokens[0]["address"])

    # Mint 50 datatokens in consumer wallet from publisher. Max cap = 100
    dt.mint(
        consumer_wallet.address,
        Web3.toWei("50", "ether"),
        {"from": publisher_wallet},
    )

    # Initialize service
    response = data_provider.initialize(
        did=ddo.did, service=service, consumer_address=consumer_wallet.address
    )
    assert response
    assert response.status_code == 200
    assert response.json()["providerFee"]
    provider_fees = response.json()["providerFee"]

    # Start order for consumer
    receipt = dt.start_order(
        consumer=consumer_wallet.address,
        service_index=ddo.get_index_of_service(service),
        provider_fees=provider_fees,
        transaction_parameters={"from": consumer_wallet},
    )

    # Download file
    destination = config["DOWNLOADS_PATH"]
    if not os.path.isabs(destination):
        destination = os.path.abspath(destination)

    if os.path.exists(destination) and len(os.listdir(destination)) > 0:
        list(
            map(
                lambda d: shutil.rmtree(os.path.join(destination, d)),
                os.listdir(destination),
            )
        )

    if not os.path.exists(destination):
        os.makedirs(destination)

    assert len(os.listdir(destination)) == 0

    ocean_assets.download_asset(
        ddo,
        consumer_wallet,
        destination,
        receipt.txid,
        service,
    )

    dir_files = os.listdir(os.path.join(destination, os.listdir(destination)[0]))
    assert len(dir_files) == 1, "The asset folder is empty."


@pytest.mark.integration
=======
>>>>>>> d6f6a90a
def test_consume_parametrized_onchain_data(
    config: dict,
    publisher_wallet,
    consumer_wallet,
):
    data_provider = DataServiceProvider
    ocean_assets = OceanAssets(config, data_provider)
    metadata = {
        "created": "2020-11-15T12:27:48Z",
        "updated": "2021-05-17T21:58:02Z",
        "description": "Sample description",
        "name": "Sample asset",
        "type": "dataset",
        "author": "OPF",
        "license": "https://market.oceanprotocol.com/terms",
    }
    abi = {
        "inputs": [{"internalType": "address", "name": "baseToken", "type": "address"}],
        "name": "getOPCFee",
        "outputs": [{"internalType": "uint256", "name": "", "type": "uint256"}],
        "stateMutability": "view",
        "type": "function",
    }
    router_address = get_address_of_type(config, "Router")
    onchain_data = SmartContractCall(
        address=router_address, chainId=network.chain[-1].number, abi=abi
    )

    files = [onchain_data]

    # to consume dataset, consumer needs to send a value for nftAddress
    consumer_parameters = [
        {
            "name": "baseToken",
            "type": "text",
            "label": "baseToken",
            "required": True,
            "description": "baseToken to check for fee",
            "default": "0x0000000000000000000000000000000000000000",
        }
    ]

    # Publish a plain asset with one data token on chain
    dt_arg = DatatokenArguments(files=files, consumer_parameters=consumer_parameters)
    data_nft, _, ddo = ocean_assets.create(
        metadata=metadata,
        publisher_wallet=publisher_wallet,
        datatoken_args=[dt_arg],
    )

    assert ddo, "The ddo is not created."
    assert ddo.nft["name"] == "Sample asset"
    assert ddo.nft["symbol"] == "Sample asset"
    assert ddo.nft["address"] == data_nft.address
    assert ddo.nft["owner"] == publisher_wallet.address
    assert ddo.datatokens[0]["name"] == "Datatoken 1"
    assert ddo.datatokens[0]["symbol"] == "DT1"

    service = get_first_service_by_type(ddo, ServiceTypes.ASSET_ACCESS)
    dt = Datatoken(config, ddo.datatokens[0]["address"])

    # Mint 50 datatokens in consumer wallet from publisher. Max cap = 100
    dt.mint(
        consumer_wallet.address,
        Web3.toWei("50", "ether"),
        {"from": publisher_wallet},
    )

    # Initialize service
    response = data_provider.initialize(
        did=ddo.did, service=service, consumer_address=consumer_wallet.address
    )
    assert response
    assert response.status_code == 200
    assert response.json()["providerFee"]
    provider_fees = response.json()["providerFee"]

    # Start order for consumer
    receipt = dt.start_order(
        consumer=consumer_wallet.address,
        service_index=ddo.get_index_of_service(service),
        provider_fees=provider_fees,
        transaction_parameters={"from": consumer_wallet},
    )

    # Download file
    destination = config["DOWNLOADS_PATH"]
    if not os.path.isabs(destination):
        destination = os.path.abspath(destination)

    if os.path.exists(destination) and len(os.listdir(destination)) > 0:
        list(
            map(
                lambda d: shutil.rmtree(os.path.join(destination, d)),
                os.listdir(destination),
            )
        )

    if not os.path.exists(destination):
        os.makedirs(destination)

    assert len(os.listdir(destination)) == 0

    # this is where user is sending the required consumer_parameters
    userdata = {"baseToken": ddo.nft_address.lower()}
    ocean_assets.download_asset(
        ddo, consumer_wallet, destination, receipt.txid, service, userdata=userdata
    )

    dir_files = os.listdir(os.path.join(destination, os.listdir(destination)[0]))
    assert len(dir_files) == len(files), "The asset folder is empty."<|MERGE_RESOLUTION|>--- conflicted
+++ resolved
@@ -19,94 +19,6 @@
 
 
 @pytest.mark.integration
-<<<<<<< HEAD
-def test_consume_simple_onchain_data(
-    config: dict,
-    publisher_wallet,
-    consumer_wallet,
-):
-    data_provider = DataServiceProvider
-    ocean_assets = OceanAssets(config, data_provider)
-    abi = {
-        "inputs": [],
-        "name": "swapOceanFee",
-        "outputs": [{"internalType": "uint256", "name": "", "type": "uint256"}],
-        "stateMutability": "view",
-        "type": "function",
-    }
-    router_address = get_address_of_type(config, "Router")
-
-    data_nft, dt, ddo = ocean_assets.create_onchain_asset(
-        "NFT", router_address, abi, publisher_wallet
-    )
-
-    assert ddo, "The ddo is not created."
-    assert ddo.nft["name"] == "NFT"
-    assert ddo.nft["address"] == data_nft.address
-    assert ddo.nft["owner"] == publisher_wallet.address
-    assert ddo.datatokens[0]["name"] == "NFT: DT1"
-    assert ddo.datatokens[0]["symbol"] == "DT1"
-
-    service = get_first_service_by_type(ddo, ServiceTypes.ASSET_ACCESS)
-    dt = Datatoken(config, ddo.datatokens[0]["address"])
-
-    # Mint 50 datatokens in consumer wallet from publisher. Max cap = 100
-    dt.mint(
-        consumer_wallet.address,
-        Web3.toWei("50", "ether"),
-        {"from": publisher_wallet},
-    )
-
-    # Initialize service
-    response = data_provider.initialize(
-        did=ddo.did, service=service, consumer_address=consumer_wallet.address
-    )
-    assert response
-    assert response.status_code == 200
-    assert response.json()["providerFee"]
-    provider_fees = response.json()["providerFee"]
-
-    # Start order for consumer
-    receipt = dt.start_order(
-        consumer=consumer_wallet.address,
-        service_index=ddo.get_index_of_service(service),
-        provider_fees=provider_fees,
-        transaction_parameters={"from": consumer_wallet},
-    )
-
-    # Download file
-    destination = config["DOWNLOADS_PATH"]
-    if not os.path.isabs(destination):
-        destination = os.path.abspath(destination)
-
-    if os.path.exists(destination) and len(os.listdir(destination)) > 0:
-        list(
-            map(
-                lambda d: shutil.rmtree(os.path.join(destination, d)),
-                os.listdir(destination),
-            )
-        )
-
-    if not os.path.exists(destination):
-        os.makedirs(destination)
-
-    assert len(os.listdir(destination)) == 0
-
-    ocean_assets.download_asset(
-        ddo,
-        consumer_wallet,
-        destination,
-        receipt.txid,
-        service,
-    )
-
-    dir_files = os.listdir(os.path.join(destination, os.listdir(destination)[0]))
-    assert len(dir_files) == 1, "The asset folder is empty."
-
-
-@pytest.mark.integration
-=======
->>>>>>> d6f6a90a
 def test_consume_parametrized_onchain_data(
     config: dict,
     publisher_wallet,
