--- conflicted
+++ resolved
@@ -8,15 +8,11 @@
 import time
 import warnings
 
-import web3.exceptions
 import requests
 from brownie.exceptions import ContractNotFound, TransactionError, VirtualMachineError
 from brownie.network import accounts, chain
-from brownie.network.web3 import Web3
+from brownie.network.web3 import Web3, web3
 from enforce_typing import enforce_types
-
-<<<<<<< HEAD
-from ocean_lib.models.data_nft import DataNFTArguments
 
 ERRORS_TO_CATCH = (
     ContractNotFound,
@@ -25,9 +21,6 @@
     VirtualMachineError,
     web3.exceptions.ExtraDataLengthError,
 )
-=======
-ERRORS_TO_CATCH = (ContractNotFound, TransactionError, ValueError, VirtualMachineError)
->>>>>>> b098c9cc
 
 
 @enforce_types
@@ -62,7 +55,7 @@
     if not gas_resp or gas_resp.status_code != 200:
         print("Invalid response from Polygon gas station. Retry with brownie values...")
 
-        return (chain.priority_fee, chain.base_fee + 2 * chain.priority_fee)
+        return chain.priority_fee, chain.base_fee + 2 * chain.priority_fee
 
     return (
         max(
