--- conflicted
+++ resolved
@@ -8,11 +8,8 @@
 import time
 import warnings
 
-<<<<<<< HEAD
 import web3.exceptions
-=======
 import requests
->>>>>>> 5a8e3433
 from brownie.exceptions import ContractNotFound, TransactionError, VirtualMachineError
 from brownie.network import accounts, chain
 from brownie.network.web3 import Web3
