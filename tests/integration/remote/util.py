#
# Copyright 2022 Ocean Protocol Foundation
# SPDX-License-Identifier: Apache-2.0
#
import os
import random
import string
import time
import warnings

import web3.exceptions
import requests
from brownie.exceptions import ContractNotFound, TransactionError, VirtualMachineError
from brownie.network import accounts, chain
from brownie.network.web3 import Web3, web3
from enforce_typing import enforce_types

<<<<<<< HEAD
=======

>>>>>>> 31bf9c32
ERRORS_TO_CATCH = (
    ContractNotFound,
    TransactionError,
    ValueError,
    VirtualMachineError,
    web3.exceptions.ExtraDataLengthError,
)


@enforce_types
def remote_config_mumbai(tmp_path):
    config = {
        "NETWORK_NAME": "polygon-test",
        "METADATA_CACHE_URI": "https://v4.aquarius.oceanprotocol.com",
        "PROVIDER_URL": "https://v4.provider.mumbai.oceanprotocol.com",
        "DOWNLOADS_PATH": "consume-downloads",
    }

    return config


@enforce_types
def remote_config_polygon(tmp_path):
    config = {
        "NETWORK_NAME": "polygon-main",
        "METADATA_CACHE_URI": "https://v4.aquarius.oceanprotocol.com",
        "PROVIDER_URL": "https://v4.provider.polygon.oceanprotocol.com",
        "DOWNLOADS_PATH": "consume-downloads",
    }

    return config


@enforce_types
def get_gas_fees_for_remote() -> tuple:
    # Polygon & Mumbai uses EIP-1559. So, dynamically determine priority fee
    gas_resp = requests.get("https://gasstation-mainnet.matic.network/v2")

    if not gas_resp or gas_resp.status_code != 200:
        print("Invalid response from Polygon gas station. Retry with brownie values...")

        return chain.priority_fee, chain.base_fee + 2 * chain.priority_fee

    return (
        max(
            Web3.toWei(gas_resp.json()["fast"]["maxPriorityFee"], "gwei"),
            chain.priority_fee,
        ),
        max(
            Web3.toWei(gas_resp.json()["fast"]["maxFee"], "gwei"),
            chain.base_fee + 2 * chain.priority_fee,
        ),
    )


@enforce_types
def get_wallets():
    alice_private_key = os.getenv("REMOTE_TEST_PRIVATE_KEY1")
    bob_private_key = os.getenv("REMOTE_TEST_PRIVATE_KEY2")

    instrs = "You must set it. It must hold Mumbai MATIC."
    assert alice_private_key, f"Need envvar REMOTE_TEST_PRIVATE_KEY1. {instrs}"
    assert bob_private_key, f"Need envvar REMOTE_TEST_PRIVATE_KEY2. {instrs}"

    # wallets
    alice_wallet = accounts.add(alice_private_key)
    bob_wallet = accounts.add(bob_private_key)

    print(f"alice_wallet.address = '{alice_wallet.address}'")
    print(f"bob_wallet.address = '{bob_wallet.address}'")

    return (alice_wallet, bob_wallet)


@enforce_types
def do_nonocean_tx_and_handle_gotchas(ocean, alice_wallet, bob_wallet):
    """Call wallet.transfer(), but handle several gotchas for this test use case:
    - if the test has to repeat, there are nonce errors. Avoid via unique
    - if there are insufficient funds, since they're hard to replace
      automatically in remote testnets, then just skip
    """
    # Simplest possible tx: Alice send Bob some fake MATIC
    bob_eth_before = accounts.at(bob_wallet.address).balance()
    normalized_unixtime = time.time() / 1e9
    amt_send = 1e-8 * (random.random() + normalized_unixtime)

    print("Do a send-Ether tx...")
    try:

        priority_fee, _ = get_gas_fees_for_remote()
        alice_wallet.transfer(
            bob_wallet.address,
            f"{amt_send:.15f} ether",
            priority_fee=priority_fee,
        )
        bob_eth_after = accounts.at(bob_wallet.address).balance()
    except ERRORS_TO_CATCH as e:
        if error_is_skippable(str(e)):
            warnings.warn(UserWarning(f"Warning: EVM reported error: {e}"))
            return
        raise (e)

    assert bob_eth_after > bob_eth_before
    print("Success")


@enforce_types
def do_ocean_tx_and_handle_gotchas(ocean, alice_wallet):
    """Call create() from data NFT, but handle several gotchas for this test use case:
    - if the test has to repeat, there are nonce errors. Avoid via unique
    - if there are insufficient funds, since they're hard to replace
      automatically in remote testnets, then just skip
    """
    # Alice publish data NFT
    # avoid "replacement transaction underpriced" error: make each tx diff't
    symbol = random_chars()

    print("Call create() from data NFT, and wait for it to complete...")
    num_retries = 2
    while num_retries != 0:
        try:
            priority_fee, max_fee = get_gas_fees_for_remote()
            data_nft = ocean.data_nft_factory.create(
                {
                    "from": alice_wallet,
                    "priority_fee": priority_fee,
                    "max_fee": max_fee,
                },
                symbol,
                symbol,
            )
            data_nft_symbol = data_nft.symbol()
            break
        except ERRORS_TO_CATCH as e:
            if error_is_skippable(str(e)):
                warnings.warn(UserWarning(f"Warning: EVM reported error: {e}"))
                return
            if "Tx dropped" in str(e):
                num_retries -= 1
                warnings.warn(
                    UserWarning(f"Warning: EVM reported error: {e}\n Retrying...")
                )
                continue
            raise (e)

    assert data_nft_symbol == symbol
    print("Success")


@enforce_types
def error_is_skippable(error_s: str) -> bool:
    return (
        "insufficient funds" in error_s
        or "underpriced" in error_s
        or "No contract deployed at" in error_s
        or "nonce too low" in error_s
        or "Internal error" in error_s
        or "execution reverted" in error_s
        or "No data was returned - the call likely reverted" in error_s
    )


@enforce_types
def random_chars() -> str:
    cand_chars = string.ascii_uppercase + string.digits
    s = "".join(random.choices(cand_chars, k=8)) + str(time.time())
    return s<|MERGE_RESOLUTION|>--- conflicted
+++ resolved
@@ -8,17 +8,12 @@
 import time
 import warnings
 
-import web3.exceptions
 import requests
 from brownie.exceptions import ContractNotFound, TransactionError, VirtualMachineError
 from brownie.network import accounts, chain
 from brownie.network.web3 import Web3, web3
 from enforce_typing import enforce_types
 
-<<<<<<< HEAD
-=======
-
->>>>>>> 31bf9c32
 ERRORS_TO_CATCH = (
     ContractNotFound,
     TransactionError,
@@ -178,6 +173,7 @@
         or "Internal error" in error_s
         or "execution reverted" in error_s
         or "No data was returned - the call likely reverted" in error_s
+        or "The field extraData is 97 bytes, but should be 32." in error_s
     )
 
 
