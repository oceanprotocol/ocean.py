--- conflicted
+++ resolved
@@ -15,8 +15,6 @@
 from brownie.network.web3 import Web3
 from enforce_typing import enforce_types
 
-<<<<<<< HEAD
-from ocean_lib.models.data_nft import DataNFTArguments
 
 ERRORS_TO_CATCH = (
     ContractNotFound,
@@ -25,9 +23,6 @@
     VirtualMachineError,
     web3.exceptions.ExtraDataLengthError,
 )
-=======
-ERRORS_TO_CATCH = (ContractNotFound, TransactionError, ValueError, VirtualMachineError)
->>>>>>> 96cd3b39
 
 
 @enforce_types
