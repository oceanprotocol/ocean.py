#
# Copyright 2022 Ocean Protocol Foundation
# SPDX-License-Identifier: Apache-2.0
#
import time
from datetime import datetime, timedelta
from typing import List, Optional, Tuple

import pytest
from attr import dataclass

from ocean_lib.agreements.service_types import ServiceTypes
from ocean_lib.assets.asset import Asset
from ocean_lib.exceptions import DataProviderException
from ocean_lib.models.compute_input import ComputeInput
from ocean_lib.models.erc20_token import ERC20Token
from ocean_lib.ocean.ocean import Ocean
from ocean_lib.services.service import Service
from ocean_lib.structures.algorithm_metadata import AlgorithmMetadata
from ocean_lib.web3_internal.currency import to_wei
from ocean_lib.web3_internal.wallet import Wallet
from tests.resources.ddo_helpers import (
    get_first_service_by_type,
    get_raw_algorithm,
    get_registered_algorithm_with_access_service,
    get_registered_asset_with_access_service,
    get_registered_asset_with_compute_service,
)


@pytest.fixture
def dataset_with_compute_service(publisher_wallet, publisher_ocean_instance):
    """Returns a dataset with compute service.
    Fixture is registered on chain once and can be used multiple times.
    Reduces setup time."""
    # Dataset with compute service
    asset = get_registered_asset_with_compute_service(
        publisher_ocean_instance, publisher_wallet
    )
    # verify the asset is available in Aquarius
    publisher_ocean_instance.assets.resolve(asset.did)
    return asset


@pytest.fixture
def dataset_with_compute_service_generator(publisher_wallet, publisher_ocean_instance):
    """Returns a new dataset each time fixture is used.
    Useful for tests that need to update the dataset"""
    # Dataset with compute service
    asset = get_registered_asset_with_compute_service(
        publisher_ocean_instance, publisher_wallet
    )
    # verify the asset is available in Aquarius
    publisher_ocean_instance.assets.resolve(asset.did)
    yield asset


@pytest.fixture
def dataset_with_compute_service_allow_raw_algo(
    publisher_wallet, publisher_ocean_instance
):
    # Dataset with compute service
    asset = get_registered_asset_with_compute_service(
        publisher_ocean_instance, publisher_wallet, allow_raw_algorithms=True
    )
    # verify the asset is available in Aquarius
    publisher_ocean_instance.assets.resolve(asset.did)
    return asset


@pytest.fixture
def dataset_with_compute_service_and_trusted_algorithm(
    publisher_wallet, publisher_ocean_instance, algorithm
):
    # Setup algorithm meta to run raw algorithm
    asset = get_registered_asset_with_compute_service(
        publisher_ocean_instance, publisher_wallet, trusted_algorithms=[algorithm]
    )
    # verify the ddo is available in Aquarius
    publisher_ocean_instance.assets.resolve(asset.did)
    return asset


@pytest.fixture
def dataset_with_compute_service_and_trusted_publisher(
    publisher_wallet, publisher_ocean_instance
):
    # Setup algorithm meta to run raw algorithm
    asset = get_registered_asset_with_compute_service(
        publisher_ocean_instance,
        publisher_wallet,
        trusted_algorithm_publishers=[publisher_wallet.address],
    )
    # verify the ddo is available in Aquarius
    publisher_ocean_instance.assets.resolve(asset.did)
    return asset


def get_algorithm(publisher_wallet, publisher_ocean_instance):
    # Setup algorithm meta to run raw algorithm
    asset = get_registered_algorithm_with_access_service(
        publisher_ocean_instance, publisher_wallet
    )
    # verify the asset is available in Aquarius
    publisher_ocean_instance.assets.resolve(asset.did)
    return asset


@pytest.fixture
def algorithm(publisher_wallet, publisher_ocean_instance):
    return get_algorithm(publisher_wallet, publisher_ocean_instance)


@pytest.fixture
def algorithm_with_different_publisher(consumer_wallet, publisher_ocean_instance):
    return get_algorithm(consumer_wallet, publisher_ocean_instance)


@pytest.fixture
def raw_algorithm():
    return get_raw_algorithm()


@pytest.fixture
def dataset_with_access_service(publisher_wallet, publisher_ocean_instance):
    # Dataset with access service
    asset = get_registered_asset_with_access_service(
        publisher_ocean_instance, publisher_wallet
    )
    # verify the asset is available in Aquarius
    publisher_ocean_instance.assets.resolve(asset.did)
    return asset


def process_order(
    ocean_instance: Ocean,
    publisher_wallet: Wallet,
    consumer_wallet: Wallet,
    asset: Asset,
    service_type: str,
) -> Tuple[str, Service]:
    """Helper function to process a compute order."""
    # Mint 10 datatokens to the consumer
    service = get_first_service_by_type(asset, service_type)
    erc20_token = ERC20Token(ocean_instance.web3, service.datatoken)

    # for the "algorithm with different publisher fixture, consumer is minter
    minter = (
        consumer_wallet
        if erc20_token.is_minter(consumer_wallet.address)
        else publisher_wallet
    )
    erc20_token.mint(consumer_wallet.address, to_wei(10), minter)

    environments = ocean_instance.compute.get_c2d_environments(service.service_endpoint)

    order_tx_id = ocean_instance.assets.pay_for_service(
        asset=asset,
        service=service,
        consume_market_order_fee_address=consumer_wallet.address,
        consume_market_order_fee_token=erc20_token.address,
        consume_market_order_fee_amount=0,
        wallet=consumer_wallet,
        initialize_args={
            "compute_environment": environments[0]["id"],
            "valid_until": int((datetime.utcnow() + timedelta(hours=1)).timestamp()),
        },
        consumer_address=environments[0]["consumerAddress"],
    )

    return order_tx_id, service


@dataclass
class AssetAndUserdata:
    asset: Asset
    userdata: Optional[dict]


def run_compute_test(
    ocean_instance: Ocean,
    publisher_wallet: Wallet,
    consumer_wallet: Wallet,
    dataset_and_userdata: AssetAndUserdata,
    algorithm_and_userdata: Optional[AssetAndUserdata] = None,
    algorithm_meta: Optional[AlgorithmMetadata] = None,
    algorithm_algocustomdata: Optional[dict] = None,
    additional_datasets_and_userdata: List[AssetAndUserdata] = [],
    with_result=False,
):
    """Helper function to bootstrap compute job creation and status checking."""
    assert (
        algorithm_and_userdata or algorithm_meta
    ), "either algorithm_and_userdata or algorithm_meta must be provided."

    # Order dataset with compute service
    dataset_tx_id, compute_service = process_order(
        ocean_instance,
        publisher_wallet,
        consumer_wallet,
        dataset_and_userdata.asset,
        ServiceTypes.CLOUD_COMPUTE,
    )
    dataset = ComputeInput(
        dataset_and_userdata.asset.did,
        dataset_tx_id,
        compute_service.id,
        dataset_and_userdata.userdata,
    )

    # Order additional datasets
    additional_datasets = []
    for asset_and_userdata in additional_datasets_and_userdata:
        service_type = ServiceTypes.ASSET_ACCESS
        if not get_first_service_by_type(asset_and_userdata.asset, service_type):
            service_type = ServiceTypes.CLOUD_COMPUTE
        _order_tx_id, _service = process_order(
            ocean_instance,
            publisher_wallet,
            consumer_wallet,
            asset_and_userdata.asset,
            service_type,
        )
        additional_datasets.append(
            ComputeInput(
                asset_and_userdata.asset.did,
                _order_tx_id,
                _service.id,
                asset_and_userdata.userdata,
            )
        )

    # Order algo download service (aka. access service)
    algorithm = None
    if algorithm_and_userdata:
        algo_tx_id, algo_download_service = process_order(
            ocean_instance,
            publisher_wallet,
            consumer_wallet,
            algorithm_and_userdata.asset,
            ServiceTypes.ASSET_ACCESS,
        )
        algorithm = ComputeInput(
            algorithm_and_userdata.asset.did,
            algo_tx_id,
            algo_download_service.id,
            algorithm_and_userdata.userdata,
        )

    service = get_first_service_by_type(
        dataset_and_userdata.asset, ServiceTypes.CLOUD_COMPUTE
    )
    environments = ocean_instance.compute.get_c2d_environments(service.service_endpoint)

    # Start compute job
    job_id = ocean_instance.compute.start(
        consumer_wallet,
        dataset,
        environments[0]["id"],
        algorithm,
        algorithm_meta,
        algorithm_algocustomdata,
        additional_datasets,
    )

    status = ocean_instance.compute.status(
        dataset_and_userdata.asset, service, job_id, consumer_wallet
    )
    print(f"got job status: {status}")

    assert (
        status and status["ok"]
    ), f"something not right about the compute job, got status: {status}"

    status = ocean_instance.compute.stop(
        dataset_and_userdata.asset, service, job_id, consumer_wallet
    )
    print(f"got job status after requesting stop: {status}")
    assert status, f"something not right about the compute job, got status: {status}"

    if with_result:
        succeeded = False
        for _ in range(0, 200):
            status = ocean_instance.compute.status(
                dataset_and_userdata.asset, service, job_id, consumer_wallet
            )
            # wait until job is done, see:
            # https://github.com/oceanprotocol/operator-service/blob/main/API.md#status-description
            if status["status"] > 60:
                succeeded = True
                break
            time.sleep(5)

        print(f"got status: {status}")
        output = None
        for i in range(len(status["results"])):
            result = None
            result_type = status["results"][i]["type"]
            print(f"Fetch result index {i}, type: {result_type}")
            result = ocean_instance.compute.result(
                dataset_and_userdata.asset, service, job_id, i, consumer_wallet
            )
            print(result)
            if status["results"][i]["filesize"] > 0:
                assert result, "result retrieval unsuccessful"
            print(f"result index: {i}, type: {result_type}, contents: {result}")
            # Extract algorithm output
            if result_type == "output":
                output = result

        assert succeeded, "compute job unsuccessful"
<<<<<<< HEAD
        log_file = ocean_instance.compute.compute_job_result_logs(
            dataset_and_userdata.asset, service, job_id, consumer_wallet, "algorithmLog"
        )
        assert log_file is not None
        print(f"got algo log file: {str(log_file)}")
=======
>>>>>>> 93737436


@pytest.mark.integration
def test_compute_raw_algo(
    publisher_wallet,
    publisher_ocean_instance,
    consumer_wallet,
    dataset_with_compute_service_allow_raw_algo,
    raw_algorithm,
    dataset_with_compute_service,
):
    """Tests that a compute job with a raw algorithm starts properly."""
    run_compute_test(
        ocean_instance=publisher_ocean_instance,
        publisher_wallet=publisher_wallet,
        consumer_wallet=consumer_wallet,
        dataset_and_userdata=AssetAndUserdata(
            dataset_with_compute_service_allow_raw_algo, None
        ),
        algorithm_meta=raw_algorithm,
    )

    with pytest.raises(
        DataProviderException, match="cannot run raw algorithm on this did"
    ):
        run_compute_test(
            ocean_instance=publisher_ocean_instance,
            publisher_wallet=publisher_wallet,
            consumer_wallet=consumer_wallet,
            dataset_and_userdata=AssetAndUserdata(dataset_with_compute_service, None),
            algorithm_meta=raw_algorithm,
        )


@pytest.mark.integration
def test_compute_registered_algo(
    publisher_wallet,
    publisher_ocean_instance,
    consumer_wallet,
    dataset_with_compute_service,
    algorithm,
):
    """Tests that a compute job with a registered algorithm starts properly."""
    run_compute_test(
        ocean_instance=publisher_ocean_instance,
        publisher_wallet=publisher_wallet,
        consumer_wallet=consumer_wallet,
        dataset_and_userdata=AssetAndUserdata(dataset_with_compute_service, None),
        algorithm_and_userdata=AssetAndUserdata(algorithm, None),
    )


@pytest.mark.integration
def test_compute_multi_inputs(
    publisher_wallet,
    publisher_ocean_instance,
    consumer_wallet,
    dataset_with_compute_service,
    algorithm,
    dataset_with_access_service,
):
    """Tests that a compute job with additional Inputs (multiple assets) starts properly."""
    run_compute_test(
        ocean_instance=publisher_ocean_instance,
        publisher_wallet=publisher_wallet,
        consumer_wallet=consumer_wallet,
        dataset_and_userdata=AssetAndUserdata(dataset_with_compute_service, None),
        algorithm_and_userdata=AssetAndUserdata(algorithm, None),
        additional_datasets_and_userdata=[
            AssetAndUserdata(dataset_with_access_service, {"test_key": "test_value"})
        ],
    )


@pytest.mark.integration
def test_compute_trusted_algorithm(
    publisher_wallet,
    publisher_ocean_instance,
    consumer_wallet,
    dataset_with_compute_service_and_trusted_algorithm,
    algorithm,
    algorithm_with_different_publisher,
):
    # Expect to pass when trusted algorithm is used
    run_compute_test(
        ocean_instance=publisher_ocean_instance,
        publisher_wallet=publisher_wallet,
        consumer_wallet=consumer_wallet,
        dataset_and_userdata=AssetAndUserdata(
            dataset_with_compute_service_and_trusted_algorithm, None
        ),
        algorithm_and_userdata=AssetAndUserdata(algorithm, None),
    )

    # Expect to fail when non-trusted algorithm is used
    with pytest.raises(
        DataProviderException,
        match=f"this algorithm did {algorithm_with_different_publisher.did} is not trusted",
    ):
        run_compute_test(
            ocean_instance=publisher_ocean_instance,
            publisher_wallet=publisher_wallet,
            consumer_wallet=consumer_wallet,
            dataset_and_userdata=AssetAndUserdata(
                dataset_with_compute_service_and_trusted_algorithm, None
            ),
            algorithm_and_userdata=AssetAndUserdata(
                algorithm_with_different_publisher, None
            ),
        )


@pytest.mark.integration
def test_compute_update_trusted_algorithm(
    publisher_wallet,
    publisher_ocean_instance,
    consumer_wallet,
    dataset_with_compute_service_generator,
    algorithm,
    algorithm_with_different_publisher,
):
    trusted_algo_list = [algorithm.generate_trusted_algorithms()]
    compute_service = get_first_service_by_type(
        dataset_with_compute_service_generator, "compute"
    )

    compute_service.update_compute_values(
        trusted_algorithms=trusted_algo_list,
        trusted_algo_publishers=[],
        allow_network_access=True,
        allow_raw_algorithm=False,
    )

    updated_dataset = publisher_ocean_instance.assets.update(
        dataset_with_compute_service_generator, publisher_wallet
    )

    # Expect to pass when trusted algorithm is used
    run_compute_test(
        ocean_instance=publisher_ocean_instance,
        publisher_wallet=publisher_wallet,
        consumer_wallet=consumer_wallet,
        dataset_and_userdata=AssetAndUserdata(updated_dataset, None),
        algorithm_and_userdata=AssetAndUserdata(algorithm, None),
        with_result=True,
    )

    # Expect to fail when non-trusted algorithm is used
    with pytest.raises(
        DataProviderException,
        match=f"this algorithm did {algorithm_with_different_publisher.did} is not trusted",
    ):
        run_compute_test(
            ocean_instance=publisher_ocean_instance,
            publisher_wallet=publisher_wallet,
            consumer_wallet=consumer_wallet,
            dataset_and_userdata=AssetAndUserdata(updated_dataset, None),
            algorithm_and_userdata=AssetAndUserdata(
                algorithm_with_different_publisher, None
            ),
            with_result=True,
        )


@pytest.mark.integration
def test_compute_trusted_publisher(
    publisher_wallet,
    publisher_ocean_instance,
    consumer_wallet,
    dataset_with_compute_service_and_trusted_publisher,
    algorithm,
    algorithm_with_different_publisher,
):
    # Expect to pass when algorithm with trusted publisher is used
    run_compute_test(
        ocean_instance=publisher_ocean_instance,
        publisher_wallet=publisher_wallet,
        consumer_wallet=consumer_wallet,
        dataset_and_userdata=AssetAndUserdata(
            dataset_with_compute_service_and_trusted_publisher, None
        ),
        algorithm_and_userdata=AssetAndUserdata(algorithm, None),
    )

    # Expect to fail when algorithm with non-trusted publisher is used
    with pytest.raises(
        DataProviderException, match="this algorithm is not from a trusted publisher"
    ):
        run_compute_test(
            ocean_instance=publisher_ocean_instance,
            publisher_wallet=publisher_wallet,
            consumer_wallet=consumer_wallet,
            dataset_and_userdata=AssetAndUserdata(
                dataset_with_compute_service_and_trusted_publisher, None
            ),
            algorithm_and_userdata=AssetAndUserdata(
                algorithm_with_different_publisher, None
            ),
        )<|MERGE_RESOLUTION|>--- conflicted
+++ resolved
@@ -309,14 +309,12 @@
                 output = result
 
         assert succeeded, "compute job unsuccessful"
-<<<<<<< HEAD
+
         log_file = ocean_instance.compute.compute_job_result_logs(
             dataset_and_userdata.asset, service, job_id, consumer_wallet, "algorithmLog"
         )
         assert log_file is not None
         print(f"got algo log file: {str(log_file)}")
-=======
->>>>>>> 93737436
 
 
 @pytest.mark.integration
