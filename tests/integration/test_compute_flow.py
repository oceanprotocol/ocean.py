#
# Copyright 2021 Ocean Protocol Foundation
# SPDX-License-Identifier: Apache-2.0
#
import time
from typing import List, Optional, Tuple

import pytest
from attr import dataclass
from ocean_lib.agreements.service_types import ServiceTypes
from ocean_lib.assets.asset import Asset
from ocean_lib.assets.trusted_algorithms import create_publisher_trusted_algorithms
from ocean_lib.data_provider.data_service_provider import DataServiceProvider
from ocean_lib.models.algorithm_metadata import AlgorithmMetadata
from ocean_lib.models.compute_input import ComputeInput
<<<<<<< HEAD
from ocean_lib.models.erc20_token import ERC20Token
from ocean_lib.ocean.ocean import Ocean
from ocean_lib.services.service import Service
=======
from ocean_lib.web3_internal.constants import ZERO_ADDRESS
>>>>>>> 7d3e829b
from ocean_lib.web3_internal.currency import to_wei
from ocean_lib.web3_internal.wallet import Wallet
from tests.resources.ddo_helpers import (
    get_registered_algorithm_ddo,
    get_registered_algorithm_ddo_different_provider,
    get_registered_asset_with_access_service,
    get_registered_asset_with_compute_service,
    wait_for_update,
)
from web3.logs import DISCARD


@pytest.fixture
def dataset_with_compute_service(publisher_wallet, publisher_ocean_instance):
    # Dataset with compute service
    asset = get_registered_asset_with_compute_service(
        publisher_ocean_instance, publisher_wallet
    )

    # verify the ddo is available in Aquarius
    publisher_ocean_instance.assets.resolve(asset.did)

    yield asset


@pytest.fixture
def algorithm(publisher_wallet, publisher_ocean_instance):
    # Setup algorithm meta to run raw algorithm
    asset = get_registered_algorithm_ddo(publisher_ocean_instance, publisher_wallet)
    # verify the ddo is available in Aquarius
    _ = publisher_ocean_instance.assets.resolve(asset.did)

    yield asset


@pytest.fixture
def dataset_with_compute_service_and_trusted_algorithm(
    publisher_wallet, publisher_ocean_instance, algorithm
):
    # Setup algorithm meta to run raw algorithm
    asset = get_registered_asset_with_compute_service(
        publisher_ocean_instance, publisher_wallet, trusted_algorithms=[algorithm.did]
    )
    # verify the ddo is available in Aquarius
    _ = publisher_ocean_instance.assets.resolve(asset.did)

    yield asset


def process_order(
    ocean_instance: Ocean,
    publisher_wallet: Wallet,
    consumer_wallet: Wallet,
    asset: Asset,
    service_type: str,
) -> Tuple[str, Service]:
    """Helper function to process a compute order."""
<<<<<<< HEAD
    # Mint 10 datatokens to the consumer
    service = asset.get_service(service_type)
    erc20_token = ERC20Token(ocean_instance.web3, service.data_token)
    _ = erc20_token.mint(consumer_wallet.address, to_wei(10), publisher_wallet)

    # Initialize the service to get provider fees
    _, initialize_url = DataServiceProvider.build_initialize_endpoint(
        ocean_instance.config.provider_url
=======
    # Give the consumer some datatokens so they can order the service
    try:
        dt = None  # DataToken(ocean_instance.web3, ddo.data_token_address)
        tx_id = dt.transfer(consumer_wallet.address, to_wei(10), publisher_wallet)
        dt.verify_transfer_tx(tx_id, publisher_wallet.address, consumer_wallet.address)
    except (AssertionError, Exception) as e:
        print(e)
        raise

    # Order compute service from the dataset asset
    order_requirements = ocean_instance.assets.order(
        ddo.did, consumer_wallet.address, service_type=service_type
>>>>>>> 7d3e829b
    )
    initialize_response = DataServiceProvider.initialize(
        did=asset.did,
        service_id=service.id,
        consumer_address=consumer_wallet.address,
        service_endpoint=initialize_url,
        # TODO: add a real compute environment once provider supports it
        compute_environment="doesn't matter for now",
    ).json()

    # Order the service
    order_tx_id = erc20_token.start_order(
        consumer=consumer_wallet.address,
        service_index=asset.get_service_index_by_id(service.id),
        provider_fees=initialize_response["providerFee"],
        from_wallet=consumer_wallet,
    )
    ocean_instance.web3.eth.wait_for_transaction_receipt(order_tx_id)

    return order_tx_id, service


@dataclass
class AssetAndUserdata:
    asset: Asset
    userdata: Optional[dict]


def run_compute_test(
    ocean_instance: Ocean,
    publisher_wallet: Wallet,
    consumer_wallet: Wallet,
    dataset_and_userdata: AssetAndUserdata,
    algorithm_and_userdata: Optional[AssetAndUserdata] = None,
    algorithm_meta: Optional[AlgorithmMetadata] = None,
    algorithm_algocustomdata: Optional[dict] = None,
    additional_datasets_and_userdata: List[AssetAndUserdata] = [],
    with_result=False,
):
    """Helper function to bootstrap compute job creation and status checking."""
    assert (
        algorithm_and_userdata or algorithm_meta
    ), "either algorithm_and_userdata or algorithm_meta must be provided."

    # Order dataset with compute service
    dataset_tx_id, compute_service = process_order(
        ocean_instance,
        publisher_wallet,
        consumer_wallet,
        dataset_and_userdata.asset,
        ServiceTypes.CLOUD_COMPUTE,
    )
    dataset = ComputeInput(
        dataset_and_userdata.asset.did,
        dataset_tx_id,
        compute_service.id,
        dataset_and_userdata.userdata,
    )

    # Order additional datasets
    additional_datasets = []
    for asset_and_userdata in additional_datasets_and_userdata:
        service_type = ServiceTypes.ASSET_ACCESS
        if not asset_and_userdata.asset.get_service(service_type):
            service_type = ServiceTypes.CLOUD_COMPUTE
        _order_tx_id, _service = process_order(
            ocean_instance,
            publisher_wallet,
            consumer_wallet,
            asset_and_userdata.asset,
            service_type,
        )
        additional_datasets.append(
            ComputeInput(
                asset_and_userdata.asset.did,
                _order_tx_id,
                _service.id,
                asset_and_userdata.userdata,
            )
        )

    # Order algo download service
    algorithm = None
    if algorithm_and_userdata:
        algo_tx_id, algo_download_service = process_order(
            ocean_instance,
            publisher_wallet,
            consumer_wallet,
            algorithm_and_userdata.asset,
            ServiceTypes.ASSET_ACCESS,
        )
        algorithm = ComputeInput(
            algorithm_and_userdata.asset.did,
            algo_tx_id,
            algo_download_service.id,
            algorithm_and_userdata.userdata,
        )

    # Start compute job
    _, compute_start_endpoint = DataServiceProvider.build_compute_endpoint(
        ocean_instance.config.provider_url
    )
    # TODO: Consider replacing with `ocean.compute.start()` after OceanCompute API is fixed.
    job_info = DataServiceProvider.start_compute_job(
        service_endpoint=compute_start_endpoint,
        consumer=consumer_wallet,
        dataset=dataset,
        compute_environment="not implemented in provider yet",
        algorithm=algorithm,
        algorithm_meta=algorithm_meta,
        algorithm_custom_data=algorithm_algocustomdata,
        input_datasets=additional_datasets,
    )
    job_id = job_info["jobId"]

    status = ocean_instance.compute.status(
        dataset_and_userdata.asset.did, job_id, consumer_wallet
    )
    print(f"got job status: {status}")

    assert (
        status and status["ok"]
    ), f"something not right about the compute job, got status: {status}"

    status = ocean_instance.compute.stop(
        dataset_and_userdata.asset.did, job_id, consumer_wallet
    )
    print(f"got job status after requesting stop: {status}")
    assert status, f"something not right about the compute job, got status: {status}"

    if with_result:
        result = ocean_instance.compute.result(
            dataset_and_userdata.asset.did, job_id, consumer_wallet
        )
        print(f"got job status after requesting result: {result}")
        assert "did" in result, "something not right about the compute job, no did."

        succeeded = False
        for _ in range(0, 200):
            status = ocean_instance.compute.status(
                dataset_and_userdata.asset.did, job_id, consumer_wallet
            )
            # wait until job is done, see:
            # https://github.com/oceanprotocol/operator-service/blob/main/API.md#status-description
            if status["status"] > 60:
                succeeded = True
                break
            time.sleep(5)

        assert succeeded, "compute job unsuccessful"
        result_file = ocean_instance.compute.result_file(
            dataset_and_userdata.asset.did, job_id, 0, consumer_wallet
        )
        assert result_file is not None
        print(f"got job result file: {str(result_file)}")


@pytest.mark.skip(reason="TODO: reinstate integration tests")
def test_compute_raw_algo(
    publisher_wallet,
    publisher_ocean_instance,
    consumer_wallet,
    dataset_with_compute_service,
    algorithm,
):
    """Tests that a compute job with a raw algorithm starts properly."""
    # Setup algorithm meta to run raw algorithm
    run_compute_test(
        ocean_instance=publisher_ocean_instance,
        publisher_wallet=publisher_wallet,
        consumer_wallet=consumer_wallet,
        dataset_and_userdata=AssetAndUserdata(dataset_with_compute_service, None),
        algorithm_meta={},
        with_result=True,
    )


def test_compute_registered_algo(
    publisher_wallet,
    publisher_ocean_instance,
    consumer_wallet,
    dataset_with_compute_service,
    algorithm,
):
    """Tests that a compute job with a registered algorithm starts properly."""
    # Setup algorithm meta to run raw algorithm
    run_compute_test(
        ocean_instance=publisher_ocean_instance,
        publisher_wallet=publisher_wallet,
        consumer_wallet=consumer_wallet,
        dataset_and_userdata=AssetAndUserdata(dataset_with_compute_service, None),
        algorithm_and_userdata=AssetAndUserdata(algorithm, None),
        with_result=True,
    )


@pytest.mark.skip(reason="TODO: reinstate integration tests")
def test_compute_multi_inputs(
    publisher_wallet,
    publisher_ocean_instance,
    consumer_wallet,
    dataset_with_compute_service,
):
    """Tests that a compute job with additional Inputs (multiple assets) starts properly."""
    # Another dataset, this time with download service
    another_dataset = get_registered_asset_with_access_service(
        publisher_ocean_instance, publisher_wallet
    )
    # verify the ddo is available in Aquarius
    _ = publisher_ocean_instance.assets.resolve(another_dataset.did)

    # Setup algorithm meta to run raw algorithm
    algorithm = get_registered_algorithm_ddo_different_provider(
        publisher_ocean_instance, publisher_wallet
    )
    _ = publisher_ocean_instance.assets.resolve(algorithm.did)

    run_compute_test(
        ocean_instance=publisher_ocean_instance,
        publisher_wallet=publisher_wallet,
        consumer_wallet=consumer_wallet,
        dataset_and_userdata=dataset_with_compute_service,
        algorithm_and_userdata=algorithm,
        userdata={"test_key": "test_value"},
    )


@pytest.mark.skip(reason="TODO: reinstate integration tests")
def test_update_trusted_algorithms(
    web3,
    publisher_wallet,
    publisher_ocean_instance,
    consumer_wallet,
    consumer_ocean_instance,
    algorithm_ddo,
    asset_with_trusted,
):
    # TODO: outdated, left for inspuration in v4
    # ddo_address = get_contracts_addresses(config.address_file, "ganache")["v3"]
    # ddo_registry = MetadataContract(web3, ddo_address)
    ddo_registry = None

    trusted_algo_list = create_publisher_trusted_algorithms(
        [algorithm_ddo.did], publisher_ocean_instance.config.metadata_cache_uri
    )
    asset_with_trusted.update_compute_privacy(
        trusted_algorithms=trusted_algo_list,
        trusted_algo_publishers=[],
        allow_all=False,
        allow_raw_algorithm=False,
    )

    tx_id = publisher_ocean_instance.assets.update(asset_with_trusted, publisher_wallet)

    tx_receipt = ddo_registry.get_tx_receipt(web3, tx_id)
    logs = ddo_registry.event_MetadataUpdated.processReceipt(tx_receipt, errors=DISCARD)
    assert logs[0].args.dataToken == asset_with_trusted.data_token_address

    wait_for_update(
        publisher_ocean_instance,
        asset_with_trusted.did,
        "privacy",
        {"publisherTrustedAlgorithms": [algorithm_ddo.did]},
    )

    compute_ddo_updated = publisher_ocean_instance.assets.resolve(
        asset_with_trusted.did
    )

    run_compute_test(
        consumer_ocean_instance,
        publisher_wallet,
        consumer_wallet,
        [compute_ddo_updated],
        algorithm_and_userdata=algorithm_ddo,
    )


@pytest.mark.skip(reason="TODO: reinstate integration tests")
def test_compute_trusted_algorithms(
    publisher_wallet,
    publisher_ocean_instance,
    consumer_wallet,
    consumer_ocean_instance,
    algorithm_ddo,
    asset_with_trusted,
):
    algorithm_ddo_v2 = get_registered_algorithm_ddo(
        publisher_ocean_instance, publisher_wallet
    )
    # verify the ddo is available in Aquarius
    _ = publisher_ocean_instance.assets.resolve(algorithm_ddo_v2.did)

    # For debugging.
    run_compute_test(
        consumer_ocean_instance,
        publisher_wallet,
        consumer_wallet,
        [asset_with_trusted],
        algorithm_and_userdata=algorithm_ddo,
    )

    # Expect to fail with another algorithm ddo that is not trusted.
    run_compute_test(
        consumer_ocean_instance,
        publisher_wallet,
        consumer_wallet,
        [asset_with_trusted],
        algorithm_and_userdata=algorithm_ddo_v2,
        expect_failure=True,
        expect_failure_message=f"this algorithm did {algorithm_ddo_v2.did} is not trusted.",
    )<|MERGE_RESOLUTION|>--- conflicted
+++ resolved
@@ -13,13 +13,9 @@
 from ocean_lib.data_provider.data_service_provider import DataServiceProvider
 from ocean_lib.models.algorithm_metadata import AlgorithmMetadata
 from ocean_lib.models.compute_input import ComputeInput
-<<<<<<< HEAD
 from ocean_lib.models.erc20_token import ERC20Token
 from ocean_lib.ocean.ocean import Ocean
 from ocean_lib.services.service import Service
-=======
-from ocean_lib.web3_internal.constants import ZERO_ADDRESS
->>>>>>> 7d3e829b
 from ocean_lib.web3_internal.currency import to_wei
 from ocean_lib.web3_internal.wallet import Wallet
 from tests.resources.ddo_helpers import (
@@ -77,29 +73,15 @@
     service_type: str,
 ) -> Tuple[str, Service]:
     """Helper function to process a compute order."""
-<<<<<<< HEAD
     # Mint 10 datatokens to the consumer
     service = asset.get_service(service_type)
     erc20_token = ERC20Token(ocean_instance.web3, service.data_token)
     _ = erc20_token.mint(consumer_wallet.address, to_wei(10), publisher_wallet)
 
+    # TODO: Refactor, use OceanAssets.order() instead of initialize and start_order
     # Initialize the service to get provider fees
     _, initialize_url = DataServiceProvider.build_initialize_endpoint(
         ocean_instance.config.provider_url
-=======
-    # Give the consumer some datatokens so they can order the service
-    try:
-        dt = None  # DataToken(ocean_instance.web3, ddo.data_token_address)
-        tx_id = dt.transfer(consumer_wallet.address, to_wei(10), publisher_wallet)
-        dt.verify_transfer_tx(tx_id, publisher_wallet.address, consumer_wallet.address)
-    except (AssertionError, Exception) as e:
-        print(e)
-        raise
-
-    # Order compute service from the dataset asset
-    order_requirements = ocean_instance.assets.order(
-        ddo.did, consumer_wallet.address, service_type=service_type
->>>>>>> 7d3e829b
     )
     initialize_response = DataServiceProvider.initialize(
         did=asset.did,
@@ -113,7 +95,7 @@
     # Order the service
     order_tx_id = erc20_token.start_order(
         consumer=consumer_wallet.address,
-        service_index=asset.get_service_index_by_id(service.id),
+        service_index=asset.get_index_of_service(service),
         provider_fees=initialize_response["providerFee"],
         from_wallet=consumer_wallet,
     )
@@ -181,7 +163,7 @@
             )
         )
 
-    # Order algo download service
+    # Order algo download service (aka. access service)
     algorithm = None
     if algorithm_and_userdata:
         algo_tx_id, algo_download_service = process_order(
