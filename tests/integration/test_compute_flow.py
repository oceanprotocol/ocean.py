#
# Copyright 2022 Ocean Protocol Foundation
# SPDX-License-Identifier: Apache-2.0
#
import time
from datetime import timedelta
from typing import List, Optional

import pytest
from attr import dataclass

from ocean_lib.agreements.service_types import ServiceTypes
from ocean_lib.assets.asset import Asset
from ocean_lib.exceptions import DataProviderException
from ocean_lib.models.compute_input import ComputeInput
from ocean_lib.models.datatoken import Datatoken
from ocean_lib.ocean.ocean import Ocean
from ocean_lib.structures.algorithm_metadata import AlgorithmMetadata
from ocean_lib.web3_internal.currency import to_wei
from ocean_lib.web3_internal.wallet import Wallet
from tests.resources.ddo_helpers import (
    get_first_service_by_type,
    get_raw_algorithm,
    get_registered_algorithm_with_access_service,
    get_registered_asset_with_access_service,
    get_registered_asset_with_compute_service,
)


@pytest.fixture
def dataset_with_compute_service(publisher_wallet, publisher_ocean_instance):
    """Returns a dataset with compute service.
    Fixture is registered on chain once and can be used multiple times.
    Reduces setup time."""
    # Dataset with compute service
    asset = get_registered_asset_with_compute_service(
        publisher_ocean_instance, publisher_wallet
    )
    # verify the asset is available in Aquarius
    publisher_ocean_instance.assets.resolve(asset.did)
    return asset


@pytest.fixture
def dataset_with_compute_service_generator(publisher_wallet, publisher_ocean_instance):
    """Returns a new dataset each time fixture is used.
    Useful for tests that need to update the dataset"""
    # Dataset with compute service
    asset = get_registered_asset_with_compute_service(
        publisher_ocean_instance, publisher_wallet
    )
    # verify the asset is available in Aquarius
    publisher_ocean_instance.assets.resolve(asset.did)
    yield asset


@pytest.fixture
def dataset_with_compute_service_allow_raw_algo(
    publisher_wallet, publisher_ocean_instance
):
    # Dataset with compute service
    asset = get_registered_asset_with_compute_service(
        publisher_ocean_instance, publisher_wallet, allow_raw_algorithms=True
    )
    # verify the asset is available in Aquarius
    publisher_ocean_instance.assets.resolve(asset.did)
    return asset


@pytest.fixture
def dataset_with_compute_service_and_trusted_algorithm(
    publisher_wallet, publisher_ocean_instance, algorithm
):
    # Setup algorithm meta to run raw algorithm
    asset = get_registered_asset_with_compute_service(
        publisher_ocean_instance, publisher_wallet, trusted_algorithms=[algorithm]
    )
    # verify the ddo is available in Aquarius
    publisher_ocean_instance.assets.resolve(asset.did)
    return asset


@pytest.fixture
def dataset_with_compute_service_and_trusted_publisher(
    publisher_wallet, publisher_ocean_instance
):
    # Setup algorithm meta to run raw algorithm
    asset = get_registered_asset_with_compute_service(
        publisher_ocean_instance,
        publisher_wallet,
        trusted_algorithm_publishers=[publisher_wallet.address],
    )
    # verify the ddo is available in Aquarius
    publisher_ocean_instance.assets.resolve(asset.did)
    return asset


def get_algorithm(publisher_wallet, publisher_ocean_instance):
    # Setup algorithm meta to run raw algorithm
    asset = get_registered_algorithm_with_access_service(
        publisher_ocean_instance, publisher_wallet
    )
    # verify the asset is available in Aquarius
    publisher_ocean_instance.assets.resolve(asset.did)
    return asset


@pytest.fixture
def algorithm(publisher_wallet, publisher_ocean_instance):
    return get_algorithm(publisher_wallet, publisher_ocean_instance)


@pytest.fixture
def algorithm_with_different_publisher(consumer_wallet, publisher_ocean_instance):
    return get_algorithm(consumer_wallet, publisher_ocean_instance)


@pytest.fixture
def raw_algorithm():
    return get_raw_algorithm()


@pytest.fixture
def dataset_with_access_service(publisher_wallet, publisher_ocean_instance):
    # Dataset with access service
    asset = get_registered_asset_with_access_service(
        publisher_ocean_instance, publisher_wallet
    )
    # verify the asset is available in Aquarius
    publisher_ocean_instance.assets.resolve(asset.did)
    return asset


@dataclass
class AssetAndUserdata:
    asset: Asset
    userdata: Optional[dict]


def _mint_and_build_compute_input(
    dataset_and_userdata: AssetAndUserdata,
    service_type: str,
    publisher_wallet: Wallet,
    consumer_wallet: Wallet,
    ocean_instance: Ocean,
) -> ComputeInput:
    service = get_first_service_by_type(dataset_and_userdata.asset, service_type)
    datatoken = Datatoken(ocean_instance.web3, service.datatoken)
    minter = (
        consumer_wallet
        if datatoken.is_minter(consumer_wallet.address)
        else publisher_wallet
    )
    datatoken.mint(consumer_wallet.address, to_wei(10), minter)

    return ComputeInput(
        dataset_and_userdata.asset,
        service,
        userdata=dataset_and_userdata.userdata,
        consume_market_order_fee_token=datatoken.address,
        consume_market_order_fee_amount=0,
    )


def run_compute_test(
    ocean_instance: Ocean,
    publisher_wallet: Wallet,
    consumer_wallet: Wallet,
    dataset_and_userdata: AssetAndUserdata,
    algorithm_and_userdata: Optional[AssetAndUserdata] = None,
    algorithm_meta: Optional[AlgorithmMetadata] = None,
    algorithm_algocustomdata: Optional[dict] = None,
    additional_datasets_and_userdata: List[AssetAndUserdata] = [],
    scenarios: Optional[List[str]] = None,
):
    """Helper function to bootstrap compute job creation and status checking."""
    assert (
        algorithm_and_userdata or algorithm_meta
    ), "either algorithm_and_userdata or algorithm_meta must be provided."

    if not scenarios:
        scenarios = []

    datasets = [
        _mint_and_build_compute_input(
            dataset_and_userdata,
            ServiceTypes.CLOUD_COMPUTE,
            publisher_wallet,
            consumer_wallet,
            ocean_instance,
        )
    ]

    # build additional datasets
    for asset_and_userdata in additional_datasets_and_userdata:
        service_type = ServiceTypes.ASSET_ACCESS
        if not get_first_service_by_type(asset_and_userdata.asset, service_type):
            service_type = ServiceTypes.CLOUD_COMPUTE

        datasets.append(
            _mint_and_build_compute_input(
                asset_and_userdata,
                service_type,
                publisher_wallet,
                consumer_wallet,
                ocean_instance,
            )
        )

    # Order algo download service (aka. access service)
    algorithm = None
    if algorithm_and_userdata:
        algorithm = _mint_and_build_compute_input(
            algorithm_and_userdata,
            ServiceTypes.ASSET_ACCESS,
            publisher_wallet,
            consumer_wallet,
            ocean_instance,
        )

    service = get_first_service_by_type(
        dataset_and_userdata.asset, ServiceTypes.CLOUD_COMPUTE
    )

    free_c2d_env = ocean_instance.compute.get_free_c2d_environment(
        service.service_endpoint
    )

    time_difference = (
        timedelta(hours=1) if "reuse_order" not in scenarios else timedelta(seconds=30)
    )
    valid_until = int((datetime.utcnow() + time_difference).timestamp())

    if "just_fees" in scenarios:
        fees_response = ocean_instance.retrieve_provider_fees_for_compute(
            datasets,
            algorithm if algorithm else algorithm_meta,
            consumer_address=free_c2d_env["consumerAddress"],
            compute_environment=free_c2d_env["id"],
<<<<<<< HEAD
            duration=time_difference.seconds,
=======
            valid_until=valid_until,
>>>>>>> 29ca0482
        )

        assert "algorithm" in fees_response
        assert len(fees_response["datasets"]) == 1

        return

    datasets, algorithm = ocean_instance.assets.pay_for_compute_service(
        datasets,
        algorithm if algorithm else algorithm_meta,
        consumer_address=free_c2d_env["consumerAddress"],
        compute_environment=free_c2d_env["id"],
<<<<<<< HEAD
        duration=time_difference.seconds,
=======
        valid_until=valid_until,
>>>>>>> 29ca0482
        consume_market_order_fee_address=consumer_wallet.address,
        wallet=consumer_wallet,
    )

    # Start compute job
    job_id = ocean_instance.compute.start(
        consumer_wallet,
        datasets[0],
        free_c2d_env["id"],
        algorithm,
        algorithm_meta,
        algorithm_algocustomdata,
        datasets[1:],
    )

    status = ocean_instance.compute.status(
        dataset_and_userdata.asset, service, job_id, consumer_wallet
    )
    print(f"got job status: {status}")

    assert (
        status and status["ok"]
    ), f"something not right about the compute job, got status: {status}"

    status = ocean_instance.compute.stop(
        dataset_and_userdata.asset, service, job_id, consumer_wallet
    )
    print(f"got job status after requesting stop: {status}")
    assert status, f"something not right about the compute job, got status: {status}"

    if "with_result" in scenarios:
        succeeded = False
        for _ in range(0, 200):
            status = ocean_instance.compute.status(
                dataset_and_userdata.asset, service, job_id, consumer_wallet
            )
            # wait until job is done, see:
            # https://github.com/oceanprotocol/operator-service/blob/main/API.md#status-description
            if status["status"] > 60:
                succeeded = True
                break
            time.sleep(5)

        print(f"got status: {status}")
        assert succeeded, "compute job unsuccessful"

        log_file = ocean_instance.compute.compute_job_result_logs(
            dataset_and_userdata.asset, service, job_id, consumer_wallet, "algorithmLog"
        )
        assert "Applying Gaussian processing." in str(log_file[0])
        print(f"got algo log file: {str(log_file)}")

        result = ocean_instance.compute.result(
            dataset_and_userdata.asset, service, job_id, 0, consumer_wallet
        )
        assert result

        prev_dt_tx_id = datasets[0].transfer_tx_id
        prev_algo_tx_id = algorithm.transfer_tx_id

        # retry initialize but all orders are already valid
        datasets, algorithm = ocean_instance.assets.pay_for_compute_service(
            datasets,
            algorithm if algorithm else algorithm_meta,
            consumer_address=free_c2d_env["consumerAddress"],
            compute_environment=free_c2d_env["id"],
<<<<<<< HEAD
            duration=timedelta(hours=1).seconds,
=======
            valid_until=valid_until,
>>>>>>> 29ca0482
            consume_market_order_fee_address=consumer_wallet.address,
            wallet=consumer_wallet,
        )

        # transferTxId was not updated
        assert datasets[0].transfer_tx_id == prev_dt_tx_id
        assert algorithm.transfer_tx_id == prev_algo_tx_id

    if "reuse_order" in scenarios:
        prev_dt_tx_id = datasets[0].transfer_tx_id
        prev_algo_tx_id = algorithm.transfer_tx_id
        # ensure order expires
<<<<<<< HEAD
        timeout = time.time() + (30 * 5)
        while True:
            datasets, algorithm = ocean_instance.assets.pay_for_compute_service(
                datasets,
                algorithm if algorithm else algorithm_meta,
                consumer_address=free_c2d_env["consumerAddress"],
                compute_environment=free_c2d_env["id"],
                duration=timedelta(hours=1).seconds,
                consume_market_order_fee_address=consumer_wallet.address,
                wallet=consumer_wallet,
            )
            if time.time() > timeout or datasets[0].transfer_tx_id != prev_dt_tx_id:
                break

            time.sleep(3)
=======
        time.sleep(time_difference.seconds + 1)

        valid_until = int((datetime.utcnow() + time_difference).timestamp())
        datasets, algorithm = ocean_instance.assets.pay_for_compute_service(
            datasets,
            algorithm if algorithm else algorithm_meta,
            consumer_address=free_c2d_env["consumerAddress"],
            compute_environment=free_c2d_env["id"],
            valid_until=valid_until,
            consume_market_order_fee_address=consumer_wallet.address,
            wallet=consumer_wallet,
        )
>>>>>>> 29ca0482

        assert datasets[0].transfer_tx_id != prev_dt_tx_id
        assert algorithm.transfer_tx_id != prev_algo_tx_id

        job_id = ocean_instance.compute.start(
            consumer_wallet,
            datasets[0],
            free_c2d_env["id"],
            algorithm,
            algorithm_meta,
            algorithm_algocustomdata,
            datasets[1:],
        )

        assert job_id, "can not reuse order"


@pytest.mark.integration
def test_compute_raw_algo(
    publisher_wallet,
    publisher_ocean_instance,
    consumer_wallet,
    dataset_with_compute_service_allow_raw_algo,
    raw_algorithm,
    dataset_with_compute_service,
):
    """Tests that a compute job with a raw algorithm starts properly."""
    run_compute_test(
        ocean_instance=publisher_ocean_instance,
        publisher_wallet=publisher_wallet,
        consumer_wallet=consumer_wallet,
        dataset_and_userdata=AssetAndUserdata(
            dataset_with_compute_service_allow_raw_algo, None
        ),
        algorithm_meta=raw_algorithm,
    )

    with pytest.raises(
        DataProviderException, match="cannot run raw algorithm on this did"
    ):
        run_compute_test(
            ocean_instance=publisher_ocean_instance,
            publisher_wallet=publisher_wallet,
            consumer_wallet=consumer_wallet,
            dataset_and_userdata=AssetAndUserdata(dataset_with_compute_service, None),
            algorithm_meta=raw_algorithm,
        )


@pytest.mark.integration
def test_compute_registered_algo(
    publisher_wallet,
    publisher_ocean_instance,
    consumer_wallet,
    dataset_with_compute_service,
    algorithm,
):
    """Tests that a compute job with a registered algorithm starts properly."""
    run_compute_test(
        ocean_instance=publisher_ocean_instance,
        publisher_wallet=publisher_wallet,
        consumer_wallet=consumer_wallet,
        dataset_and_userdata=AssetAndUserdata(dataset_with_compute_service, None),
        algorithm_and_userdata=AssetAndUserdata(algorithm, None),
    )


@pytest.mark.integration
def test_compute_reuse_order(
    publisher_wallet,
    publisher_ocean_instance,
    consumer_wallet,
    dataset_with_compute_service,
    algorithm,
):
    """Tests that a compute job with a registered algorithm starts properly."""
    run_compute_test(
        ocean_instance=publisher_ocean_instance,
        publisher_wallet=publisher_wallet,
        consumer_wallet=consumer_wallet,
        dataset_and_userdata=AssetAndUserdata(dataset_with_compute_service, None),
        algorithm_and_userdata=AssetAndUserdata(algorithm, None),
        scenarios=["reuse_order"],
    )


@pytest.mark.integration
def test_compute_multi_inputs(
    publisher_wallet,
    publisher_ocean_instance,
    consumer_wallet,
    dataset_with_compute_service,
    algorithm,
    dataset_with_access_service,
):
    """Tests that a compute job with additional Inputs (multiple assets) starts properly."""
    run_compute_test(
        ocean_instance=publisher_ocean_instance,
        publisher_wallet=publisher_wallet,
        consumer_wallet=consumer_wallet,
        dataset_and_userdata=AssetAndUserdata(dataset_with_compute_service, None),
        algorithm_and_userdata=AssetAndUserdata(algorithm, None),
        additional_datasets_and_userdata=[
            AssetAndUserdata(dataset_with_access_service, {"test_key": "test_value"})
        ],
    )


@pytest.mark.integration
def test_compute_trusted_algorithm(
    publisher_wallet,
    publisher_ocean_instance,
    consumer_wallet,
    dataset_with_compute_service_and_trusted_algorithm,
    algorithm,
    algorithm_with_different_publisher,
):
    # Expect to pass when trusted algorithm is used
    run_compute_test(
        ocean_instance=publisher_ocean_instance,
        publisher_wallet=publisher_wallet,
        consumer_wallet=consumer_wallet,
        dataset_and_userdata=AssetAndUserdata(
            dataset_with_compute_service_and_trusted_algorithm, None
        ),
        algorithm_and_userdata=AssetAndUserdata(algorithm, None),
    )

    # Expect to fail when non-trusted algorithm is used
    with pytest.raises(
        DataProviderException,
        match=f"this algorithm did {algorithm_with_different_publisher.did} is not trusted",
    ):
        run_compute_test(
            ocean_instance=publisher_ocean_instance,
            publisher_wallet=publisher_wallet,
            consumer_wallet=consumer_wallet,
            dataset_and_userdata=AssetAndUserdata(
                dataset_with_compute_service_and_trusted_algorithm, None
            ),
            algorithm_and_userdata=AssetAndUserdata(
                algorithm_with_different_publisher, None
            ),
        )


@pytest.mark.integration
def test_compute_update_trusted_algorithm(
    publisher_wallet,
    publisher_ocean_instance,
    consumer_wallet,
    dataset_with_compute_service_generator,
    algorithm,
    algorithm_with_different_publisher,
):
    trusted_algo_list = [algorithm.generate_trusted_algorithms()]
    compute_service = get_first_service_by_type(
        dataset_with_compute_service_generator, "compute"
    )

    compute_service.update_compute_values(
        trusted_algorithms=trusted_algo_list,
        trusted_algo_publishers=[],
        allow_network_access=True,
        allow_raw_algorithm=False,
    )

    updated_dataset = publisher_ocean_instance.assets.update(
        dataset_with_compute_service_generator, publisher_wallet
    )

    # Expect to pass when trusted algorithm is used
    run_compute_test(
        ocean_instance=publisher_ocean_instance,
        publisher_wallet=publisher_wallet,
        consumer_wallet=consumer_wallet,
        dataset_and_userdata=AssetAndUserdata(updated_dataset, None),
        algorithm_and_userdata=AssetAndUserdata(algorithm, None),
        scenarios=["with_result"],
    )

    # Expect to fail when non-trusted algorithm is used
    with pytest.raises(
        DataProviderException,
        match=f"this algorithm did {algorithm_with_different_publisher.did} is not trusted",
    ):
        run_compute_test(
            ocean_instance=publisher_ocean_instance,
            publisher_wallet=publisher_wallet,
            consumer_wallet=consumer_wallet,
            dataset_and_userdata=AssetAndUserdata(updated_dataset, None),
            algorithm_and_userdata=AssetAndUserdata(
                algorithm_with_different_publisher, None
            ),
            scenarios=["with_result"],
        )


@pytest.mark.integration
def test_compute_trusted_publisher(
    publisher_wallet,
    publisher_ocean_instance,
    consumer_wallet,
    dataset_with_compute_service_and_trusted_publisher,
    algorithm,
    algorithm_with_different_publisher,
):
    # Expect to pass when algorithm with trusted publisher is used
    run_compute_test(
        ocean_instance=publisher_ocean_instance,
        publisher_wallet=publisher_wallet,
        consumer_wallet=consumer_wallet,
        dataset_and_userdata=AssetAndUserdata(
            dataset_with_compute_service_and_trusted_publisher, None
        ),
        algorithm_and_userdata=AssetAndUserdata(algorithm, None),
    )

    # Expect to fail when algorithm with non-trusted publisher is used
    with pytest.raises(
        DataProviderException, match="this algorithm is not from a trusted publisher"
    ):
        run_compute_test(
            ocean_instance=publisher_ocean_instance,
            publisher_wallet=publisher_wallet,
            consumer_wallet=consumer_wallet,
            dataset_and_userdata=AssetAndUserdata(
                dataset_with_compute_service_and_trusted_publisher, None
            ),
            algorithm_and_userdata=AssetAndUserdata(
                algorithm_with_different_publisher, None
            ),
        )


@pytest.mark.integration
def test_compute_just_provider_fees(
    publisher_wallet,
    publisher_ocean_instance,
    consumer_wallet,
    dataset_with_compute_service,
    algorithm,
):
    """Tests that the correct compute provider fees are calculated."""
    run_compute_test(
        ocean_instance=publisher_ocean_instance,
        publisher_wallet=publisher_wallet,
        consumer_wallet=consumer_wallet,
        dataset_and_userdata=AssetAndUserdata(dataset_with_compute_service, None),
        algorithm_and_userdata=AssetAndUserdata(algorithm, None),
        scenarios=["just_fees"],
    )<|MERGE_RESOLUTION|>--- conflicted
+++ resolved
@@ -237,11 +237,7 @@
             algorithm if algorithm else algorithm_meta,
             consumer_address=free_c2d_env["consumerAddress"],
             compute_environment=free_c2d_env["id"],
-<<<<<<< HEAD
             duration=time_difference.seconds,
-=======
-            valid_until=valid_until,
->>>>>>> 29ca0482
         )
 
         assert "algorithm" in fees_response
@@ -254,11 +250,7 @@
         algorithm if algorithm else algorithm_meta,
         consumer_address=free_c2d_env["consumerAddress"],
         compute_environment=free_c2d_env["id"],
-<<<<<<< HEAD
         duration=time_difference.seconds,
-=======
-        valid_until=valid_until,
->>>>>>> 29ca0482
         consume_market_order_fee_address=consumer_wallet.address,
         wallet=consumer_wallet,
     )
@@ -325,11 +317,7 @@
             algorithm if algorithm else algorithm_meta,
             consumer_address=free_c2d_env["consumerAddress"],
             compute_environment=free_c2d_env["id"],
-<<<<<<< HEAD
             duration=timedelta(hours=1).seconds,
-=======
-            valid_until=valid_until,
->>>>>>> 29ca0482
             consume_market_order_fee_address=consumer_wallet.address,
             wallet=consumer_wallet,
         )
@@ -342,7 +330,6 @@
         prev_dt_tx_id = datasets[0].transfer_tx_id
         prev_algo_tx_id = algorithm.transfer_tx_id
         # ensure order expires
-<<<<<<< HEAD
         timeout = time.time() + (30 * 5)
         while True:
             datasets, algorithm = ocean_instance.assets.pay_for_compute_service(
@@ -358,20 +345,6 @@
                 break
 
             time.sleep(3)
-=======
-        time.sleep(time_difference.seconds + 1)
-
-        valid_until = int((datetime.utcnow() + time_difference).timestamp())
-        datasets, algorithm = ocean_instance.assets.pay_for_compute_service(
-            datasets,
-            algorithm if algorithm else algorithm_meta,
-            consumer_address=free_c2d_env["consumerAddress"],
-            compute_environment=free_c2d_env["id"],
-            valid_until=valid_until,
-            consume_market_order_fee_address=consumer_wallet.address,
-            wallet=consumer_wallet,
-        )
->>>>>>> 29ca0482
 
         assert datasets[0].transfer_tx_id != prev_dt_tx_id
         assert algorithm.transfer_tx_id != prev_algo_tx_id
