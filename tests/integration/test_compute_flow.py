#
# Copyright 2021 Ocean Protocol Foundation
# SPDX-License-Identifier: Apache-2.0
#
<<<<<<< HEAD
from decimal import Decimal

=======
>>>>>>> 5e9670b1
from ocean_lib.assets.utils import create_publisher_trusted_algorithms
from ocean_lib.common.agreements.service_types import ServiceTypes
from ocean_lib.models.compute_input import ComputeInput
from ocean_lib.models.data_token import DataToken
from ocean_lib.models.metadata import MetadataContract
from ocean_lib.ocean.util import get_contracts_addresses
from ocean_lib.web3_internal.constants import ZERO_ADDRESS
from ocean_lib.web3_internal.currency import to_wei
from tests.resources.ddo_helpers import (
    get_algorithm_meta,
    get_registered_algorithm_ddo,
    get_registered_algorithm_ddo_different_provider,
    get_registered_ddo_with_access_service,
    get_registered_ddo_with_compute_service,
    wait_for_update,
)
from tests.resources.helper_functions import (
    get_consumer_ocean_instance,
    get_consumer_wallet,
    get_publisher_ocean_instance,
    get_publisher_wallet,
)
from web3.logs import DISCARD


class Setup:
    def __init__(self):
        """Initialise shared variables."""
        self.publisher_wallet = get_publisher_wallet()
        self.consumer_wallet = get_consumer_wallet()
        self.publisher_ocean_instance = get_publisher_ocean_instance()
        self.consumer_ocean_instance = get_consumer_ocean_instance()


def process_order(ocean_instance, publisher_wallet, consumer_wallet, ddo, service_type):
    """Helper function to process a compute order."""
    # Give the consumer some datatokens so they can order the service
    try:
<<<<<<< HEAD
        dt = DataToken(ddo.data_token_address)
        tx_id = dt.transfer(
            consumer_wallet.address, to_wei(Decimal("10.0")), publisher_wallet
        )
=======
        dt = DataToken(ocean_instance.web3, ddo.data_token_address)
        tx_id = dt.transfer_tokens(consumer_wallet.address, 10.0, publisher_wallet)
>>>>>>> 5e9670b1
        dt.verify_transfer_tx(tx_id, publisher_wallet.address, consumer_wallet.address)
    except (AssertionError, Exception) as e:
        print(e)
        raise

    # Order compute service from the dataset asset
    order_requirements = ocean_instance.assets.order(
        ddo.did, consumer_wallet.address, service_type=service_type
    )

    # Start the order on-chain using the `order` requirements from previous step
    service = ddo.get_service(service_type)
    consumer = consumer_wallet.address
    if service_type == ServiceTypes.ASSET_ACCESS and order_requirements.computeAddress:
        consumer = order_requirements.computeAddress

    _order_tx_id = ocean_instance.assets.pay_for_service(
        ocean_instance.web3,
        order_requirements.amount,
        order_requirements.data_token_address,
        ddo.did,
        service.index,
        ZERO_ADDRESS,
        consumer_wallet,
        consumer,
    )
    return _order_tx_id, order_requirements, service


def run_compute_test(
    ocean_instance,
    publisher_wallet,
    consumer_wallet,
    input_ddos,
    algo_ddo=None,
    algo_meta=None,
    expect_failure=False,
    expect_failure_message=None,
    userdata=None,
    with_result=False,
):
    """Helper function to bootstrap compute job creation and status checking."""
    compute_ddo = input_ddos[0]
    did = compute_ddo.did
    order_tx_id, _, service = process_order(
        ocean_instance,
        publisher_wallet,
        consumer_wallet,
        compute_ddo,
        ServiceTypes.CLOUD_COMPUTE,
    )
    compute_inputs = [ComputeInput(did, order_tx_id, service.index, userdata=userdata)]
    for ddo in input_ddos[1:]:
        service_type = ServiceTypes.ASSET_ACCESS
        if not ddo.get_service(service_type):
            service_type = ServiceTypes.CLOUD_COMPUTE

        _order_tx_id, _order_quote, _service = process_order(
            ocean_instance, publisher_wallet, consumer_wallet, ddo, service_type
        )
        compute_inputs.append(
            ComputeInput(ddo.did, _order_tx_id, _service.index, userdata=userdata)
        )

    job_id = None
    if algo_ddo:
        # order the algo download service
        algo_tx_id, _, _ = process_order(
            ocean_instance,
            publisher_wallet,
            consumer_wallet,
            algo_ddo,
            ServiceTypes.ASSET_ACCESS,
        )
        try:
            job_id = ocean_instance.compute.start(
                compute_inputs,
                consumer_wallet,
                algorithm_did=algo_ddo.did,
                algorithm_tx_id=algo_tx_id,
                algorithm_data_token=algo_ddo.data_token_address,
                algouserdata={"algo_test": "algouserdata_sample"},
            )
        except Exception:
            if not expect_failure:
                raise
            return
    else:
        assert algo_meta, "algo_meta is required when not using algo_ddo."
        try:
            job_id = ocean_instance.compute.start(
                compute_inputs, consumer_wallet, algorithm_meta=algo_meta
            )
        except Exception:
            if not expect_failure:
                raise
            return

    if not expect_failure:
        assert expect_failure_message is None
        assert job_id, f"expected a job id, got {job_id}"

    status = ocean_instance.compute.status(did, job_id, consumer_wallet)
    print(f"got job status: {status}")

    assert (
        status and status["ok"]
    ), f"something not right about the compute job, got status: {status}"

    status = ocean_instance.compute.stop(did, job_id, consumer_wallet)
    print(f"got job status after requesting stop: {status}")
    assert status, f"something not right about the compute job, got status: {status}"

    if with_result:
        result = ocean_instance.compute.result(did, job_id, consumer_wallet)
        print(f"got job status after requesting result: {result}")
        assert "did" in result, "something not right about the compute job, no did."


def test_compute_raw_algo():
    """Tests that a compute job with a raw algorithm starts properly."""
    setup = Setup()

    # Dataset with compute service
    compute_ddo = get_registered_ddo_with_compute_service(
        setup.publisher_ocean_instance, setup.publisher_wallet
    )
    # verify the ddo is available in Aquarius
    _ = setup.publisher_ocean_instance.assets.resolve(compute_ddo.did)

    # Setup algorithm meta to run raw algorithm
    algorithm_meta = get_algorithm_meta()
    run_compute_test(
        setup.consumer_ocean_instance,
        setup.publisher_wallet,
        setup.consumer_wallet,
        [compute_ddo],
        algo_meta=algorithm_meta,
        with_result=True,
    )


def test_compute_multi_inputs():
    """Tests that a compute job with additional Inputs (multiple assets) starts properly."""
    setup = Setup()

    # Dataset with compute service
    compute_ddo = get_registered_ddo_with_compute_service(
        setup.publisher_ocean_instance, setup.publisher_wallet
    )
    # verify the ddo is available in Aquarius
    _ = setup.publisher_ocean_instance.assets.resolve(compute_ddo.did)

    # Another dataset, this time with download service
    access_ddo = get_registered_ddo_with_access_service(
        setup.publisher_ocean_instance, setup.publisher_wallet
    )
    # verify the ddo is available in Aquarius
    _ = setup.publisher_ocean_instance.assets.resolve(access_ddo.did)

    # Setup algorithm meta to run raw algorithm
    algorithm_ddo = get_registered_algorithm_ddo_different_provider(
        setup.publisher_ocean_instance, setup.publisher_wallet
    )
    _ = setup.publisher_ocean_instance.assets.resolve(algorithm_ddo.did)

    run_compute_test(
        setup.consumer_ocean_instance,
        setup.publisher_wallet,
        setup.consumer_wallet,
        [compute_ddo, access_ddo],
        algo_ddo=algorithm_ddo,
        userdata={"test_key": "test_value"},
    )


def test_update_trusted_algorithms(config, web3):
    setup = Setup()

    ddo_address = get_contracts_addresses(config.address_file, "ganache")[
        MetadataContract.CONTRACT_NAME
    ]
    ddo_registry = MetadataContract(web3, ddo_address)

    # Setup algorithm meta to run raw algorithm
    algorithm_ddo = get_registered_algorithm_ddo(
        setup.publisher_ocean_instance, setup.publisher_wallet
    )
    # verify the ddo is available in Aquarius
    _ = setup.publisher_ocean_instance.assets.resolve(algorithm_ddo.did)

    # Dataset with compute service
    compute_ddo = get_registered_ddo_with_compute_service(
        setup.publisher_ocean_instance,
        setup.publisher_wallet,
        trusted_algorithms=[algorithm_ddo.did],
    )
    # verify the ddo is available in Aquarius
    _ = setup.publisher_ocean_instance.assets.resolve(compute_ddo.did)
    trusted_algo_list = create_publisher_trusted_algorithms(
        [algorithm_ddo.did], setup.publisher_ocean_instance.config.metadata_cache_uri
    )
    compute_ddo.update_compute_privacy(
        trusted_algorithms=trusted_algo_list, allow_all=False, allow_raw_algorithm=False
    )

    tx_id = setup.publisher_ocean_instance.assets.update(
        compute_ddo, setup.publisher_wallet
    )

    tx_receipt = ddo_registry.get_tx_receipt(web3, tx_id)
    logs = ddo_registry.event_MetadataUpdated.processReceipt(tx_receipt, errors=DISCARD)
    assert logs[0].args.dataToken == compute_ddo.data_token_address

    wait_for_update(
        setup.publisher_ocean_instance,
        compute_ddo.did,
        "privacy",
        {"publisherTrustedAlgorithms": [algorithm_ddo.did]},
    )

    compute_ddo_updated = setup.publisher_ocean_instance.assets.resolve(compute_ddo.did)

    run_compute_test(
        setup.consumer_ocean_instance,
        setup.publisher_wallet,
        setup.consumer_wallet,
        [compute_ddo_updated],
        algo_ddo=algorithm_ddo,
    )


def test_compute_trusted_algorithms():
    setup = Setup()

    # Setup algorithm meta to run raw algorithm
    algorithm_ddo = get_registered_algorithm_ddo(
        setup.publisher_ocean_instance, setup.publisher_wallet
    )
    # verify the ddo is available in Aquarius
    _ = setup.publisher_ocean_instance.assets.resolve(algorithm_ddo.did)

    algorithm_ddo_v2 = get_registered_algorithm_ddo(
        setup.publisher_ocean_instance, setup.publisher_wallet
    )
    # verify the ddo is available in Aquarius
    _ = setup.publisher_ocean_instance.assets.resolve(algorithm_ddo_v2.did)

    # Dataset with compute service
    compute_ddo = get_registered_ddo_with_compute_service(
        setup.publisher_ocean_instance,
        setup.publisher_wallet,
        trusted_algorithms=[algorithm_ddo.did],
    )
    # verify the ddo is available in Aquarius
    _ = setup.publisher_ocean_instance.assets.resolve(compute_ddo.did)

    # For debugging.
    run_compute_test(
        setup.consumer_ocean_instance,
        setup.publisher_wallet,
        setup.consumer_wallet,
        [compute_ddo],
        algo_ddo=algorithm_ddo,
    )

    # Expect to fail with another algorithm ddo that is not trusted.
    run_compute_test(
        setup.consumer_ocean_instance,
        setup.publisher_wallet,
        setup.consumer_wallet,
        [compute_ddo],
        algo_ddo=algorithm_ddo_v2,
        expect_failure=True,
        expect_failure_message=f"this algorithm did {algorithm_ddo_v2.did} is not trusted.",
    )<|MERGE_RESOLUTION|>--- conflicted
+++ resolved
@@ -2,11 +2,8 @@
 # Copyright 2021 Ocean Protocol Foundation
 # SPDX-License-Identifier: Apache-2.0
 #
-<<<<<<< HEAD
 from decimal import Decimal
 
-=======
->>>>>>> 5e9670b1
 from ocean_lib.assets.utils import create_publisher_trusted_algorithms
 from ocean_lib.common.agreements.service_types import ServiceTypes
 from ocean_lib.models.compute_input import ComputeInput
@@ -45,15 +42,10 @@
     """Helper function to process a compute order."""
     # Give the consumer some datatokens so they can order the service
     try:
-<<<<<<< HEAD
-        dt = DataToken(ddo.data_token_address)
+        dt = DataToken(ocean_instance.web3, ddo.data_token_address)
         tx_id = dt.transfer(
             consumer_wallet.address, to_wei(Decimal("10.0")), publisher_wallet
         )
-=======
-        dt = DataToken(ocean_instance.web3, ddo.data_token_address)
-        tx_id = dt.transfer_tokens(consumer_wallet.address, 10.0, publisher_wallet)
->>>>>>> 5e9670b1
         dt.verify_transfer_tx(tx_id, publisher_wallet.address, consumer_wallet.address)
     except (AssertionError, Exception) as e:
         print(e)
