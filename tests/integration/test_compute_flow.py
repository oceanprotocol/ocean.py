--- conflicted
+++ resolved
@@ -391,14 +391,6 @@
         == dataset_with_compute_service_generator.data_token_address
     )
 
-<<<<<<< HEAD
-    wait_for_update(
-        publisher_ocean_instance,
-        dataset_with_compute_service_generator.did,
-        "privacy",
-        {"publisherTrustedAlgorithms": [algorithm.did]},
-    )
-=======
     # TODO use util.wait_for_asset_update
     # wait_for_update(
     #     publisher_ocean_instance,
@@ -406,7 +398,6 @@
     #     "privacy",
     #     {"publisherTrustedAlgorithms": [algorithm_ddo.did]},
     # )
->>>>>>> 7a0d5df3
 
     compute_ddo_updated = publisher_ocean_instance.assets.resolve(
         dataset_with_compute_service_generator.did
