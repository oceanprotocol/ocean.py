#
# Copyright 2021 Ocean Protocol Foundation
# SPDX-License-Identifier: Apache-2.0
#
import time
from datetime import datetime, timedelta
from typing import List, Optional, Tuple

import pytest
from attr import dataclass
from ocean_lib.agreements.service_types import ServiceTypes
from ocean_lib.assets.asset import Asset
from ocean_lib.assets.trusted_algorithms import create_publisher_trusted_algorithms
from ocean_lib.exceptions import DataProviderException
from ocean_lib.models.algorithm_metadata import AlgorithmMetadata
from ocean_lib.models.compute_input import ComputeInput
from ocean_lib.models.erc20_token import ERC20Token
from ocean_lib.ocean.ocean import Ocean
from ocean_lib.services.service import Service
from ocean_lib.web3_internal.currency import to_wei
from ocean_lib.web3_internal.wallet import Wallet
from tests.resources.ddo_helpers import (
    get_raw_algorithm,
    get_registered_algorithm_with_access_service,
    get_registered_asset_with_access_service,
    get_registered_asset_with_compute_service,
)


@pytest.fixture
def dataset_with_compute_service(publisher_wallet, publisher_ocean_instance):
    """Returns a dataset with compute service.
    Fixture is registered on chain once and can be used multiple times.
    Reduces setup time."""
    # Dataset with compute service
    asset = get_registered_asset_with_compute_service(
        publisher_ocean_instance, publisher_wallet
    )
    # verify the asset is available in Aquarius
    publisher_ocean_instance.assets.resolve(asset.did)
    return asset


@pytest.fixture
def dataset_with_compute_service_generator(publisher_wallet, publisher_ocean_instance):
    """Returns a new dataset each time fixture is used.
    Useful for tests that need to update the dataset"""
    # Dataset with compute service
    asset = get_registered_asset_with_compute_service(
        publisher_ocean_instance, publisher_wallet
    )
    # verify the asset is available in Aquarius
    publisher_ocean_instance.assets.resolve(asset.did)
    yield asset


@pytest.fixture
def dataset_with_compute_service_allow_raw_algo(
    publisher_wallet, publisher_ocean_instance
):
    # Dataset with compute service
    asset = get_registered_asset_with_compute_service(
        publisher_ocean_instance, publisher_wallet, allow_raw_algorithms=True
    )
    # verify the asset is available in Aquarius
    publisher_ocean_instance.assets.resolve(asset.did)
    return asset


@pytest.fixture
def dataset_with_compute_service_and_trusted_algorithm(
    publisher_wallet, publisher_ocean_instance, algorithm
):
    # Setup algorithm meta to run raw algorithm
    asset = get_registered_asset_with_compute_service(
        publisher_ocean_instance, publisher_wallet, trusted_algorithms=[algorithm]
    )
    # verify the ddo is available in Aquarius
    publisher_ocean_instance.assets.resolve(asset.did)
    return asset


@pytest.fixture
def dataset_with_compute_service_and_trusted_publisher(
    publisher_wallet, publisher_ocean_instance
):
    # Setup algorithm meta to run raw algorithm
    asset = get_registered_asset_with_compute_service(
        publisher_ocean_instance,
        publisher_wallet,
        trusted_algorithm_publishers=[publisher_wallet.address],
    )
    # verify the ddo is available in Aquarius
    publisher_ocean_instance.assets.resolve(asset.did)
    return asset


def get_algorithm(publisher_wallet, publisher_ocean_instance):
    # Setup algorithm meta to run raw algorithm
    asset = get_registered_algorithm_with_access_service(
        publisher_ocean_instance, publisher_wallet
    )
    # verify the asset is available in Aquarius
    publisher_ocean_instance.assets.resolve(asset.did)
    return asset


@pytest.fixture
def algorithm(publisher_wallet, publisher_ocean_instance):
    return get_algorithm(publisher_wallet, publisher_ocean_instance)


@pytest.fixture
def algorithm_with_different_publisher(consumer_wallet, publisher_ocean_instance):
    return get_algorithm(consumer_wallet, publisher_ocean_instance)


@pytest.fixture
def raw_algorithm():
    return get_raw_algorithm()


@pytest.fixture
def dataset_with_access_service(publisher_wallet, publisher_ocean_instance):
    # Dataset with access service
    asset = get_registered_asset_with_access_service(
        publisher_ocean_instance, publisher_wallet
    )
    # verify the asset is available in Aquarius
    publisher_ocean_instance.assets.resolve(asset.did)
    return asset


def process_order(
    ocean_instance: Ocean,
    publisher_wallet: Wallet,
    consumer_wallet: Wallet,
    asset: Asset,
    service_type: str,
) -> Tuple[str, Service]:
    """Helper function to process a compute order."""
    # Mint 10 datatokens to the consumer
    service = asset.get_service(service_type)
    erc20_token = ERC20Token(ocean_instance.web3, service.datatoken)
<<<<<<< HEAD
    _ = erc20_token.mint(consumer_wallet.address, to_wei(10), publisher_wallet)

    # TODO: Refactor, use OceanAssets.order() instead of initialize and start_order
    # Initialize the service to get provider fees
    initialize_response = DataServiceProvider.initialize(
        did=asset.did,
        service=service,
        consumer_address=consumer_wallet.address,
        # TODO: add a real compute environment once provider supports it
        compute_environment="doesn't matter for now",
        valid_until=int((datetime.now() + timedelta(hours=1)).timestamp()),
    ).json()

    # Order the service
    order_tx_id = erc20_token.start_order(
        consumer=consumer_wallet.address,
        service_index=asset.get_index_of_service(service),
        provider_fees=initialize_response["providerFee"],
        from_wallet=consumer_wallet,
=======
    # for the "algorithm with different publisher fixture, consumer is minter
    minter = (
        consumer_wallet
        if erc20_token.contract.caller.isMinter(consumer_wallet.address)
        else publisher_wallet
    )
    erc20_token.mint(consumer_wallet.address, to_wei(10), minter)
    order_tx_id = ocean_instance.assets.pay_for_service(
        asset,
        service,
        consumer_wallet,
        initialize_args={
            # TODO: add a real compute environment once provider supports it
            "compute_environment": "doesn't matter for now",
            "valid_until": int((datetime.now() + timedelta(hours=1)).timestamp()),
        },
>>>>>>> 9a43a6af
    )

    return order_tx_id, service


@dataclass
class AssetAndUserdata:
    asset: Asset
    userdata: Optional[dict]


def run_compute_test(
    ocean_instance: Ocean,
    publisher_wallet: Wallet,
    consumer_wallet: Wallet,
    dataset_and_userdata: AssetAndUserdata,
    algorithm_and_userdata: Optional[AssetAndUserdata] = None,
    algorithm_meta: Optional[AlgorithmMetadata] = None,
    algorithm_algocustomdata: Optional[dict] = None,
    additional_datasets_and_userdata: List[AssetAndUserdata] = [],
    with_result=False,
):
    """Helper function to bootstrap compute job creation and status checking."""
    assert (
        algorithm_and_userdata or algorithm_meta
    ), "either algorithm_and_userdata or algorithm_meta must be provided."

    # Order dataset with compute service
    dataset_tx_id, compute_service = process_order(
        ocean_instance,
        publisher_wallet,
        consumer_wallet,
        dataset_and_userdata.asset,
        ServiceTypes.CLOUD_COMPUTE,
    )
    dataset = ComputeInput(
        dataset_and_userdata.asset.did,
        dataset_tx_id,
        compute_service.id,
        dataset_and_userdata.userdata,
    )

    # Order additional datasets
    additional_datasets = []
    for asset_and_userdata in additional_datasets_and_userdata:
        service_type = ServiceTypes.ASSET_ACCESS
        if not asset_and_userdata.asset.get_service(service_type):
            service_type = ServiceTypes.CLOUD_COMPUTE
        _order_tx_id, _service = process_order(
            ocean_instance,
            publisher_wallet,
            consumer_wallet,
            asset_and_userdata.asset,
            service_type,
        )
        additional_datasets.append(
            ComputeInput(
                asset_and_userdata.asset.did,
                _order_tx_id,
                _service.id,
                asset_and_userdata.userdata,
            )
        )

    # Order algo download service (aka. access service)
    algorithm = None
    if algorithm_and_userdata:
        algo_tx_id, algo_download_service = process_order(
            ocean_instance,
            publisher_wallet,
            consumer_wallet,
            algorithm_and_userdata.asset,
            ServiceTypes.ASSET_ACCESS,
        )
        algorithm = ComputeInput(
            algorithm_and_userdata.asset.did,
            algo_tx_id,
            algo_download_service.id,
            algorithm_and_userdata.userdata,
        )

    # Start compute job
    job_id = ocean_instance.compute.start(
        consumer_wallet,
        dataset,
        # TODO: add a real compute environment after implemented in provider
        "TODO: add a real compute environment after implemented in provider",
        algorithm,
        algorithm_meta,
        algorithm_algocustomdata,
        additional_datasets,
    )

    status = ocean_instance.compute.status(
        dataset_and_userdata.asset.did, job_id, consumer_wallet
    )
    print(f"got job status: {status}")

    assert (
        status and status["ok"]
    ), f"something not right about the compute job, got status: {status}"

    status = ocean_instance.compute.stop(
        dataset_and_userdata.asset.did, job_id, consumer_wallet
    )
    print(f"got job status after requesting stop: {status}")
    assert status, f"something not right about the compute job, got status: {status}"

    if with_result:
        result = ocean_instance.compute.result(
            dataset_and_userdata.asset.did, job_id, consumer_wallet
        )
        print(f"got job status after requesting result: {result}")
        assert "did" in result, "something not right about the compute job, no did."

        succeeded = False
        for _ in range(0, 200):
            status = ocean_instance.compute.status(
                dataset_and_userdata.asset.did, job_id, consumer_wallet
            )
            # wait until job is done, see:
            # https://github.com/oceanprotocol/operator-service/blob/main/API.md#status-description
            if status["status"] > 60:
                succeeded = True
                break
            time.sleep(5)

        assert succeeded, "compute job unsuccessful"
        result_file = ocean_instance.compute.result_file(
            dataset_and_userdata.asset.did, job_id, 0, consumer_wallet
        )
        assert result_file is not None
        print(f"got job result file: {str(result_file)}")


def test_compute_raw_algo(
    publisher_wallet,
    publisher_ocean_instance,
    consumer_wallet,
    dataset_with_compute_service_allow_raw_algo,
    raw_algorithm,
    dataset_with_compute_service,
):
    """Tests that a compute job with a raw algorithm starts properly."""
    run_compute_test(
        ocean_instance=publisher_ocean_instance,
        publisher_wallet=publisher_wallet,
        consumer_wallet=consumer_wallet,
        dataset_and_userdata=AssetAndUserdata(
            dataset_with_compute_service_allow_raw_algo, None
        ),
        algorithm_meta=raw_algorithm,
        with_result=True,
    )

    with pytest.raises(
        DataProviderException, match="cannot run raw algorithm on this did"
    ):
        run_compute_test(
            ocean_instance=publisher_ocean_instance,
            publisher_wallet=publisher_wallet,
            consumer_wallet=consumer_wallet,
            dataset_and_userdata=AssetAndUserdata(dataset_with_compute_service, None),
            algorithm_meta=raw_algorithm,
            with_result=True,
        )


def test_compute_registered_algo(
    publisher_wallet,
    publisher_ocean_instance,
    consumer_wallet,
    dataset_with_compute_service,
    algorithm,
):
    """Tests that a compute job with a registered algorithm starts properly."""
    run_compute_test(
        ocean_instance=publisher_ocean_instance,
        publisher_wallet=publisher_wallet,
        consumer_wallet=consumer_wallet,
        dataset_and_userdata=AssetAndUserdata(dataset_with_compute_service, None),
        algorithm_and_userdata=AssetAndUserdata(algorithm, None),
        with_result=True,
    )


def test_compute_multi_inputs(
    publisher_wallet,
    publisher_ocean_instance,
    consumer_wallet,
    dataset_with_compute_service,
    algorithm,
    dataset_with_access_service,
):
    """Tests that a compute job with additional Inputs (multiple assets) starts properly."""
    run_compute_test(
        ocean_instance=publisher_ocean_instance,
        publisher_wallet=publisher_wallet,
        consumer_wallet=consumer_wallet,
        dataset_and_userdata=AssetAndUserdata(dataset_with_compute_service, None),
        algorithm_and_userdata=AssetAndUserdata(algorithm, None),
        additional_datasets_and_userdata=[
            AssetAndUserdata(dataset_with_access_service, {"test_key": "test_value"})
        ],
        with_result=True,
    )


def test_compute_trusted_algorithm(
    publisher_wallet,
    publisher_ocean_instance,
    consumer_wallet,
    dataset_with_compute_service_and_trusted_algorithm,
    algorithm,
    algorithm_with_different_publisher,
):
    # Expect to pass when trusted algorithm is used
    run_compute_test(
        ocean_instance=publisher_ocean_instance,
        publisher_wallet=publisher_wallet,
        consumer_wallet=consumer_wallet,
        dataset_and_userdata=AssetAndUserdata(
            dataset_with_compute_service_and_trusted_algorithm, None
        ),
        algorithm_and_userdata=AssetAndUserdata(algorithm, None),
        with_result=True,
    )

    # Expect to fail when non-trusted algorithm is used
    with pytest.raises(
        DataProviderException,
        match=f"this algorithm did {algorithm_with_different_publisher.did} is not trusted",
    ):
        run_compute_test(
            ocean_instance=publisher_ocean_instance,
            publisher_wallet=publisher_wallet,
            consumer_wallet=consumer_wallet,
            dataset_and_userdata=AssetAndUserdata(
                dataset_with_compute_service_and_trusted_algorithm, None
            ),
            algorithm_and_userdata=AssetAndUserdata(
                algorithm_with_different_publisher, None
            ),
            with_result=True,
        )


def test_compute_update_trusted_algorithm(
    publisher_wallet,
    publisher_ocean_instance,
    consumer_wallet,
    dataset_with_compute_service_generator,
    algorithm,
    algorithm_with_different_publisher,
):
    trusted_algo_list = create_publisher_trusted_algorithms([algorithm], "")
    dataset_with_compute_service_generator.update_compute_values(
        trusted_algorithms=trusted_algo_list,
        trusted_algo_publishers=[],
        allow_network_access=True,
        allow_raw_algorithm=False,
    )

    updated_dataset = publisher_ocean_instance.assets.update(
        dataset_with_compute_service_generator, publisher_wallet
    )

    # Expect to pass when trusted algorithm is used
    run_compute_test(
        ocean_instance=publisher_ocean_instance,
        publisher_wallet=publisher_wallet,
        consumer_wallet=consumer_wallet,
        dataset_and_userdata=AssetAndUserdata(updated_dataset, None),
        algorithm_and_userdata=AssetAndUserdata(algorithm, None),
        with_result=True,
    )

    # Expect to fail when non-trusted algorithm is used
    with pytest.raises(
        DataProviderException,
        match=f"this algorithm did {algorithm_with_different_publisher.did} is not trusted",
    ):
        run_compute_test(
            ocean_instance=publisher_ocean_instance,
            publisher_wallet=publisher_wallet,
            consumer_wallet=consumer_wallet,
            dataset_and_userdata=AssetAndUserdata(updated_dataset, None),
            algorithm_and_userdata=AssetAndUserdata(
                algorithm_with_different_publisher, None
            ),
            with_result=True,
        )


def test_compute_trusted_publisher(
    publisher_wallet,
    publisher_ocean_instance,
    consumer_wallet,
    dataset_with_compute_service_and_trusted_publisher,
    algorithm,
    algorithm_with_different_publisher,
):
    # Expect to pass when algorithm with trusted publisher is used
    run_compute_test(
        ocean_instance=publisher_ocean_instance,
        publisher_wallet=publisher_wallet,
        consumer_wallet=consumer_wallet,
        dataset_and_userdata=AssetAndUserdata(
            dataset_with_compute_service_and_trusted_publisher, None
        ),
        algorithm_and_userdata=AssetAndUserdata(algorithm, None),
        with_result=True,
    )

    # Expect to fail when algorithm with non-trusted publisher is used
    with pytest.raises(
        DataProviderException, match="this algorithm is not from a trusted publisher"
    ):
        run_compute_test(
            ocean_instance=publisher_ocean_instance,
            publisher_wallet=publisher_wallet,
            consumer_wallet=consumer_wallet,
            dataset_and_userdata=AssetAndUserdata(
                dataset_with_compute_service_and_trusted_publisher, None
            ),
            algorithm_and_userdata=AssetAndUserdata(
                algorithm_with_different_publisher, None
            ),
            with_result=True,
        )<|MERGE_RESOLUTION|>--- conflicted
+++ resolved
@@ -142,31 +142,11 @@
     # Mint 10 datatokens to the consumer
     service = asset.get_service(service_type)
     erc20_token = ERC20Token(ocean_instance.web3, service.datatoken)
-<<<<<<< HEAD
-    _ = erc20_token.mint(consumer_wallet.address, to_wei(10), publisher_wallet)
-
-    # TODO: Refactor, use OceanAssets.order() instead of initialize and start_order
-    # Initialize the service to get provider fees
-    initialize_response = DataServiceProvider.initialize(
-        did=asset.did,
-        service=service,
-        consumer_address=consumer_wallet.address,
-        # TODO: add a real compute environment once provider supports it
-        compute_environment="doesn't matter for now",
-        valid_until=int((datetime.now() + timedelta(hours=1)).timestamp()),
-    ).json()
-
-    # Order the service
-    order_tx_id = erc20_token.start_order(
-        consumer=consumer_wallet.address,
-        service_index=asset.get_index_of_service(service),
-        provider_fees=initialize_response["providerFee"],
-        from_wallet=consumer_wallet,
-=======
+
     # for the "algorithm with different publisher fixture, consumer is minter
     minter = (
         consumer_wallet
-        if erc20_token.contract.caller.isMinter(consumer_wallet.address)
+        if erc20_token.is_minter(consumer_wallet.address)
         else publisher_wallet
     )
     erc20_token.mint(consumer_wallet.address, to_wei(10), minter)
@@ -179,7 +159,6 @@
             "compute_environment": "doesn't matter for now",
             "valid_until": int((datetime.now() + timedelta(hours=1)).timestamp()),
         },
->>>>>>> 9a43a6af
     )
 
     return order_tx_id, service
