--- conflicted
+++ resolved
@@ -14,10 +14,6 @@
 from ocean_lib.models.erc20_token import ERC20Token
 from ocean_lib.models.erc721_nft import ERC721NFT
 from ocean_lib.ocean.ocean_assets import OceanAssets
-<<<<<<< HEAD
-from ocean_lib.structures.file_objects import UrlFile
-=======
->>>>>>> d51b9738
 from ocean_lib.web3_internal.constants import ZERO_ADDRESS
 from ocean_lib.web3_internal.currency import parse_units, to_wei
 from ocean_lib.web3_internal.wallet import Wallet
@@ -29,7 +25,6 @@
 
 
 @pytest.mark.integration
-<<<<<<< HEAD
 @pytest.mark.parametrize(
     "base_token_name, publish_market_order_fee",
     [
@@ -48,6 +43,7 @@
     base_token_name: str,
     publish_market_order_fee: str,
     erc721_nft: ERC721NFT,
+    file1,
 ):
     bt = ERC20Token(web3, get_address_of_type(config, base_token_name))
 
@@ -59,32 +55,6 @@
         recipient=consumer_wallet.address,
         min_balance=parse_units("1500", bt.decimals()),
         amount_to_transfer=parse_units("1500", bt.decimals()),
-=======
-def test_consume_flow(web3, config, publisher_wallet, consumer_wallet, file1):
-    erc721_factory_address = get_address_of_type(
-        config, ERC721FactoryContract.CONTRACT_NAME
-    )
-    erc721_factory = ERC721FactoryContract(web3, erc721_factory_address)
-
-    # Publisher deploys NFT contract
-    tx = erc721_factory.deploy_erc721_contract(
-        name="NFT1",
-        symbol="NFTSYMBOL",
-        template_index=1,
-        additional_metadata_updater=ZERO_ADDRESS,
-        additional_erc20_deployer=ZERO_ADDRESS,
-        token_uri="https://oceanprotocol.com/nft/",
-        transferable=True,
-        owner=publisher_wallet.address,
-        from_wallet=publisher_wallet,
-    )
-    tx_receipt = web3.eth.wait_for_transaction_receipt(tx)
-    registered_event = erc721_factory.get_event_log(
-        ERC721FactoryContract.EVENT_NFT_CREATED,
-        tx_receipt.blockNumber,
-        web3.eth.block_number,
-        None,
->>>>>>> d51b9738
     )
 
     data_provider = DataServiceProvider
@@ -98,14 +68,7 @@
         "author": "OPF",
         "license": "https://market.oceanprotocol.com/terms",
     }
-<<<<<<< HEAD
-    file = UrlFile(
-        "https://raw.githubusercontent.com/tbertinmahieux/MSongsDB/master/Tasks_Demos/CoverSongs/shs_dataset_test.txt"
-    )
-    files = [file]
-=======
     files = [file1]
->>>>>>> d51b9738
 
     # Encrypt file objects
     encrypt_response = data_provider.encrypt(files, config.provider_url)
