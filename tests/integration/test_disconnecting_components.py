--- conflicted
+++ resolved
@@ -46,29 +46,6 @@
     with pytest.raises(Exception, match="Invalid or unresponsive aquarius url"):
         ocean = Ocean(config, DataServiceProvider)
 
-<<<<<<< HEAD
-    with patch("ocean_lib.config.Config") as mock:
-        mock.return_value = Config(os.getenv("OCEAN_CONFIG_FILE"))
-        with patch("ocean_lib.ocean.ocean.Ocean") as mock_ocean:
-            mock_ocean.return_value = Ocean(mock.return_value, DataServiceProvider)
-
-            updating_thread = threading.Thread(
-                target=_update_config_file,
-                args=(
-                    mock,
-                    mock_ocean,
-                    monkeypatch,
-                ),
-            )
-
-            updating_thread.start()
-            _iterative_create_ddo(mock_ocean, publisher_wallet)
-            updating_thread.join()
-            monkeypatch.delenv("OCEAN_CONFIG_FILE")
-
-            assert "Successfully created NFT" in caplog.text
-            assert exception_flag == 2
-=======
     monkeypatch.setenv("METADATA_CACHE_URI", "http://172.15.0.5:5000")
     config = Config(os.getenv("OCEAN_CONFIG_FILE"))
     ocean = Ocean(config, DataServiceProvider)
@@ -77,7 +54,6 @@
     ocean.assets._aquarius.base_url = "http://not-valid-aqua.com"
     with pytest.raises(Exception):
         ocean.assets._aquarius.validate_asset(Asset())
->>>>>>> 7fc866a3
 
 
 def _create_ddo(ocean, publisher):
@@ -142,17 +118,4 @@
 
 def _update_with_wrong_component(mock):
     time.sleep(2)
-<<<<<<< HEAD
-    mock.return_value = "http://foourl.com"
-
-
-def _update_config_file(mock, mock_ocean, monkeypatch):
-    print(os.getenv("OCEAN_CONFIG_FILE"))
-    monkeypatch.setenv("OCEAN_CONFIG_FILE", "bad-aqua-config.ini")
-    print(os.getenv("OCEAN_CONFIG_FILE"))
-    mock.return_value = Config(os.getenv("OCEAN_CONFIG_FILE"))
-    print(mock.return_value.metadata_cache_uri)
-    mock_ocean.return_value = Ocean(mock.return_value, DataServiceProvider)
-=======
-    mock.return_value = "http://foourl.com"
->>>>>>> 7fc866a3
+    mock.return_value = "http://foourl.com"