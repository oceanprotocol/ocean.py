#
# Copyright 2023 Ocean Protocol Foundation
# SPDX-License-Identifier: Apache-2.0
#
import pathlib
import runpy

import pytest

# This file tests READMEs on local chain (ganache).
# For tests of READMEs on remote chains, see tests/integration/remote/

scripts = pathlib.Path(__file__, "..", "..", "generated-readmes").resolve().glob("*.py")
script_names = [script.name for script in scripts if script.name != "__init__.py"]


class TestReadmes(object):
    @classmethod
    def setup_class(self):
        globs = {}
        prerequisite = pathlib.Path(
            __file__,
            "..",
            "..",
            "generated-readmes/test_setup-local.py",
        )
        result = runpy.run_path(str(prerequisite), run_name="__main__")
        for key in ["os", "config", "ocean", "alice", "bob", "carlos"]:
            globs[key] = result[key]

        self.globs = globs

    @pytest.mark.parametrize("script_name", script_names)
    def test_script_execution(self, script_name):
        # README generation command:
        # mkcodes --github --output tests/generated-readmes/test_{name}.{ext} READMEs

        skippable = [
            "c2d-flow-more-examples",
            "developers",
            "df",
            "install",
            "parameters",
            "predict-eth",
            "services",
            "setup-local",
            "setup-remote",
            "publish-flow-credentials",
            "publish-flow-restapi",  # TODO: fix and restore
            "gas-strategy-remote",
<<<<<<< HEAD
            "using-clef",  # TODO: removed original clef readme, to reinstate in #1461
=======
            "using-clef",  # no way to approve transactions through automatic readme
>>>>>>> 56fa3730
        ]

        if script_name.replace("test_", "").replace(".py", "") in skippable:
            return

        script = pathlib.Path(__file__, "..", "..", "generated-readmes", script_name)
        runpy.run_path(str(script), run_name="__main__", init_globals=self.globs)<|MERGE_RESOLUTION|>--- conflicted
+++ resolved
@@ -48,11 +48,7 @@
             "publish-flow-credentials",
             "publish-flow-restapi",  # TODO: fix and restore
             "gas-strategy-remote",
-<<<<<<< HEAD
-            "using-clef",  # TODO: removed original clef readme, to reinstate in #1461
-=======
             "using-clef",  # no way to approve transactions through automatic readme
->>>>>>> 56fa3730
         ]
 
         if script_name.replace("test_", "").replace(".py", "") in skippable:
