#
# Copyright 2023 Ocean Protocol Foundation
# SPDX-License-Identifier: Apache-2.0
#
import pathlib
import runpy

import pytest

# This file tests READMEs on local chain (ganache).
# For tests of READMEs on remote chains, see tests/integration/remote/

scripts = pathlib.Path(__file__, "..", "..", "generated-readmes").resolve().glob("*.py")
<<<<<<< HEAD


@pytest.mark.parametrize("script", scripts)
def test_script_execution(script):
    # README generation command:
    # mkcodes --github --output tests/generated-readmes/test_{name}.{ext} READMEs

    skippable = [
        "c2d-flow-more-examples",
        "developers",
        "df",
        "install",
        "parameters",
        "predict-eth",
        "services",
        "setup-local",
        "setup-remote",
        "publish-flow-restapi",  # TODO: fix and restore
        "gas-strategy-remote",
        "c2d-flow",  # TODO: fix provider issue #606
    ]

    if script.name.replace("test_", "").replace(".py", "") in skippable:
        return

    runs_with_local_setup = [
        "profile-nfts-flow",
        "key-value-public",
        "key-value-private",
        "search-and-filter-assets",
        "main-flow",
        "publish-flow-graphql",
        "publish-flow-onchain",
        "publish-flow-credentials",
        "custody-light-flow",
    ]

    globs = {}
    for item in runs_with_local_setup:
        if item in script.name:
            prerequisite = pathlib.Path(
                __file__,
                "..",
                "..",
                "generated-readmes/test_setup-local.py",
            )
            result = runpy.run_path(str(prerequisite), run_name="__main__")
            for key in [
                "os",
                "config",
                "ocean",
                "alice",
                "bob",
                "carlos",
            ]:
                globs[key] = result[key]

    runpy.run_path(str(script), run_name="__main__", init_globals=globs)
=======
script_names = [script.name for script in scripts if script.name != "__init__.py"]


class TestReadmes(object):
    @classmethod
    def setup_class(self):
        globs = {}
        prerequisite = pathlib.Path(
            __file__,
            "..",
            "..",
            "generated-readmes/test_setup-local.py",
        )
        result = runpy.run_path(str(prerequisite), run_name="__main__")
        for key in [
            "os",
            "config",
            "ocean",
            "alice",
            "bob",
        ]:
            globs[key] = result[key]

        self.globs = globs

    @pytest.mark.parametrize("script_name", script_names)
    def test_script_execution(self, script_name):
        # README generation command:
        # mkcodes --github --output tests/generated-readmes/test_{name}.{ext} READMEs

        skippable = [
            "c2d-flow-more-examples",
            "developers",
            "df",
            "install",
            "parameters",
            "predict-eth",
            "services",
            "setup-local",
            "setup-remote",
            "publish-flow-restapi",  # TODO: fix and restore
            "gas-strategy-remote",
        ]

        if script_name.replace("test_", "").replace(".py", "") in skippable:
            return

        script = pathlib.Path(__file__, "..", "..", "generated-readmes", script_name)
        runpy.run_path(str(script), run_name="__main__", init_globals=self.globs)
>>>>>>> ce6ec17c
<|MERGE_RESOLUTION|>--- conflicted
+++ resolved
@@ -11,66 +11,6 @@
 # For tests of READMEs on remote chains, see tests/integration/remote/
 
 scripts = pathlib.Path(__file__, "..", "..", "generated-readmes").resolve().glob("*.py")
-<<<<<<< HEAD
-
-
-@pytest.mark.parametrize("script", scripts)
-def test_script_execution(script):
-    # README generation command:
-    # mkcodes --github --output tests/generated-readmes/test_{name}.{ext} READMEs
-
-    skippable = [
-        "c2d-flow-more-examples",
-        "developers",
-        "df",
-        "install",
-        "parameters",
-        "predict-eth",
-        "services",
-        "setup-local",
-        "setup-remote",
-        "publish-flow-restapi",  # TODO: fix and restore
-        "gas-strategy-remote",
-        "c2d-flow",  # TODO: fix provider issue #606
-    ]
-
-    if script.name.replace("test_", "").replace(".py", "") in skippable:
-        return
-
-    runs_with_local_setup = [
-        "profile-nfts-flow",
-        "key-value-public",
-        "key-value-private",
-        "search-and-filter-assets",
-        "main-flow",
-        "publish-flow-graphql",
-        "publish-flow-onchain",
-        "publish-flow-credentials",
-        "custody-light-flow",
-    ]
-
-    globs = {}
-    for item in runs_with_local_setup:
-        if item in script.name:
-            prerequisite = pathlib.Path(
-                __file__,
-                "..",
-                "..",
-                "generated-readmes/test_setup-local.py",
-            )
-            result = runpy.run_path(str(prerequisite), run_name="__main__")
-            for key in [
-                "os",
-                "config",
-                "ocean",
-                "alice",
-                "bob",
-                "carlos",
-            ]:
-                globs[key] = result[key]
-
-    runpy.run_path(str(script), run_name="__main__", init_globals=globs)
-=======
 script_names = [script.name for script in scripts if script.name != "__init__.py"]
 
 
@@ -91,6 +31,7 @@
             "ocean",
             "alice",
             "bob",
+            "carlos"
         ]:
             globs[key] = result[key]
 
@@ -111,6 +52,7 @@
             "services",
             "setup-local",
             "setup-remote",
+            "publish-flow-credentials",
             "publish-flow-restapi",  # TODO: fix and restore
             "gas-strategy-remote",
         ]
@@ -119,5 +61,4 @@
             return
 
         script = pathlib.Path(__file__, "..", "..", "generated-readmes", script_name)
-        runpy.run_path(str(script), run_name="__main__", init_globals=self.globs)
->>>>>>> ce6ec17c
+        runpy.run_path(str(script), run_name="__main__", init_globals=self.globs)