--- conflicted
+++ resolved
@@ -299,12 +299,9 @@
 ) -> int:
     """Convert base tokens to equivalent datatokens, accounting for differences
     in decimals and exchange rate.
-
     dt_per_bt_in_wei = 1 / bt_per_dt = 1 / price
-
     Datatokens always have 18 decimals, even if base tokens don't.
     """
-<<<<<<< HEAD
     bt_amount_wei = bt_amount
 
     bt_amount_float = float(bt_amount_wei) / 10**bt_decimals
@@ -316,14 +313,6 @@
     dt_amount_wei = int(dt_amount_float * 10**18)
 
     return dt_amount_wei
-=======
-    unit_value = Decimal(10) ** 18  # FIXME: SHOULDN'T `18` BE `bt_decimals` ??
-    amt_wei = Web3.toWei(
-        Decimal(bt_amount) / unit_value * Web3.fromWei(dt_per_bt_in_wei, "ether"),
-        "ether",
-    )
-    return amt_wei
->>>>>>> fd1ad57c
 
 
 def get_file1():
