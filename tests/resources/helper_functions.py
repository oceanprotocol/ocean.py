--- conflicted
+++ resolved
@@ -218,10 +218,7 @@
     erc721_publisher: Wallet,
     erc20_minter: Optional[Wallet] = None,
     cap: int = Web3.toWei("0.5", "ether"),
-<<<<<<< HEAD
     template_index: Optional[int] = 1,
-=======
->>>>>>> fee8e291
 ):
     """Helper function to deploy an ERC721Token using erc721_publisher Wallet
     and an ERC20Token data token with the newly ERC721Token using erc20_minter Wallet
