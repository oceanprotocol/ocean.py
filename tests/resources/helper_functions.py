#
# Copyright 2021 Ocean Protocol Foundation
# SPDX-License-Identifier: Apache-2.0
#

import logging
import logging.config
import os
import time

import coloredlogs
import yaml
from enforce_typing import enforce_types

from ocean_lib.example_config import ExampleConfig
from ocean_lib.models.data_token import DataToken
from ocean_lib.ocean.ocean import Ocean
from ocean_lib.ocean.util import get_web3_connection_provider
from ocean_lib.web3_internal.wallet import Wallet
from tests.resources.mocks.data_provider_mock import DataProviderMock
from web3.main import Web3


def get_web3():
    return Web3(provider=get_web3_connection_provider(get_example_config().network_url))


def get_example_config():
    return ExampleConfig.get_config()


@enforce_types
def get_publisher_wallet() -> Wallet:
    return Wallet(get_web3(), private_key=os.environ.get("TEST_PRIVATE_KEY1"))


@enforce_types
def get_consumer_wallet() -> Wallet:
    return Wallet(get_web3(), private_key=os.environ.get("TEST_PRIVATE_KEY2"))


@enforce_types
def get_another_consumer_wallet() -> Wallet:
    return Wallet(get_web3(), private_key=os.environ.get("TEST_PRIVATE_KEY3"))


def get_factory_deployer_wallet(network):
    if network == "ganache":
        return get_ganache_wallet()

    private_key = os.environ.get("FACTORY_DEPLOYER_PRIVATE_KEY")
    if not private_key:
        return None

    return Wallet(get_web3(), private_key=private_key)


def get_ganache_wallet():
    web3 = get_web3()
    if (
        web3.eth.accounts
        and web3.eth.accounts[0].lower()
        == "0xe2DD09d719Da89e5a3D0F2549c7E24566e947260".lower()
    ):
        return Wallet(
            web3,
            private_key="0xc594c6e5def4bab63ac29eed19a134c130388f74f019bc74b8f4389df2837a58",
        )

    return None


@enforce_types
def get_publisher_ocean_instance(use_provider_mock=False) -> Ocean:
    config = ExampleConfig.get_config()
    data_provider = DataProviderMock if use_provider_mock else None
    ocn = Ocean(config, data_provider=data_provider)
    account = get_publisher_wallet()
    ocn.main_account = account
    return ocn


@enforce_types
def get_consumer_ocean_instance(use_provider_mock: bool = False) -> Ocean:
    config = ExampleConfig.get_config()
    data_provider = DataProviderMock if use_provider_mock else None
    ocn = Ocean(config, data_provider=data_provider)
    account = get_consumer_wallet()
    ocn.main_account = account
    return ocn


@enforce_types
def get_another_consumer_ocean_instance(use_provider_mock: bool = False) -> Ocean:
    config = ExampleConfig.get_config()
    data_provider = DataProviderMock if use_provider_mock else None
    ocn = Ocean(config, data_provider=data_provider)
    account = get_another_consumer_wallet()
    ocn.main_account = account
    return ocn


@enforce_types
def log_event(event_name: str):
    def _process_event(event):
        print(f"Received event {event_name}: {event}")

    return _process_event


@enforce_types
def setup_logging(
    default_path: str = "logging.yaml",
    default_level=logging.INFO,
    env_key: str = "LOG_CFG",
):
    """Logging setup."""
    path = default_path
    value = os.getenv(env_key, None)
    if value:
        path = value
    if os.path.exists(path):
        with open(path, "rt") as file:
            try:
                config = yaml.safe_load(file.read())
                logging.config.dictConfig(config)
                coloredlogs.install()
                logging.info(f"Logging configuration loaded from file: {path}")
            except Exception as ex:
                print(ex)
                print("Error in Logging Configuration. Using default configs")
                logging.basicConfig(level=default_level)
                coloredlogs.install(level=default_level)
    else:
        logging.basicConfig(level=default_level)
        coloredlogs.install(level=default_level)


@enforce_types
def mint_tokens_and_wait(
    data_token_contract: DataToken, receiver_address: str, minter_wallet: Wallet
):
    dtc = data_token_contract
    tx_id = dtc.mint_tokens(receiver_address, 50.0, minter_wallet)
    dtc.get_tx_receipt(dtc.web3, tx_id)
    time.sleep(2)

    def verify_supply(mint_amount=50):
        supply = dtc.contract.caller.totalSupply()
        if supply <= 0:
            _tx_id = dtc.mint_tokens(receiver_address, mint_amount, minter_wallet)
<<<<<<< HEAD
            dtc.get_tx_receipt(dtc.web3, _tx_id)
            supply = dtc.contract_concise.totalSupply()
=======
            dtc.get_tx_receipt(_tx_id)
            supply = dtc.contract.caller.totalSupply()
>>>>>>> c6453ca8
        return supply

    while True:
        try:
            s = verify_supply()
            if s > 0:
                break
        except (ValueError, Exception):
            pass<|MERGE_RESOLUTION|>--- conflicted
+++ resolved
@@ -11,7 +11,6 @@
 import coloredlogs
 import yaml
 from enforce_typing import enforce_types
-
 from ocean_lib.example_config import ExampleConfig
 from ocean_lib.models.data_token import DataToken
 from ocean_lib.ocean.ocean import Ocean
@@ -149,13 +148,8 @@
         supply = dtc.contract.caller.totalSupply()
         if supply <= 0:
             _tx_id = dtc.mint_tokens(receiver_address, mint_amount, minter_wallet)
-<<<<<<< HEAD
             dtc.get_tx_receipt(dtc.web3, _tx_id)
-            supply = dtc.contract_concise.totalSupply()
-=======
-            dtc.get_tx_receipt(_tx_id)
             supply = dtc.contract.caller.totalSupply()
->>>>>>> c6453ca8
         return supply
 
     while True:
