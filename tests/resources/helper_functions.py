#
# Copyright 2021 Ocean Protocol Foundation
# SPDX-License-Identifier: Apache-2.0
#

import logging
import logging.config
import os
import time
from typing import Optional

import coloredlogs
from web3 import Web3
import yaml
from enforce_typing import enforce_types
from ocean_lib.config import Config
from ocean_lib.example_config import ExampleConfig
from ocean_lib.models.data_token import DataToken
from ocean_lib.models.v4.erc20_token import ERC20Token
from ocean_lib.models.v4.erc721_factory import ERC721FactoryContract
from ocean_lib.models.v4.erc721_token import ERC721Token
from ocean_lib.models.v4.models_structures import ErcCreateData
from ocean_lib.ocean.ocean import Ocean
from ocean_lib.ocean.util import get_contracts_addresses, get_web3 as util_get_web3
from ocean_lib.web3_internal.constants import ZERO_ADDRESS
from ocean_lib.web3_internal.currency import to_wei
from ocean_lib.web3_internal.wallet import Wallet
from tests.resources.mocks.data_provider_mock import DataProviderMock

_NETWORK = "ganache"


def get_web3():
    return util_get_web3(get_example_config().network_url)


def get_example_config():
    return ExampleConfig.get_config()


@enforce_types
def get_address_of_type(
    config: Config, address_type: str, key: Optional[str] = None
) -> str:
    addresses = get_contracts_addresses(config.address_file, _NETWORK)
    if address_type not in addresses.keys():
        raise KeyError(f"{address_type} address is not set in the config file")
    return (
        addresses[address_type]
        if not isinstance(addresses[address_type], dict)
        else addresses[address_type].get(key, addresses[address_type]["1"])
    )


@enforce_types
def get_publisher_wallet() -> Wallet:
    config = get_example_config()
    return Wallet(
        get_web3(),
        private_key=os.environ.get("TEST_PRIVATE_KEY1"),
        block_confirmations=config.block_confirmations,
        transaction_timeout=config.transaction_timeout,
    )


@enforce_types
def get_consumer_wallet() -> Wallet:
    config = get_example_config()
    return Wallet(
        get_web3(),
        private_key=os.environ.get("TEST_PRIVATE_KEY2"),
        block_confirmations=config.block_confirmations,
        transaction_timeout=config.transaction_timeout,
    )


@enforce_types
def get_another_consumer_wallet() -> Wallet:
    config = get_example_config()
    return Wallet(
        get_web3(),
        private_key=os.environ.get("TEST_PRIVATE_KEY3"),
        block_confirmations=config.block_confirmations,
        transaction_timeout=config.transaction_timeout,
    )


def get_factory_deployer_wallet(network):
    if network == "ganache":
        return get_ganache_wallet()

    private_key = os.environ.get("FACTORY_DEPLOYER_PRIVATE_KEY")
    if not private_key:
        return None

    config = get_example_config()
    return Wallet(
        get_web3(),
        private_key=private_key,
        block_confirmations=config.block_confirmations,
        transaction_timeout=config.transaction_timeout,
    )


def get_ganache_wallet():
    web3 = get_web3()
    if (
        web3.eth.accounts
        and web3.eth.accounts[0].lower()
        == "0xe2DD09d719Da89e5a3D0F2549c7E24566e947260".lower()
    ):
        config = get_example_config()
        return Wallet(
            web3,
            private_key="0xc594c6e5def4bab63ac29eed19a134c130388f74f019bc74b8f4389df2837a58",
            block_confirmations=config.block_confirmations,
            transaction_timeout=config.transaction_timeout,
        )

    return None


@enforce_types
def get_publisher_ocean_instance(use_provider_mock=False) -> Ocean:
    config = ExampleConfig.get_config()
    data_provider = DataProviderMock if use_provider_mock else None
    ocn = Ocean(config, data_provider=data_provider)
    account = get_publisher_wallet()
    ocn.main_account = account
    return ocn


@enforce_types
def get_consumer_ocean_instance(use_provider_mock: bool = False) -> Ocean:
    config = ExampleConfig.get_config()
    data_provider = DataProviderMock if use_provider_mock else None
    ocn = Ocean(config, data_provider=data_provider)
    account = get_consumer_wallet()
    ocn.main_account = account
    return ocn


@enforce_types
def get_another_consumer_ocean_instance(use_provider_mock: bool = False) -> Ocean:
    config = ExampleConfig.get_config()
    data_provider = DataProviderMock if use_provider_mock else None
    ocn = Ocean(config, data_provider=data_provider)
    account = get_another_consumer_wallet()
    ocn.main_account = account
    return ocn


@enforce_types
def log_event(event_name: str):
    def _process_event(event):
        print(f"Received event {event_name}: {event}")

    return _process_event


@enforce_types
def setup_logging(
    default_path: str = "logging.yaml",
    default_level=logging.INFO,
    env_key: str = "LOG_CFG",
):
    """Logging setup."""
    path = default_path
    value = os.getenv(env_key, None)
    if value:
        path = value
    if os.path.exists(path):
        with open(path, "rt") as file:
            try:
                config = yaml.safe_load(file.read())
                logging.config.dictConfig(config)
                coloredlogs.install()
                logging.info(f"Logging configuration loaded from file: {path}")
            except Exception as ex:
                print(ex)
                print("Error in Logging Configuration. Using default configs")
                logging.basicConfig(level=default_level)
                coloredlogs.install(level=default_level)
    else:
        logging.basicConfig(level=default_level)
        coloredlogs.install(level=default_level)


@enforce_types
def mint_tokens_and_wait(
    data_token_contract: DataToken, receiver_address: str, minter_wallet: Wallet
):
    dtc = data_token_contract
    tx_id = dtc.mint(receiver_address, to_wei(50), minter_wallet)
    dtc.get_tx_receipt(dtc.web3, tx_id)
    time.sleep(2)

    def verify_supply(mint_amount=to_wei(50)):
        supply = dtc.contract.caller.totalSupply()
        if supply <= 0:
            _tx_id = dtc.mint(receiver_address, mint_amount, minter_wallet)
            dtc.get_tx_receipt(dtc.web3, _tx_id)
            supply = dtc.contract.caller.totalSupply()
        return supply

    while True:
        try:
            s = verify_supply()
            if s > 0:
                break
        except (ValueError, Exception):
            pass


def deploy_erc721_erc20(
    web3: Web3,
    config: Config,
    erc721_publisher: Wallet,
<<<<<<< HEAD
    erc20_minter: Optional[Wallet] = None,
):
    """Helper function to deploy an ERC721Token using erc721_publisher Wallet
    and an ERC20Token data token with the newly ERC721Token using erc20_minter Wallet
    if the wallet is provided.

    :rtype: ERC721Token or (ERC721Token, ERC20Token)
=======
    erc20_minter: Wallet,
    cap=Web3.toWei("0.5", "ether"),
):
    """Helper function to deploy an ERC721Token using erc721_publisher Wallet
    and an ERC20Token data token with the newly ERC721Token using erc20_minter Wallet.
    :rtype: (ERC721Token, ERC20Token)
>>>>>>> 872ca1e2
    """

    erc721_factory = ERC721FactoryContract(
        web3, get_address_of_type(config, "ERC721Factory")
    )
    tx = erc721_factory.deploy_erc721_contract(
        name="NFT",
        symbol="NFTSYMBOL",
        template_index=1,
        additional_erc20_deployer=ZERO_ADDRESS,
        base_uri="https://oceanprotocol.com/nft/",
        from_wallet=erc721_publisher,
    )
    tx_receipt = web3.eth.wait_for_transaction_receipt(tx)
    registered_event = erc721_factory.get_event_log(
        event_name=ERC721FactoryContract.EVENT_NFT_CREATED,
        from_block=tx_receipt.blockNumber,
        to_block=web3.eth.block_number,
        filters=None,
    )
    token_address = registered_event[0].args.newTokenAddress
    erc721_token = ERC721Token(web3, token_address)
    if not erc20_minter:
        return erc721_token

    erc_create_data = ErcCreateData(
        template_index=1,
        strings=["ERC20DT1", "ERC20DT1Symbol"],
        addresses=[
            erc20_minter.address,
            erc721_publisher.address,
            erc721_publisher.address,
            ZERO_ADDRESS,
        ],
        uints=[cap, 0],
        bytess=[b""],
    )
    tx_result = erc721_token.create_erc20(erc_create_data, erc721_publisher)
    tx_receipt2 = web3.eth.wait_for_transaction_receipt(tx_result)

    registered_event2 = erc721_factory.get_event_log(
        ERC721FactoryContract.EVENT_TOKEN_CREATED,
        tx_receipt2.blockNumber,
        web3.eth.block_number,
        None,
    )

    erc20_address = registered_event2[0].args.newTokenAddress

    erc20_token = ERC20Token(web3, erc20_address)

    return erc721_token, erc20_token


def get_non_existent_nft_template(
    erc721_factory: ERC721FactoryContract, check_first=20
) -> int:
    """Helper function to find a non existent ERC721 template among the first *check_first* templates
    of an ERC721 Factory contract. Returns -1 if template was found.
    """
    for template_nbr in range(check_first):
        [address, _] = erc721_factory.get_nft_template(template_nbr)
        if address == ZERO_ADDRESS:
            return template_nbr

    return -1


def send_mock_usdc_to_address(
    web3: Web3, config: Config, recipient: str, amount: int
) -> int:
    """Helper function to send mock usdc to an arbitrary recipient address if factory_deployer has enough balance
    to send. Returns the transferred balance.
    """
    factory_deployer = get_factory_deployer_wallet(config.network_name)

    mock_usdc = ERC20Token(web3, get_address_of_type(config, "MockUSDC"))
    initial_recipient_balance = mock_usdc.balanceOf(recipient)

    if mock_usdc.balanceOf(factory_deployer) >= amount:
        mock_usdc.transfer(recipient, amount, factory_deployer)

    return mock_usdc.balanceOf(recipient) - initial_recipient_balance<|MERGE_RESOLUTION|>--- conflicted
+++ resolved
@@ -216,7 +216,6 @@
     web3: Web3,
     config: Config,
     erc721_publisher: Wallet,
-<<<<<<< HEAD
     erc20_minter: Optional[Wallet] = None,
 ):
     """Helper function to deploy an ERC721Token using erc721_publisher Wallet
@@ -224,14 +223,6 @@
     if the wallet is provided.
 
     :rtype: ERC721Token or (ERC721Token, ERC20Token)
-=======
-    erc20_minter: Wallet,
-    cap=Web3.toWei("0.5", "ether"),
-):
-    """Helper function to deploy an ERC721Token using erc721_publisher Wallet
-    and an ERC20Token data token with the newly ERC721Token using erc20_minter Wallet.
-    :rtype: (ERC721Token, ERC20Token)
->>>>>>> 872ca1e2
     """
 
     erc721_factory = ERC721FactoryContract(
@@ -266,7 +257,7 @@
             erc721_publisher.address,
             ZERO_ADDRESS,
         ],
-        uints=[cap, 0],
+        uints=[web3.toWei("0.5", "ether"), 0],
         bytess=[b""],
     )
     tx_result = erc721_token.create_erc20(erc_create_data, erc721_publisher)
