--- conflicted
+++ resolved
@@ -37,11 +37,8 @@
         "erc20-enterprise",
         "fixed-rate-exchange-flow",
         "marketplace-flow",
-<<<<<<< HEAD
-=======
         "key-value-flow",
         "profile-nfts-flow",
->>>>>>> 27582102
         "consume-flow",
     ]
 
