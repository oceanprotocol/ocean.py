[tox]
envlist = py38

[travis]
python =
    3.8: py38

[testenv]
passenv = CODACY_PROJECT_TOKEN
setenv =
    TEST_NET=ganache
    PYTHONPATH = {toxinidir}
    CONFIG_FILE = {toxinidir}/config_local.ini
    TEST_PRIVATE_KEY1=0xbbfbee4961061d506ffbb11dfea64eba16355cbf1d9c29613126ba7fec0aed5d
    TEST_PRIVATE_KEY2=0x804365e293b9fab9bd11bddd39082396d56d30779efbb3ffb0a6089027902c4a
    TEST_PRIVATE_KEY3=0x732fbb7c355aa8898f4cff92fa7a6a947339eaf026a08a51f171199e35a18ae0
    FACTORY_DEPLOYER_PRIVATE_KEY=0xc594c6e5def4bab63ac29eed19a134c130388f74f019bc74b8f4389df2837a58
    ARTIFACTS_PATH=~/.ocean/ocean-contracts/artifacts

deps =
    -r{toxinidir}/requirements_dev.txt
; If you want to make tox run the tests with the same versions, create a
; requirements.txt with the pinned versions and uncomment the following line:
;     -r{toxinidir}/requirements.txt
commands =
    pip install -U pip
    pip list
<<<<<<< HEAD
    python deploy.py ganache
;    coverage run --source ocean_lib -m --omit ocean_lib/examples/* py.test  --basetemp={envtmpdir}
;    coverage report
;    coverage xml
=======
    python deploy_fake_OCEAN.py
    coverage run --source ocean_lib -m py.test --basetemp={envtmpdir}
    coverage report
    coverage xml
>>>>>>> 273272e5
<|MERGE_RESOLUTION|>--- conflicted
+++ resolved
@@ -25,14 +25,7 @@
 commands =
     pip install -U pip
     pip list
-<<<<<<< HEAD
-    python deploy.py ganache
-;    coverage run --source ocean_lib -m --omit ocean_lib/examples/* py.test  --basetemp={envtmpdir}
-;    coverage report
-;    coverage xml
-=======
     python deploy_fake_OCEAN.py
     coverage run --source ocean_lib -m py.test --basetemp={envtmpdir}
     coverage report
-    coverage xml
->>>>>>> 273272e5
+    coverage xml